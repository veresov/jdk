/*
 * Copyright (c) 1997, 2023, Oracle and/or its affiliates. All rights reserved.
 * DO NOT ALTER OR REMOVE COPYRIGHT NOTICES OR THIS FILE HEADER.
 *
 * This code is free software; you can redistribute it and/or modify it
 * under the terms of the GNU General Public License version 2 only, as
 * published by the Free Software Foundation.
 *
 * This code is distributed in the hope that it will be useful, but WITHOUT
 * ANY WARRANTY; without even the implied warranty of MERCHANTABILITY or
 * FITNESS FOR A PARTICULAR PURPOSE.  See the GNU General Public License
 * version 2 for more details (a copy is included in the LICENSE file that
 * accompanied this code).
 *
 * You should have received a copy of the GNU General Public License version
 * 2 along with this work; if not, write to the Free Software Foundation,
 * Inc., 51 Franklin St, Fifth Floor, Boston, MA 02110-1301 USA.
 *
 * Please contact Oracle, 500 Oracle Parkway, Redwood Shores, CA 94065 USA
 * or visit www.oracle.com if you need additional information or have any
 * questions.
 *
 */

#include "precompiled.hpp"
#include "cds/archiveUtils.hpp"
#include "cds/classListWriter.hpp"
#include "cds/heapShared.hpp"
#include "cds/metaspaceShared.hpp"
#include "classfile/classFileParser.hpp"
#include "classfile/classFileStream.hpp"
#include "classfile/classLoader.hpp"
#include "classfile/classLoaderData.inline.hpp"
#include "classfile/javaClasses.hpp"
#include "classfile/moduleEntry.hpp"
#include "classfile/systemDictionary.hpp"
#include "classfile/systemDictionaryShared.hpp"
#include "classfile/verifier.hpp"
#include "classfile/vmClasses.hpp"
#include "classfile/vmSymbols.hpp"
#include "code/codeCache.hpp"
#include "code/dependencyContext.hpp"
#include "compiler/compilationPolicy.hpp"
#include "compiler/compileBroker.hpp"
#include "gc/shared/collectedHeap.inline.hpp"
#include "interpreter/oopMapCache.hpp"
#include "interpreter/rewriter.hpp"
#include "jvm.h"
#include "jvmtifiles/jvmti.h"
#include "logging/log.hpp"
#include "logging/logMessage.hpp"
#include "logging/logStream.hpp"
#include "memory/allocation.inline.hpp"
#include "memory/iterator.inline.hpp"
#include "memory/metadataFactory.hpp"
#include "memory/metaspaceClosure.hpp"
#include "memory/oopFactory.hpp"
#include "memory/resourceArea.hpp"
#include "memory/universe.hpp"
#include "oops/fieldStreams.inline.hpp"
#include "oops/constantPool.hpp"
#include "oops/instanceClassLoaderKlass.hpp"
#include "oops/instanceKlass.inline.hpp"
#include "oops/instanceMirrorKlass.hpp"
#include "oops/instanceOop.hpp"
#include "oops/instanceStackChunkKlass.hpp"
#include "oops/klass.inline.hpp"
#include "oops/method.hpp"
#include "oops/oop.inline.hpp"
#include "oops/recordComponent.hpp"
#include "oops/symbol.hpp"
#include "oops/trainingData.hpp"
#include "prims/jvmtiExport.hpp"
#include "prims/jvmtiRedefineClasses.hpp"
#include "prims/jvmtiThreadState.hpp"
#include "prims/methodComparator.hpp"
#include "runtime/arguments.hpp"
#include "runtime/deoptimization.hpp"
#include "runtime/atomic.hpp"
#include "runtime/fieldDescriptor.inline.hpp"
#include "runtime/handles.inline.hpp"
#include "runtime/javaCalls.hpp"
#include "runtime/javaThread.inline.hpp"
#include "runtime/mutexLocker.hpp"
#include "runtime/orderAccess.hpp"
#include "runtime/reflectionUtils.hpp"
#include "runtime/threads.hpp"
#include "services/classLoadingService.hpp"
#include "services/finalizerService.hpp"
#include "services/threadService.hpp"
#include "utilities/dtrace.hpp"
#include "utilities/events.hpp"
#include "utilities/macros.hpp"
#include "utilities/stringUtils.hpp"
#include "utilities/pair.hpp"
#ifdef COMPILER1
#include "c1/c1_Compiler.hpp"
#endif
#if INCLUDE_JFR
#include "jfr/jfrEvents.hpp"
#endif

#ifdef DTRACE_ENABLED


#define HOTSPOT_CLASS_INITIALIZATION_required HOTSPOT_CLASS_INITIALIZATION_REQUIRED
#define HOTSPOT_CLASS_INITIALIZATION_recursive HOTSPOT_CLASS_INITIALIZATION_RECURSIVE
#define HOTSPOT_CLASS_INITIALIZATION_concurrent HOTSPOT_CLASS_INITIALIZATION_CONCURRENT
#define HOTSPOT_CLASS_INITIALIZATION_erroneous HOTSPOT_CLASS_INITIALIZATION_ERRONEOUS
#define HOTSPOT_CLASS_INITIALIZATION_super__failed HOTSPOT_CLASS_INITIALIZATION_SUPER_FAILED
#define HOTSPOT_CLASS_INITIALIZATION_clinit HOTSPOT_CLASS_INITIALIZATION_CLINIT
#define HOTSPOT_CLASS_INITIALIZATION_error HOTSPOT_CLASS_INITIALIZATION_ERROR
#define HOTSPOT_CLASS_INITIALIZATION_end HOTSPOT_CLASS_INITIALIZATION_END
#define DTRACE_CLASSINIT_PROBE(type, thread_type)                \
  {                                                              \
    char* data = nullptr;                                        \
    int len = 0;                                                 \
    Symbol* clss_name = name();                                  \
    if (clss_name != nullptr) {                                  \
      data = (char*)clss_name->bytes();                          \
      len = clss_name->utf8_length();                            \
    }                                                            \
    HOTSPOT_CLASS_INITIALIZATION_##type(                         \
      data, len, (void*)class_loader(), thread_type);            \
  }

#define DTRACE_CLASSINIT_PROBE_WAIT(type, thread_type, wait)     \
  {                                                              \
    char* data = nullptr;                                        \
    int len = 0;                                                 \
    Symbol* clss_name = name();                                  \
    if (clss_name != nullptr) {                                  \
      data = (char*)clss_name->bytes();                          \
      len = clss_name->utf8_length();                            \
    }                                                            \
    HOTSPOT_CLASS_INITIALIZATION_##type(                         \
      data, len, (void*)class_loader(), thread_type, wait);      \
  }

#else //  ndef DTRACE_ENABLED

#define DTRACE_CLASSINIT_PROBE(type, thread_type)
#define DTRACE_CLASSINIT_PROBE_WAIT(type, thread_type, wait)

#endif //  ndef DTRACE_ENABLED

bool InstanceKlass::_finalization_enabled = true;

static inline bool is_class_loader(const Symbol* class_name,
                                   const ClassFileParser& parser) {
  assert(class_name != nullptr, "invariant");

  if (class_name == vmSymbols::java_lang_ClassLoader()) {
    return true;
  }

  if (vmClasses::ClassLoader_klass_loaded()) {
    const Klass* const super_klass = parser.super_klass();
    if (super_klass != nullptr) {
      if (super_klass->is_subtype_of(vmClasses::ClassLoader_klass())) {
        return true;
      }
    }
  }
  return false;
}

static inline bool is_stack_chunk_class(const Symbol* class_name,
                                        const ClassLoaderData* loader_data) {
  return (class_name == vmSymbols::jdk_internal_vm_StackChunk() &&
          loader_data->is_the_null_class_loader_data());
}

// private: called to verify that k is a static member of this nest.
// We know that k is an instance class in the same package and hence the
// same classloader.
bool InstanceKlass::has_nest_member(JavaThread* current, InstanceKlass* k) const {
  assert(!is_hidden(), "unexpected hidden class");
  if (_nest_members == nullptr || _nest_members == Universe::the_empty_short_array()) {
    if (log_is_enabled(Trace, class, nestmates)) {
      ResourceMark rm(current);
      log_trace(class, nestmates)("Checked nest membership of %s in non-nest-host class %s",
                                  k->external_name(), this->external_name());
    }
    return false;
  }

  if (log_is_enabled(Trace, class, nestmates)) {
    ResourceMark rm(current);
    log_trace(class, nestmates)("Checking nest membership of %s in %s",
                                k->external_name(), this->external_name());
  }

  // Check for the named class in _nest_members.
  // We don't resolve, or load, any classes.
  for (int i = 0; i < _nest_members->length(); i++) {
    int cp_index = _nest_members->at(i);
    Symbol* name = _constants->klass_name_at(cp_index);
    if (name == k->name()) {
      log_trace(class, nestmates)("- named class found at nest_members[%d] => cp[%d]", i, cp_index);
      return true;
    }
  }
  log_trace(class, nestmates)("- class is NOT a nest member!");
  return false;
}

// Called to verify that k is a permitted subclass of this class
bool InstanceKlass::has_as_permitted_subclass(const InstanceKlass* k) const {
  Thread* current = Thread::current();
  assert(k != nullptr, "sanity check");
  assert(_permitted_subclasses != nullptr && _permitted_subclasses != Universe::the_empty_short_array(),
         "unexpected empty _permitted_subclasses array");

  if (log_is_enabled(Trace, class, sealed)) {
    ResourceMark rm(current);
    log_trace(class, sealed)("Checking for permitted subclass of %s in %s",
                             k->external_name(), this->external_name());
  }

  // Check that the class and its super are in the same module.
  if (k->module() != this->module()) {
    ResourceMark rm(current);
    log_trace(class, sealed)("Check failed for same module of permitted subclass %s and sealed class %s",
                             k->external_name(), this->external_name());
    return false;
  }

  if (!k->is_public() && !is_same_class_package(k)) {
    ResourceMark rm(current);
    log_trace(class, sealed)("Check failed, subclass %s not public and not in the same package as sealed class %s",
                             k->external_name(), this->external_name());
    return false;
  }

  for (int i = 0; i < _permitted_subclasses->length(); i++) {
    int cp_index = _permitted_subclasses->at(i);
    Symbol* name = _constants->klass_name_at(cp_index);
    if (name == k->name()) {
      log_trace(class, sealed)("- Found it at permitted_subclasses[%d] => cp[%d]", i, cp_index);
      return true;
    }
  }
  log_trace(class, sealed)("- class is NOT a permitted subclass!");
  return false;
}

// Return nest-host class, resolving, validating and saving it if needed.
// In cases where this is called from a thread that cannot do classloading
// (such as a native JIT thread) then we simply return null, which in turn
// causes the access check to return false. Such code will retry the access
// from a more suitable environment later. Otherwise the _nest_host is always
// set once this method returns.
// Any errors from nest-host resolution must be preserved so they can be queried
// from higher-level access checking code, and reported as part of access checking
// exceptions.
// VirtualMachineErrors are propagated with a null return.
// Under any conditions where the _nest_host can be set to non-null the resulting
// value of it and, if applicable, the nest host resolution/validation error,
// are idempotent.
InstanceKlass* InstanceKlass::nest_host(TRAPS) {
  InstanceKlass* nest_host_k = _nest_host;
  if (nest_host_k != nullptr) {
    return nest_host_k;
  }

  ResourceMark rm(THREAD);

  // need to resolve and save our nest-host class.
  if (_nest_host_index != 0) { // we have a real nest_host
    // Before trying to resolve check if we're in a suitable context
    bool can_resolve = THREAD->can_call_java();
    if (!can_resolve && !_constants->tag_at(_nest_host_index).is_klass()) {
      log_trace(class, nestmates)("Rejected resolution of nest-host of %s in unsuitable thread",
                                  this->external_name());
      return nullptr; // sentinel to say "try again from a different context"
    }

    log_trace(class, nestmates)("Resolving nest-host of %s using cp entry for %s",
                                this->external_name(),
                                _constants->klass_name_at(_nest_host_index)->as_C_string());

    Klass* k = _constants->klass_at(_nest_host_index, THREAD);
    if (HAS_PENDING_EXCEPTION) {
      if (PENDING_EXCEPTION->is_a(vmClasses::VirtualMachineError_klass())) {
        return nullptr; // propagate VMEs
      }
      stringStream ss;
      char* target_host_class = _constants->klass_name_at(_nest_host_index)->as_C_string();
      ss.print("Nest host resolution of %s with host %s failed: ",
               this->external_name(), target_host_class);
      java_lang_Throwable::print(PENDING_EXCEPTION, &ss);
      const char* msg = ss.as_string(true /* on C-heap */);
      constantPoolHandle cph(THREAD, constants());
      SystemDictionary::add_nest_host_error(cph, _nest_host_index, msg);
      CLEAR_PENDING_EXCEPTION;

      log_trace(class, nestmates)("%s", msg);
    } else {
      // A valid nest-host is an instance class in the current package that lists this
      // class as a nest member. If any of these conditions are not met the class is
      // its own nest-host.
      const char* error = nullptr;

      // JVMS 5.4.4 indicates package check comes first
      if (is_same_class_package(k)) {
        // Now check actual membership. We can't be a member if our "host" is
        // not an instance class.
        if (k->is_instance_klass()) {
          nest_host_k = InstanceKlass::cast(k);
          bool is_member = nest_host_k->has_nest_member(THREAD, this);
          if (is_member) {
            _nest_host = nest_host_k; // save resolved nest-host value

            log_trace(class, nestmates)("Resolved nest-host of %s to %s",
                                        this->external_name(), k->external_name());
            return nest_host_k;
          } else {
            error = "current type is not listed as a nest member";
          }
        } else {
          error = "host is not an instance class";
        }
      } else {
        error = "types are in different packages";
      }

      // something went wrong, so record what and log it
      {
        stringStream ss;
        ss.print("Type %s (loader: %s) is not a nest member of type %s (loader: %s): %s",
                 this->external_name(),
                 this->class_loader_data()->loader_name_and_id(),
                 k->external_name(),
                 k->class_loader_data()->loader_name_and_id(),
                 error);
        const char* msg = ss.as_string(true /* on C-heap */);
        constantPoolHandle cph(THREAD, constants());
        SystemDictionary::add_nest_host_error(cph, _nest_host_index, msg);
        log_trace(class, nestmates)("%s", msg);
      }
    }
  } else {
    log_trace(class, nestmates)("Type %s is not part of a nest: setting nest-host to self",
                                this->external_name());
  }

  // Either not in an explicit nest, or else an error occurred, so
  // the nest-host is set to `this`. Any thread that sees this assignment
  // will also see any setting of nest_host_error(), if applicable.
  return (_nest_host = this);
}

// Dynamic nest member support: set this class's nest host to the given class.
// This occurs as part of the class definition, as soon as the instanceKlass
// has been created and doesn't require further resolution. The code:
//    lookup().defineHiddenClass(bytes_for_X, NESTMATE);
// results in:
//    class_of_X.set_nest_host(lookup().lookupClass().getNestHost())
// If it has an explicit _nest_host_index or _nest_members, these will be ignored.
// We also know the "host" is a valid nest-host in the same package so we can
// assert some of those facts.
void InstanceKlass::set_nest_host(InstanceKlass* host) {
  assert(is_hidden(), "must be a hidden class");
  assert(host != nullptr, "null nest host specified");
  assert(_nest_host == nullptr, "current class has resolved nest-host");
  assert(nest_host_error() == nullptr, "unexpected nest host resolution error exists: %s",
         nest_host_error());
  assert((host->_nest_host == nullptr && host->_nest_host_index == 0) ||
         (host->_nest_host == host), "proposed host is not a valid nest-host");
  // Can't assert this as package is not set yet:
  // assert(is_same_class_package(host), "proposed host is in wrong package");

  if (log_is_enabled(Trace, class, nestmates)) {
    ResourceMark rm;
    const char* msg = "";
    // a hidden class does not expect a statically defined nest-host
    if (_nest_host_index > 0) {
      msg = "(the NestHost attribute in the current class is ignored)";
    } else if (_nest_members != nullptr && _nest_members != Universe::the_empty_short_array()) {
      msg = "(the NestMembers attribute in the current class is ignored)";
    }
    log_trace(class, nestmates)("Injected type %s into the nest of %s %s",
                                this->external_name(),
                                host->external_name(),
                                msg);
  }
  // set dynamic nest host
  _nest_host = host;
  // Record dependency to keep nest host from being unloaded before this class.
  ClassLoaderData* this_key = class_loader_data();
  assert(this_key != nullptr, "sanity");
  this_key->record_dependency(host);
}

// check if 'this' and k are nestmates (same nest_host), or k is our nest_host,
// or we are k's nest_host - all of which is covered by comparing the two
// resolved_nest_hosts.
// Any exceptions (i.e. VMEs) are propagated.
bool InstanceKlass::has_nestmate_access_to(InstanceKlass* k, TRAPS) {

  assert(this != k, "this should be handled by higher-level code");

  // Per JVMS 5.4.4 we first resolve and validate the current class, then
  // the target class k.

  InstanceKlass* cur_host = nest_host(CHECK_false);
  if (cur_host == nullptr) {
    return false;
  }

  Klass* k_nest_host = k->nest_host(CHECK_false);
  if (k_nest_host == nullptr) {
    return false;
  }

  bool access = (cur_host == k_nest_host);

  ResourceMark rm(THREAD);
  log_trace(class, nestmates)("Class %s does %shave nestmate access to %s",
                              this->external_name(),
                              access ? "" : "NOT ",
                              k->external_name());
  return access;
}

const char* InstanceKlass::nest_host_error() {
  if (_nest_host_index == 0) {
    return nullptr;
  } else {
    constantPoolHandle cph(Thread::current(), constants());
    return SystemDictionary::find_nest_host_error(cph, (int)_nest_host_index);
  }
}

InstanceKlass* InstanceKlass::allocate_instance_klass(const ClassFileParser& parser, TRAPS) {
  const int size = InstanceKlass::size(parser.vtable_size(),
                                       parser.itable_size(),
                                       nonstatic_oop_map_size(parser.total_oop_map_count()),
                                       parser.is_interface());

  const Symbol* const class_name = parser.class_name();
  assert(class_name != nullptr, "invariant");
  ClassLoaderData* loader_data = parser.loader_data();
  assert(loader_data != nullptr, "invariant");

  InstanceKlass* ik;

  // Allocation
  if (parser.is_instance_ref_klass()) {
    // java.lang.ref.Reference
    ik = new (loader_data, size, THREAD) InstanceRefKlass(parser);
  } else if (class_name == vmSymbols::java_lang_Class()) {
    // mirror - java.lang.Class
    ik = new (loader_data, size, THREAD) InstanceMirrorKlass(parser);
  } else if (is_stack_chunk_class(class_name, loader_data)) {
    // stack chunk
    ik = new (loader_data, size, THREAD) InstanceStackChunkKlass(parser);
  } else if (is_class_loader(class_name, parser)) {
    // class loader - java.lang.ClassLoader
    ik = new (loader_data, size, THREAD) InstanceClassLoaderKlass(parser);
  } else {
    // normal
    ik = new (loader_data, size, THREAD) InstanceKlass(parser);
  }

  // Check for pending exception before adding to the loader data and incrementing
  // class count.  Can get OOM here.
  if (HAS_PENDING_EXCEPTION) {
    return nullptr;
  }

  return ik;
}


// copy method ordering from resource area to Metaspace
void InstanceKlass::copy_method_ordering(const intArray* m, TRAPS) {
  if (m != nullptr) {
    // allocate a new array and copy contents (memcpy?)
    _method_ordering = MetadataFactory::new_array<int>(class_loader_data(), m->length(), CHECK);
    for (int i = 0; i < m->length(); i++) {
      _method_ordering->at_put(i, m->at(i));
    }
  } else {
    _method_ordering = Universe::the_empty_int_array();
  }
}

// create a new array of vtable_indices for default methods
Array<int>* InstanceKlass::create_new_default_vtable_indices(int len, TRAPS) {
  Array<int>* vtable_indices = MetadataFactory::new_array<int>(class_loader_data(), len, CHECK_NULL);
  assert(default_vtable_indices() == nullptr, "only create once");
  set_default_vtable_indices(vtable_indices);
  return vtable_indices;
}

static Monitor* create_init_monitor(const char* name) {
  return new Monitor(Mutex::safepoint, name);
}

InstanceKlass::InstanceKlass(const ClassFileParser& parser, KlassKind kind, ReferenceType reference_type) :
  Klass(kind),
  _nest_members(nullptr),
  _nest_host(nullptr),
  _permitted_subclasses(nullptr),
  _record_components(nullptr),
  _static_field_size(parser.static_field_size()),
  _nonstatic_oop_map_size(nonstatic_oop_map_size(parser.total_oop_map_count())),
  _itable_len(parser.itable_size()),
  _nest_host_index(0),
  _init_state(allocated),
  _reference_type(reference_type),
  _init_monitor(create_init_monitor("InstanceKlassInitMonitor_lock")),
  _init_thread(nullptr),
  _training_data(nullptr)
{
  set_vtable_length(parser.vtable_size());
  set_access_flags(parser.access_flags());
  if (parser.is_hidden()) set_is_hidden();
  set_layout_helper(Klass::instance_layout_helper(parser.layout_size(),
                                                    false));

  assert(nullptr == _methods, "underlying memory not zeroed?");
  assert(is_instance_klass(), "is layout incorrect?");
  assert(size_helper() == parser.layout_size(), "incorrect size_helper?");
}

void InstanceKlass::deallocate_methods(ClassLoaderData* loader_data,
                                       Array<Method*>* methods) {
  if (methods != nullptr && methods != Universe::the_empty_method_array() &&
      !methods->is_shared()) {
    for (int i = 0; i < methods->length(); i++) {
      Method* method = methods->at(i);
      if (method == nullptr) continue;  // maybe null if error processing
      // Only want to delete methods that are not executing for RedefineClasses.
      // The previous version will point to them so they're not totally dangling
      assert (!method->on_stack(), "shouldn't be called with methods on stack");
      MetadataFactory::free_metadata(loader_data, method);
    }
    MetadataFactory::free_array<Method*>(loader_data, methods);
  }
}

void InstanceKlass::deallocate_interfaces(ClassLoaderData* loader_data,
                                          const Klass* super_klass,
                                          Array<InstanceKlass*>* local_interfaces,
                                          Array<InstanceKlass*>* transitive_interfaces) {
  // Only deallocate transitive interfaces if not empty, same as super class
  // or same as local interfaces.  See code in parseClassFile.
  Array<InstanceKlass*>* ti = transitive_interfaces;
  if (ti != Universe::the_empty_instance_klass_array() && ti != local_interfaces) {
    // check that the interfaces don't come from super class
    Array<InstanceKlass*>* sti = (super_klass == nullptr) ? nullptr :
                    InstanceKlass::cast(super_klass)->transitive_interfaces();
    if (ti != sti && ti != nullptr && !ti->is_shared()) {
      MetadataFactory::free_array<InstanceKlass*>(loader_data, ti);
    }
  }

  // local interfaces can be empty
  if (local_interfaces != Universe::the_empty_instance_klass_array() &&
      local_interfaces != nullptr && !local_interfaces->is_shared()) {
    MetadataFactory::free_array<InstanceKlass*>(loader_data, local_interfaces);
  }
}

void InstanceKlass::deallocate_record_components(ClassLoaderData* loader_data,
                                                 Array<RecordComponent*>* record_components) {
  if (record_components != nullptr && !record_components->is_shared()) {
    for (int i = 0; i < record_components->length(); i++) {
      RecordComponent* record_component = record_components->at(i);
      MetadataFactory::free_metadata(loader_data, record_component);
    }
    MetadataFactory::free_array<RecordComponent*>(loader_data, record_components);
  }
}

// This function deallocates the metadata and C heap pointers that the
// InstanceKlass points to.
void InstanceKlass::deallocate_contents(ClassLoaderData* loader_data) {
  // Orphan the mirror first, CMS thinks it's still live.
  if (java_mirror() != nullptr) {
    java_lang_Class::set_klass(java_mirror(), nullptr);
  }

  // Also remove mirror from handles
  loader_data->remove_handle(_java_mirror);

  // Need to take this class off the class loader data list.
  loader_data->remove_class(this);

  // The array_klass for this class is created later, after error handling.
  // For class redefinition, we keep the original class so this scratch class
  // doesn't have an array class.  Either way, assert that there is nothing
  // to deallocate.
  assert(array_klasses() == nullptr, "array classes shouldn't be created for this class yet");

  // Release C heap allocated data that this points to, which includes
  // reference counting symbol names.
  // Can't release the constant pool or MethodData C heap data here because the constant
  // pool can be deallocated separately from the InstanceKlass for default methods and
  // redefine classes.  MethodData can also be released separately.
  release_C_heap_structures(/* release_sub_metadata */ false);

  deallocate_methods(loader_data, methods());
  set_methods(nullptr);

  deallocate_record_components(loader_data, record_components());
  set_record_components(nullptr);

  if (method_ordering() != nullptr &&
      method_ordering() != Universe::the_empty_int_array() &&
      !method_ordering()->is_shared()) {
    MetadataFactory::free_array<int>(loader_data, method_ordering());
  }
  set_method_ordering(nullptr);

  // default methods can be empty
  if (default_methods() != nullptr &&
      default_methods() != Universe::the_empty_method_array() &&
      !default_methods()->is_shared()) {
    MetadataFactory::free_array<Method*>(loader_data, default_methods());
  }
  // Do NOT deallocate the default methods, they are owned by superinterfaces.
  set_default_methods(nullptr);

  // default methods vtable indices can be empty
  if (default_vtable_indices() != nullptr &&
      !default_vtable_indices()->is_shared()) {
    MetadataFactory::free_array<int>(loader_data, default_vtable_indices());
  }
  set_default_vtable_indices(nullptr);


  // This array is in Klass, but remove it with the InstanceKlass since
  // this place would be the only caller and it can share memory with transitive
  // interfaces.
  if (secondary_supers() != nullptr &&
      secondary_supers() != Universe::the_empty_klass_array() &&
      // see comments in compute_secondary_supers about the following cast
      (address)(secondary_supers()) != (address)(transitive_interfaces()) &&
      !secondary_supers()->is_shared()) {
    MetadataFactory::free_array<Klass*>(loader_data, secondary_supers());
  }
  set_secondary_supers(nullptr);

  deallocate_interfaces(loader_data, super(), local_interfaces(), transitive_interfaces());
  set_transitive_interfaces(nullptr);
  set_local_interfaces(nullptr);

  if (fieldinfo_stream() != nullptr && !fieldinfo_stream()->is_shared()) {
    MetadataFactory::free_array<u1>(loader_data, fieldinfo_stream());
  }
  set_fieldinfo_stream(nullptr);

  if (fields_status() != nullptr && !fields_status()->is_shared()) {
    MetadataFactory::free_array<FieldStatus>(loader_data, fields_status());
  }
  set_fields_status(nullptr);

  // If a method from a redefined class is using this constant pool, don't
  // delete it, yet.  The new class's previous version will point to this.
  if (constants() != nullptr) {
    assert (!constants()->on_stack(), "shouldn't be called if anything is onstack");
    if (!constants()->is_shared()) {
      MetadataFactory::free_metadata(loader_data, constants());
    }
    // Delete any cached resolution errors for the constant pool
    SystemDictionary::delete_resolution_error(constants());

    set_constants(nullptr);
  }

  if (inner_classes() != nullptr &&
      inner_classes() != Universe::the_empty_short_array() &&
      !inner_classes()->is_shared()) {
    MetadataFactory::free_array<jushort>(loader_data, inner_classes());
  }
  set_inner_classes(nullptr);

  if (nest_members() != nullptr &&
      nest_members() != Universe::the_empty_short_array() &&
      !nest_members()->is_shared()) {
    MetadataFactory::free_array<jushort>(loader_data, nest_members());
  }
  set_nest_members(nullptr);

  if (permitted_subclasses() != nullptr &&
      permitted_subclasses() != Universe::the_empty_short_array() &&
      !permitted_subclasses()->is_shared()) {
    MetadataFactory::free_array<jushort>(loader_data, permitted_subclasses());
  }
  set_permitted_subclasses(nullptr);

  // We should deallocate the Annotations instance if it's not in shared spaces.
  if (annotations() != nullptr && !annotations()->is_shared()) {
    MetadataFactory::free_metadata(loader_data, annotations());
  }
  set_annotations(nullptr);

  SystemDictionaryShared::handle_class_unloading(this);

#if INCLUDE_CDS_JAVA_HEAP
  if (DumpSharedSpaces) {
    HeapShared::remove_scratch_objects(this);
  }
#endif
}

bool InstanceKlass::is_record() const {
  return _record_components != nullptr &&
         is_final() &&
         java_super() == vmClasses::Record_klass();
}

bool InstanceKlass::is_sealed() const {
  return _permitted_subclasses != nullptr &&
         _permitted_subclasses != Universe::the_empty_short_array();
}

bool InstanceKlass::should_be_initialized() const {
  return !is_initialized();
}

klassItable InstanceKlass::itable() const {
  return klassItable(const_cast<InstanceKlass*>(this));
}

// JVMTI spec thinks there are signers and protection domain in the
// instanceKlass.  These accessors pretend these fields are there.
// The hprof specification also thinks these fields are in InstanceKlass.
oop InstanceKlass::protection_domain() const {
  // return the protection_domain from the mirror
  return java_lang_Class::protection_domain(java_mirror());
}

objArrayOop InstanceKlass::signers() const {
  // return the signers from the mirror
  return java_lang_Class::signers(java_mirror());
}

// See "The Virtual Machine Specification" section 2.16.5 for a detailed explanation of the class initialization
// process. The step comments refers to the procedure described in that section.
// Note: implementation moved to static method to expose the this pointer.
void InstanceKlass::initialize(TRAPS) {
  if (this->should_be_initialized()) {
    initialize_impl(CHECK);
    // Note: at this point the class may be initialized
    //       OR it may be in the state of being initialized
    //       in case of recursive initialization!
  } else {
    assert(is_initialized(), "sanity check");
  }
}


bool InstanceKlass::verify_code(TRAPS) {
  // 1) Verify the bytecodes
  return Verifier::verify(this, should_verify_class(), THREAD);
}

void InstanceKlass::link_class(TRAPS) {
  assert(is_loaded(), "must be loaded");
  if (!is_linked()) {
    link_class_impl(CHECK);
  }
}

void InstanceKlass::check_link_state_and_wait(JavaThread* current) {
  MonitorLocker ml(current, _init_monitor);

  // Another thread is linking this class, wait.
  while (is_being_linked() && !is_init_thread(current)) {
    ml.wait();
  }

  // This thread is recursively linking this class, continue
  if (is_being_linked() && is_init_thread(current)) {
    return;
  }

  // If this class wasn't linked already, set state to being_linked
  if (!is_linked()) {
    set_init_state(being_linked);
    set_init_thread(current);
  }
}

// Called to verify that a class can link during initialization, without
// throwing a VerifyError.
bool InstanceKlass::link_class_or_fail(TRAPS) {
  assert(is_loaded(), "must be loaded");
  if (!is_linked()) {
    link_class_impl(CHECK_false);
  }
  return is_linked();
}

bool InstanceKlass::link_class_impl(TRAPS) {
  if (DumpSharedSpaces && SystemDictionaryShared::has_class_failed_verification(this)) {
    // This is for CDS dumping phase only -- we use the in_error_state to indicate that
    // the class has failed verification. Throwing the NoClassDefFoundError here is just
    // a convenient way to stop repeat attempts to verify the same (bad) class.
    //
    // Note that the NoClassDefFoundError is not part of the JLS, and should not be thrown
    // if we are executing Java code. This is not a problem for CDS dumping phase since
    // it doesn't execute any Java code.
    ResourceMark rm(THREAD);
    Exceptions::fthrow(THREAD_AND_LOCATION,
                       vmSymbols::java_lang_NoClassDefFoundError(),
                       "Class %s, or one of its supertypes, failed class initialization",
                       external_name());
    return false;
  }
  // return if already verified
  if (is_linked()) {
    return true;
  }

  // Timing
  // timer handles recursion
  JavaThread* jt = THREAD;

  // link super class before linking this class
  Klass* super_klass = super();
  if (super_klass != nullptr) {
    if (super_klass->is_interface()) {  // check if super class is an interface
      ResourceMark rm(THREAD);
      Exceptions::fthrow(
        THREAD_AND_LOCATION,
        vmSymbols::java_lang_IncompatibleClassChangeError(),
        "class %s has interface %s as super class",
        external_name(),
        super_klass->external_name()
      );
      return false;
    }

    InstanceKlass* ik_super = InstanceKlass::cast(super_klass);
    ik_super->link_class_impl(CHECK_false);
  }

  // link all interfaces implemented by this class before linking this class
  Array<InstanceKlass*>* interfaces = local_interfaces();
  int num_interfaces = interfaces->length();
  for (int index = 0; index < num_interfaces; index++) {
    InstanceKlass* interk = interfaces->at(index);
    interk->link_class_impl(CHECK_false);
  }

  // in case the class is linked in the process of linking its superclasses
  if (is_linked()) {
    return true;
  }

  // trace only the link time for this klass that includes
  // the verification time
  PerfClassTraceTime vmtimer(ClassLoader::perf_class_link_time(),
                             ClassLoader::perf_class_link_selftime(),
                             ClassLoader::perf_classes_linked(),
                             jt->get_thread_stat()->perf_recursion_counts_addr(),
                             jt->get_thread_stat()->perf_timers_addr(),
                             PerfClassTraceTime::CLASS_LINK);

  // verification & rewriting
  {
    LockLinkState init_lock(this, jt);

    // rewritten will have been set if loader constraint error found
    // on an earlier link attempt
    // don't verify or rewrite if already rewritten
    //

    if (!is_linked()) {
      if (!is_rewritten()) {
        if (is_shared()) {
          assert(!verified_at_dump_time(), "must be");
        }
        {
          bool verify_ok = verify_code(THREAD);
          if (!verify_ok) {
            return false;
          }
        }

        // Just in case a side-effect of verify linked this class already
        // (which can sometimes happen since the verifier loads classes
        // using custom class loaders, which are free to initialize things)
        if (is_linked()) {
          return true;
        }

        // also sets rewritten
        rewrite_class(CHECK_false);
      } else if (is_shared()) {
        SystemDictionaryShared::check_verification_constraints(this, CHECK_false);
      }

      // relocate jsrs and link methods after they are all rewritten
      link_methods(CHECK_false);

      // Initialize the vtable and interface table after
      // methods have been rewritten since rewrite may
      // fabricate new Method*s.
      // also does loader constraint checking
      //
      // initialize_vtable and initialize_itable need to be rerun
      // for a shared class if
      // 1) the class is loaded by custom class loader or
      // 2) the class is loaded by built-in class loader but failed to add archived loader constraints or
      // 3) the class was not verified during dump time
      bool need_init_table = true;
      if (is_shared() && verified_at_dump_time() &&
          SystemDictionaryShared::check_linking_constraints(THREAD, this)) {
        need_init_table = false;
      }
      if (need_init_table) {
        vtable().initialize_vtable_and_check_constraints(CHECK_false);
        itable().initialize_itable_and_check_constraints(CHECK_false);
      }
#ifdef ASSERT
      vtable().verify(tty, true);
      // In case itable verification is ever added.
      // itable().verify(tty, true);
#endif
      set_initialization_state_and_notify(linked, THREAD);
      if (JvmtiExport::should_post_class_prepare()) {
        JvmtiExport::post_class_prepare(THREAD, this);
      }
    }
  }
  return true;
}

// Rewrite the byte codes of all of the methods of a class.
// The rewriter must be called exactly once. Rewriting must happen after
// verification but before the first method of the class is executed.
void InstanceKlass::rewrite_class(TRAPS) {
  assert(is_loaded(), "must be loaded");
  if (is_rewritten()) {
    assert(is_shared(), "rewriting an unshared class?");
    return;
  }
  Rewriter::rewrite(this, CHECK);
  set_rewritten();
}

// Now relocate and link method entry points after class is rewritten.
// This is outside is_rewritten flag. In case of an exception, it can be
// executed more than once.
void InstanceKlass::link_methods(TRAPS) {
  int len = methods()->length();
  for (int i = len-1; i >= 0; i--) {
    methodHandle m(THREAD, methods()->at(i));

    // Set up method entry points for compiler and interpreter    .
    m->link_method(m, CHECK);
  }
}

// Eagerly initialize superinterfaces that declare default methods (concrete instance: any access)
void InstanceKlass::initialize_super_interfaces(Klass* requester, TRAPS) {
  assert (has_nonstatic_concrete_methods(), "caller should have checked this");
  for (int i = 0; i < local_interfaces()->length(); ++i) {
    InstanceKlass* ik = local_interfaces()->at(i);

    // Initialization is depth first search ie. we start with top of the inheritance tree
    // has_nonstatic_concrete_methods drives searching superinterfaces since it
    // means has_nonstatic_concrete_methods in its superinterface hierarchy
    if (ik->has_nonstatic_concrete_methods()) {
      ik->initialize_super_interfaces(requester, CHECK);
    }

    // Only initialize() interfaces that "declare" concrete methods.
    if (ik->should_be_initialized() && ik->declares_nonstatic_concrete_methods()) {
      if (RecordTraining && requester != nullptr) {
        ik->record_initialization_touch("super", nullptr, nullptr, requester,
                                        nullptr, THREAD);
        if (HAS_PENDING_EXCEPTION) {
          CLEAR_PENDING_EXCEPTION;  // could not allocate training data
        }
      }
      ik->initialize(CHECK);
    }
  }
}

ResourceHashtable<const InstanceKlass*, OopHandle, 107, AnyObj::C_HEAP, mtClass>
      _initialization_error_table;

void InstanceKlass::add_initialization_error(JavaThread* current, Handle exception) {
  // Create the same exception with a message indicating the thread name,
  // and the StackTraceElements.
  // If the initialization error is OOM, this might not work, but if GC kicks in
  // this would be still be helpful.
  JavaThread* THREAD = current;
  Handle init_error = java_lang_Throwable::create_initialization_error(current, exception);
  ResourceMark rm(THREAD);
  if (init_error.is_null()) {
    log_trace(class, init)("Initialization error is null for class %s", external_name());
    return;
  }

  MutexLocker ml(THREAD, ClassInitError_lock);
  OopHandle elem = OopHandle(Universe::vm_global(), init_error());
  bool created;
  _initialization_error_table.put_if_absent(this, elem, &created);
  assert(created, "Initialization is single threaded");
  log_trace(class, init)("Initialization error added for class %s", external_name());
}

oop InstanceKlass::get_initialization_error(JavaThread* current) {
  MutexLocker ml(current, ClassInitError_lock);
  OopHandle* h = _initialization_error_table.get(this);
  return (h != nullptr) ? h->resolve() : nullptr;
}

// Need to remove entries for unloaded classes.
void InstanceKlass::clean_initialization_error_table() {
  struct InitErrorTableCleaner {
    bool do_entry(const InstanceKlass* ik, OopHandle h) {
      if (!ik->is_loader_alive()) {
        h.release(Universe::vm_global());
        return true;
      } else {
        return false;
      }
    }
  };

  assert_locked_or_safepoint(ClassInitError_lock);
  InitErrorTableCleaner cleaner;
  _initialization_error_table.unlink(&cleaner);
}

void InstanceKlass::initialize_impl(TRAPS) {
  HandleMark hm(THREAD);

  // Make sure klass is linked (verified) before initialization
  // A class could already be verified, since it has been reflected upon.
  link_class(CHECK);

  DTRACE_CLASSINIT_PROBE(required, -1);

  bool wait = false;
  bool throw_error = false;

  JavaThread* jt = THREAD;

  // refer to the JVM book page 47 for description of steps
  // Step 1
  {
    MonitorLocker ml(THREAD, _init_monitor);

    // Step 2
    while (is_being_initialized() && !is_init_thread(jt)) {
      wait = true;
      jt->set_class_to_be_initialized(this);
      ml.wait();
      jt->set_class_to_be_initialized(nullptr);
    }

    // Step 3
    if (is_being_initialized() && is_init_thread(jt)) {
      DTRACE_CLASSINIT_PROBE_WAIT(recursive, -1, wait);
      return;
    }

    // Step 4
    if (is_initialized()) {
      DTRACE_CLASSINIT_PROBE_WAIT(concurrent, -1, wait);
      return;
    }

    // Step 5
    if (is_in_error_state()) {
      throw_error = true;
    } else {

      // Step 6
      set_init_state(being_initialized);
      set_init_thread(jt);
    }
  }

  // Throw error outside lock
  if (throw_error) {
    DTRACE_CLASSINIT_PROBE_WAIT(erroneous, -1, wait);
    ResourceMark rm(THREAD);
    Handle cause(THREAD, get_initialization_error(THREAD));

    stringStream ss;
    ss.print("Could not initialize class %s", external_name());
    if (cause.is_null()) {
      THROW_MSG(vmSymbols::java_lang_NoClassDefFoundError(), ss.as_string());
    } else {
      THROW_MSG_CAUSE(vmSymbols::java_lang_NoClassDefFoundError(),
                      ss.as_string(), cause);
    }
  }

  // Step 7
  // Next, if C is a class rather than an interface, initialize it's super class and super
  // interfaces.
  if (!is_interface()) {
    Klass* super_klass = super();
    if (super_klass != nullptr && super_klass->should_be_initialized()) {
      // do not bother to report touches from an untouched subclass
      if (RecordTraining && has_initialization_touch()) {
        InstanceKlass::cast(super_klass)
          ->record_initialization_touch("super", nullptr, nullptr, this,
                                        nullptr, THREAD);
        if (HAS_PENDING_EXCEPTION) {
          CLEAR_PENDING_EXCEPTION;  // could not allocate training data
        }
      }
      super_klass->initialize(THREAD);
    }
    // If C implements any interface that declares a non-static, concrete method,
    // the initialization of C triggers initialization of its super interfaces.
    // Only need to recurse if has_nonstatic_concrete_methods which includes declaring and
    // having a superinterface that declares, non-static, concrete methods
    if (!HAS_PENDING_EXCEPTION && has_nonstatic_concrete_methods()) {
      // do not bother to report touches from an untouched implementer
      Klass* requester = has_initialization_touch() ? this : nullptr;
      initialize_super_interfaces(requester, THREAD);
    }

    // If any exceptions, complete abruptly, throwing the same exception as above.
    if (HAS_PENDING_EXCEPTION) {
      Handle e(THREAD, PENDING_EXCEPTION);
      CLEAR_PENDING_EXCEPTION;
      {
        EXCEPTION_MARK;
        add_initialization_error(THREAD, e);
        // Locks object, set state, and notify all waiting threads
        set_initialization_state_and_notify(initialization_error, THREAD);
        CLEAR_PENDING_EXCEPTION;
      }
      DTRACE_CLASSINIT_PROBE_WAIT(super__failed, -1, wait);
      THROW_OOP(e());
    }
  }


  // Step 8
  {
    DTRACE_CLASSINIT_PROBE_WAIT(clinit, -1, wait);
    if (class_initializer() != nullptr) {
      // Timer includes any side effects of class initialization (resolution,
      // etc), but not recursive entry into call_class_initializer().
      PerfClassTraceTime timer(ClassLoader::perf_class_init_time(),
                               ClassLoader::perf_class_init_selftime(),
                               ClassLoader::perf_classes_inited(),
                               jt->get_thread_stat()->perf_recursion_counts_addr(),
                               jt->get_thread_stat()->perf_timers_addr(),
                               PerfClassTraceTime::CLASS_CLINIT);
      call_class_initializer(THREAD);
    } else {
      // The elapsed time is so small it's not worth counting.
      if (UsePerfData) {
        ClassLoader::perf_classes_inited()->inc();
      }
      call_class_initializer(THREAD);
    }
  }

  // Step 9
  if (!HAS_PENDING_EXCEPTION) {
    set_initialization_state_and_notify(fully_initialized, THREAD);
    debug_only(vtable().verify(tty, true);)
  }
  else {
    // Step 10 and 11
    Handle e(THREAD, PENDING_EXCEPTION);
    CLEAR_PENDING_EXCEPTION;
    // JVMTI has already reported the pending exception
    // JVMTI internal flag reset is needed in order to report ExceptionInInitializerError
    JvmtiExport::clear_detected_exception(jt);
    {
      EXCEPTION_MARK;
      add_initialization_error(THREAD, e);
      set_initialization_state_and_notify(initialization_error, THREAD);
      CLEAR_PENDING_EXCEPTION;   // ignore any exception thrown, class initialization error is thrown below
      // JVMTI has already reported the pending exception
      // JVMTI internal flag reset is needed in order to report ExceptionInInitializerError
      JvmtiExport::clear_detected_exception(jt);
    }
    DTRACE_CLASSINIT_PROBE_WAIT(error, -1, wait);
    if (e->is_a(vmClasses::Error_klass())) {
      THROW_OOP(e());
    } else {
      JavaCallArguments args(e);
      THROW_ARG(vmSymbols::java_lang_ExceptionInInitializerError(),
                vmSymbols::throwable_void_signature(),
                &args);
    }
  }
  DTRACE_CLASSINIT_PROBE_WAIT(end, -1, wait);

  if (TrainingData::have_data()) {
    KlassTrainingData* ktd = KlassTrainingData::find(this);
    if (ktd != nullptr) {
      ktd->notice_fully_initialized();

      ResourceMark rm;
      GrowableArray<CompileTrainingData*> ctds;
      ktd->iterate_all_comp_deps([&](CompileTrainingData* ctd) {
        if (ctd->init_deps_left() == 0) {
          ctds.append(ctd);
        }
      });

      for (int i = 0; i < ctds.length(); i++) {
        MethodTrainingData* mtd = ctds.at(i)->top_method();
        if (mtd->has_holder()) {
          const methodHandle mh(THREAD, const_cast<Method*>(mtd->holder()));
          CompilationPolicy::compile_if_required(mh, THREAD);
        }
      }
    }
    int len = methods()->length();
    for (int i = 0; i < len; i++) {
      const methodHandle mh(THREAD, methods()->at(i));
      CompilationPolicy::compile_if_required_after_init(mh, THREAD);
    }
  }
}


void InstanceKlass::set_initialization_state_and_notify(ClassState state, JavaThread* current) {
  MonitorLocker ml(current, _init_monitor);

  if (state == linked && UseVtableBasedCHA && Universe::is_fully_initialized()) {
    DeoptimizationScope deopt_scope;
    {
      // Now mark all code that assumes the class is not linked.
      // Set state under the Compile_lock also.
      MutexLocker ml(current, Compile_lock);

      set_init_thread(nullptr); // reset _init_thread before changing _init_state
      set_init_state(state);

      CodeCache::mark_dependents_on(&deopt_scope, this);
    }
    // Perform the deopt handshake outside Compile_lock.
    deopt_scope.deoptimize_marked();
  } else {
    set_init_thread(nullptr); // reset _init_thread before changing _init_state
    set_init_state(state);
  }
  ml.notify_all();
}

// Update hierarchy. This is done before the new klass has been added to the SystemDictionary. The Compile_lock
// is grabbed, to ensure that the compiler is not using the class hierarchy.
void InstanceKlass::add_to_hierarchy(JavaThread* current) {
  assert(!SafepointSynchronize::is_at_safepoint(), "must NOT be at safepoint");

  // In case we are not using CHA based vtables we need to make sure the loaded
  // deopt is completed before anyone links this class.
  // Linking is done with _init_monitor held, by loading and deopting with it
  // held we make sure the deopt is completed before linking.
  if (!UseVtableBasedCHA) {
    init_monitor()->lock();
  }

  DeoptimizationScope deopt_scope;
  {
    MutexLocker ml(current, Compile_lock);

    set_init_state(InstanceKlass::loaded);
    // make sure init_state store is already done.
    // The compiler reads the hierarchy outside of the Compile_lock.
    // Access ordering is used to add to hierarchy.

    // Link into hierarchy.
    append_to_sibling_list();                    // add to superklass/sibling list
    process_interfaces();                        // handle all "implements" declarations

    // Now mark all code that depended on old class hierarchy.
    // Note: must be done *after* linking k into the hierarchy (was bug 12/9/97)
    if (Universe::is_fully_initialized()) {
      CodeCache::mark_dependents_on(&deopt_scope, this);
    }
  }
  // Perform the deopt handshake outside Compile_lock.
  deopt_scope.deoptimize_marked();

  if (!UseVtableBasedCHA) {
    init_monitor()->unlock();
  }
}

InstanceKlass* InstanceKlass::implementor() const {
  InstanceKlass* volatile* ik = adr_implementor();
  if (ik == nullptr) {
    return nullptr;
  } else {
    // This load races with inserts, and therefore needs acquire.
    InstanceKlass* ikls = Atomic::load_acquire(ik);
    if (ikls != nullptr && !ikls->is_loader_alive()) {
      return nullptr;  // don't return unloaded class
    } else {
      return ikls;
    }
  }
}


void InstanceKlass::set_implementor(InstanceKlass* ik) {
  assert_locked_or_safepoint(Compile_lock);
  assert(is_interface(), "not interface");
  InstanceKlass* volatile* addr = adr_implementor();
  assert(addr != nullptr, "null addr");
  if (addr != nullptr) {
    Atomic::release_store(addr, ik);
  }
}

int  InstanceKlass::nof_implementors() const {
  InstanceKlass* ik = implementor();
  if (ik == nullptr) {
    return 0;
  } else if (ik != this) {
    return 1;
  } else {
    return 2;
  }
}

// The embedded _implementor field can only record one implementor.
// When there are more than one implementors, the _implementor field
// is set to the interface Klass* itself. Following are the possible
// values for the _implementor field:
//   null                  - no implementor
//   implementor Klass*    - one implementor
//   self                  - more than one implementor
//
// The _implementor field only exists for interfaces.
void InstanceKlass::add_implementor(InstanceKlass* ik) {
  if (Universe::is_fully_initialized()) {
    assert_lock_strong(Compile_lock);
  }
  assert(is_interface(), "not interface");
  // Filter out my subinterfaces.
  // (Note: Interfaces are never on the subklass list.)
  if (ik->is_interface()) return;

  // Filter out subclasses whose supers already implement me.
  // (Note: CHA must walk subclasses of direct implementors
  // in order to locate indirect implementors.)
  InstanceKlass* super_ik = ik->java_super();
  if (super_ik != nullptr && super_ik->implements_interface(this))
    // We only need to check one immediate superclass, since the
    // implements_interface query looks at transitive_interfaces.
    // Any supers of the super have the same (or fewer) transitive_interfaces.
    return;

  InstanceKlass* iklass = implementor();
  if (iklass == nullptr) {
    set_implementor(ik);
  } else if (iklass != this && iklass != ik) {
    // There is already an implementor. Use itself as an indicator of
    // more than one implementors.
    set_implementor(this);
  }

  // The implementor also implements the transitive_interfaces
  for (int index = 0; index < local_interfaces()->length(); index++) {
    local_interfaces()->at(index)->add_implementor(ik);
  }
}

void InstanceKlass::init_implementor() {
  if (is_interface()) {
    set_implementor(nullptr);
  }
}


void InstanceKlass::process_interfaces() {
  // link this class into the implementors list of every interface it implements
  for (int i = local_interfaces()->length() - 1; i >= 0; i--) {
    assert(local_interfaces()->at(i)->is_klass(), "must be a klass");
    InstanceKlass* interf = local_interfaces()->at(i);
    assert(interf->is_interface(), "expected interface");
    interf->add_implementor(this);
  }
}

bool InstanceKlass::can_be_primary_super_slow() const {
  if (is_interface())
    return false;
  else
    return Klass::can_be_primary_super_slow();
}

GrowableArray<Klass*>* InstanceKlass::compute_secondary_supers(int num_extra_slots,
                                                               Array<InstanceKlass*>* transitive_interfaces) {
  // The secondaries are the implemented interfaces.
  Array<InstanceKlass*>* interfaces = transitive_interfaces;
  int num_secondaries = num_extra_slots + interfaces->length();
  if (num_secondaries == 0) {
    // Must share this for correct bootstrapping!
    set_secondary_supers(Universe::the_empty_klass_array());
    return nullptr;
  } else if (num_extra_slots == 0) {
    // The secondary super list is exactly the same as the transitive interfaces, so
    // let's use it instead of making a copy.
    // Redefine classes has to be careful not to delete this!
    // We need the cast because Array<Klass*> is NOT a supertype of Array<InstanceKlass*>,
    // (but it's safe to do here because we won't write into _secondary_supers from this point on).
    set_secondary_supers((Array<Klass*>*)(address)interfaces);
    return nullptr;
  } else {
    // Copy transitive interfaces to a temporary growable array to be constructed
    // into the secondary super list with extra slots.
    GrowableArray<Klass*>* secondaries = new GrowableArray<Klass*>(interfaces->length());
    for (int i = 0; i < interfaces->length(); i++) {
      secondaries->push(interfaces->at(i));
    }
    return secondaries;
  }
}

bool InstanceKlass::implements_interface(Klass* k) const {
  if (this == k) return true;
  assert(k->is_interface(), "should be an interface class");
  for (int i = 0; i < transitive_interfaces()->length(); i++) {
    if (transitive_interfaces()->at(i) == k) {
      return true;
    }
  }
  return false;
}

bool InstanceKlass::is_same_or_direct_interface(Klass *k) const {
  // Verify direct super interface
  if (this == k) return true;
  assert(k->is_interface(), "should be an interface class");
  for (int i = 0; i < local_interfaces()->length(); i++) {
    if (local_interfaces()->at(i) == k) {
      return true;
    }
  }
  return false;
}

objArrayOop InstanceKlass::allocate_objArray(int n, int length, TRAPS) {
  check_array_allocation_length(length, arrayOopDesc::max_array_length(T_OBJECT), CHECK_NULL);
  size_t size = objArrayOopDesc::object_size(length);
  Klass* ak = array_klass(n, CHECK_NULL);
  objArrayOop o = (objArrayOop)Universe::heap()->array_allocate(ak, size, length,
                                                                /* do_zero */ true, CHECK_NULL);
  return o;
}

instanceOop InstanceKlass::register_finalizer(instanceOop i, TRAPS) {
  if (TraceFinalizerRegistration) {
    tty->print("Registered ");
    i->print_value_on(tty);
    tty->print_cr(" (" PTR_FORMAT ") as finalizable", p2i(i));
  }
  instanceHandle h_i(THREAD, i);
  // Pass the handle as argument, JavaCalls::call expects oop as jobjects
  JavaValue result(T_VOID);
  JavaCallArguments args(h_i);
  methodHandle mh(THREAD, Universe::finalizer_register_method());
  JavaCalls::call(&result, mh, &args, CHECK_NULL);
  MANAGEMENT_ONLY(FinalizerService::on_register(h_i(), THREAD);)
  return h_i();
}

instanceOop InstanceKlass::allocate_instance(TRAPS) {
  bool has_finalizer_flag = has_finalizer(); // Query before possible GC
  size_t size = size_helper();  // Query before forming handle.

  instanceOop i;

  i = (instanceOop)Universe::heap()->obj_allocate(this, size, CHECK_NULL);
  if (has_finalizer_flag && !RegisterFinalizersAtInit) {
    i = register_finalizer(i, CHECK_NULL);
  }
  return i;
}

instanceOop InstanceKlass::allocate_instance(oop java_class,
                                             const char* who,
                                             TRAPS) {
  Klass* k = java_lang_Class::as_Klass(java_class);
  if (k == nullptr) {
    ResourceMark rm(THREAD);
    THROW_(vmSymbols::java_lang_InstantiationException(), nullptr);
  }
  InstanceKlass* ik = cast(k);
  ik->check_valid_for_instantiation(false, CHECK_NULL);
  if (RecordTraining) {
    ik->record_initialization_touch("new", nullptr, nullptr, nullptr, who, CHECK_NULL);
  }
  ik->initialize(CHECK_NULL);
  return ik->allocate_instance(THREAD);
}

instanceHandle InstanceKlass::allocate_instance_handle(TRAPS) {
  return instanceHandle(THREAD, allocate_instance(THREAD));
}

void InstanceKlass::check_valid_for_instantiation(bool throwError, TRAPS) {
  if (is_interface() || is_abstract()) {
    ResourceMark rm(THREAD);
    THROW_MSG(throwError ? vmSymbols::java_lang_InstantiationError()
              : vmSymbols::java_lang_InstantiationException(), external_name());
  }
  if (this == vmClasses::Class_klass()) {
    ResourceMark rm(THREAD);
    THROW_MSG(throwError ? vmSymbols::java_lang_IllegalAccessError()
              : vmSymbols::java_lang_IllegalAccessException(), external_name());
  }
}

Klass* InstanceKlass::array_klass(int n, TRAPS) {
  // Need load-acquire for lock-free read
  if (array_klasses_acquire() == nullptr) {
    ResourceMark rm(THREAD);
    JavaThread *jt = THREAD;
    {
      // Atomic creation of array_klasses
      MutexLocker ma(THREAD, MultiArray_lock);

      // Check if update has already taken place
      if (array_klasses() == nullptr) {
        ObjArrayKlass* k = ObjArrayKlass::allocate_objArray_klass(class_loader_data(), 1, this, CHECK_NULL);
        // use 'release' to pair with lock-free load
        release_set_array_klasses(k);
      }
    }
  }
  // array_klasses() will always be set at this point
  ObjArrayKlass* oak = array_klasses();
  return oak->array_klass(n, THREAD);
}

Klass* InstanceKlass::array_klass_or_null(int n) {
  // Need load-acquire for lock-free read
  ObjArrayKlass* oak = array_klasses_acquire();
  if (oak == nullptr) {
    return nullptr;
  } else {
    return oak->array_klass_or_null(n);
  }
}

Klass* InstanceKlass::array_klass(TRAPS) {
  return array_klass(1, THREAD);
}

Klass* InstanceKlass::array_klass_or_null() {
  return array_klass_or_null(1);
}

static int call_class_initializer_counter = 0;   // for debugging

Method* InstanceKlass::class_initializer() const {
  Method* clinit = find_method(
      vmSymbols::class_initializer_name(), vmSymbols::void_method_signature());
  if (clinit != nullptr && clinit->has_valid_initializer_flags()) {
    return clinit;
  }
  return nullptr;
}

void InstanceKlass::call_class_initializer(TRAPS) {
  if (ReplayCompiles &&
      (ReplaySuppressInitializers == 1 ||
       (ReplaySuppressInitializers >= 2 && class_loader() != nullptr))) {
    // Hide the existence of the initializer for the purpose of replaying the compile
    return;
  }

#if INCLUDE_CDS
  // This is needed to ensure the consistency of the archived heap objects.
  if (has_archived_enum_objs()) {
    assert(is_shared(), "must be");
    bool initialized = HeapShared::initialize_enum_klass(this, CHECK);
    if (initialized) {
      return;
    }
  }
#endif

  methodHandle h_method(THREAD, class_initializer());
  assert(!is_initialized(), "we cannot initialize twice");
  LogTarget(Info, class, init) lt;
  if (lt.is_enabled()) {
    ResourceMark rm(THREAD);
    LogStream ls(lt);
    ls.print("%d Initializing ", call_class_initializer_counter++);
    name()->print_value_on(&ls);
    ls.print_cr("%s (" PTR_FORMAT ")", h_method() == nullptr ? "(no method)" : "", p2i(this));
  }
  if (h_method() != nullptr) {
    JavaCallArguments args; // No arguments
    JavaValue result(T_VOID);
    KlassTrainingData* tdata = nullptr;
    if (RecordTraining) {
      tdata = alloc_training_data(CHECK);
      if (HAS_PENDING_EXCEPTION) {
        CLEAR_PENDING_EXCEPTION;  // could not allocate training data
      }
    }
    InstanceKlass* outer = NULL;
    if (tdata != nullptr) {
      outer = THREAD->set_class_being_initialized(this);
      tdata->record_initialization_start();
    }
    JavaCalls::call(&result, h_method, &args, THREAD); // Static call (no args)
    if (tdata != nullptr) {
      tdata->record_initialization_end();
      THREAD->set_class_being_initialized(outer);
    }
  }
}

void InstanceKlass::record_initialization_touch(const char* reason,
                                                Symbol* name,
                                                Symbol* sig,
                                                Klass* requesting_klass,
                                                const char* context,
                                                TRAPS) {
  if (requesting_klass == this) {
    return;  // self-initialization is never interesting
  }
  if (is_initialized() && !has_initialization_touch()) {
    // initialized by some hardwired JVM logic; not interesting
    return;
  }
  KlassTrainingData* tdata = alloc_training_data(CHECK);
  if (tdata == nullptr)  return;
  tdata->record_initialization_touch(reason, name, sig,
                                     requesting_klass, context, THREAD);
}


bool InstanceKlass::has_initialization_touch() const {
  KlassTrainingData* tdata = training_data_or_null();
  if (tdata == nullptr)  return false;
  return tdata->has_initialization_touch();
}

KlassTrainingData* InstanceKlass::alloc_training_data(TRAPS) {
  guarantee(RecordTraining || ReplayTraining, "caller resp.");
  KlassTrainingData* tdata = training_data_or_null();
  if (tdata == nullptr) {
    tdata = KlassTrainingData::make(this);
    assert(tdata == training_data_or_null(), "");
  }
  return tdata;
}

void InstanceKlass::mask_for(const methodHandle& method, int bci,
  InterpreterOopMap* entry_for) {
  // Lazily create the _oop_map_cache at first request
  // Lock-free access requires load_acquire.
  OopMapCache* oop_map_cache = Atomic::load_acquire(&_oop_map_cache);
  if (oop_map_cache == nullptr) {
    MutexLocker x(OopMapCacheAlloc_lock);
    // Check if _oop_map_cache was allocated while we were waiting for this lock
    if ((oop_map_cache = _oop_map_cache) == nullptr) {
      oop_map_cache = new OopMapCache();
      // Ensure _oop_map_cache is stable, since it is examined without a lock
      Atomic::release_store(&_oop_map_cache, oop_map_cache);
    }
  }
  // _oop_map_cache is constant after init; lookup below does its own locking.
  oop_map_cache->lookup(method, bci, entry_for);
}

bool InstanceKlass::contains_field_offset(int offset) {
  fieldDescriptor fd;
  return find_field_from_offset(offset, false, &fd);
}

FieldInfo InstanceKlass::field(int index) const {
  for (AllFieldStream fs(this); !fs.done(); fs.next()) {
    if (fs.index() == index) {
      return fs.to_FieldInfo();
    }
  }
  fatal("Field not found");
  return FieldInfo();
}

bool InstanceKlass::find_local_field(Symbol* name, Symbol* sig, fieldDescriptor* fd) const {
  for (JavaFieldStream fs(this); !fs.done(); fs.next()) {
    Symbol* f_name = fs.name();
    Symbol* f_sig  = fs.signature();
    if (f_name == name && f_sig == sig) {
      fd->reinitialize(const_cast<InstanceKlass*>(this), fs.index());
      return true;
    }
  }
  return false;
}


Klass* InstanceKlass::find_interface_field(Symbol* name, Symbol* sig, fieldDescriptor* fd) const {
  const int n = local_interfaces()->length();
  for (int i = 0; i < n; i++) {
    Klass* intf1 = local_interfaces()->at(i);
    assert(intf1->is_interface(), "just checking type");
    // search for field in current interface
    if (InstanceKlass::cast(intf1)->find_local_field(name, sig, fd)) {
      assert(fd->is_static(), "interface field must be static");
      return intf1;
    }
    // search for field in direct superinterfaces
    Klass* intf2 = InstanceKlass::cast(intf1)->find_interface_field(name, sig, fd);
    if (intf2 != nullptr) return intf2;
  }
  // otherwise field lookup fails
  return nullptr;
}


Klass* InstanceKlass::find_field(Symbol* name, Symbol* sig, fieldDescriptor* fd) const {
  // search order according to newest JVM spec (5.4.3.2, p.167).
  // 1) search for field in current klass
  if (find_local_field(name, sig, fd)) {
    return const_cast<InstanceKlass*>(this);
  }
  // 2) search for field recursively in direct superinterfaces
  { Klass* intf = find_interface_field(name, sig, fd);
    if (intf != nullptr) return intf;
  }
  // 3) apply field lookup recursively if superclass exists
  { Klass* supr = super();
    if (supr != nullptr) return InstanceKlass::cast(supr)->find_field(name, sig, fd);
  }
  // 4) otherwise field lookup fails
  return nullptr;
}


Klass* InstanceKlass::find_field(Symbol* name, Symbol* sig, bool is_static, fieldDescriptor* fd) const {
  // search order according to newest JVM spec (5.4.3.2, p.167).
  // 1) search for field in current klass
  if (find_local_field(name, sig, fd)) {
    if (fd->is_static() == is_static) return const_cast<InstanceKlass*>(this);
  }
  // 2) search for field recursively in direct superinterfaces
  if (is_static) {
    Klass* intf = find_interface_field(name, sig, fd);
    if (intf != nullptr) return intf;
  }
  // 3) apply field lookup recursively if superclass exists
  { Klass* supr = super();
    if (supr != nullptr) return InstanceKlass::cast(supr)->find_field(name, sig, is_static, fd);
  }
  // 4) otherwise field lookup fails
  return nullptr;
}


bool InstanceKlass::find_local_field_from_offset(int offset, bool is_static, fieldDescriptor* fd) const {
  for (JavaFieldStream fs(this); !fs.done(); fs.next()) {
    if (fs.offset() == offset) {
      fd->reinitialize(const_cast<InstanceKlass*>(this), fs.index());
      if (fd->is_static() == is_static) return true;
    }
  }
  return false;
}


bool InstanceKlass::find_field_from_offset(int offset, bool is_static, fieldDescriptor* fd) const {
  Klass* klass = const_cast<InstanceKlass*>(this);
  while (klass != nullptr) {
    if (InstanceKlass::cast(klass)->find_local_field_from_offset(offset, is_static, fd)) {
      return true;
    }
    klass = klass->super();
  }
  return false;
}


void InstanceKlass::methods_do(void f(Method* method)) {
  // Methods aren't stable until they are loaded.  This can be read outside
  // a lock through the ClassLoaderData for profiling
  // Redefined scratch classes are on the list and need to be cleaned
  if (!is_loaded() && !is_scratch_class()) {
    return;
  }

  int len = methods()->length();
  for (int index = 0; index < len; index++) {
    Method* m = methods()->at(index);
    assert(m->is_method(), "must be method");
    f(m);
  }
}


void InstanceKlass::do_local_static_fields(FieldClosure* cl) {
  for (JavaFieldStream fs(this); !fs.done(); fs.next()) {
    if (fs.access_flags().is_static()) {
      fieldDescriptor& fd = fs.field_descriptor();
      cl->do_field(&fd);
    }
  }
}


void InstanceKlass::do_local_static_fields(void f(fieldDescriptor*, Handle, TRAPS), Handle mirror, TRAPS) {
  for (JavaFieldStream fs(this); !fs.done(); fs.next()) {
    if (fs.access_flags().is_static()) {
      fieldDescriptor& fd = fs.field_descriptor();
      f(&fd, mirror, CHECK);
    }
  }
}

void InstanceKlass::do_nonstatic_fields(FieldClosure* cl) {
  InstanceKlass* super = superklass();
  if (super != nullptr) {
    super->do_nonstatic_fields(cl);
  }
  fieldDescriptor fd;
  int length = java_fields_count();
  for (int i = 0; i < length; i += 1) {
    fd.reinitialize(this, i);
    if (!fd.is_static()) {
      cl->do_field(&fd);
    }
  }
}

// first in Pair is offset, second is index.
static int compare_fields_by_offset(Pair<int,int>* a, Pair<int,int>* b) {
  return a->first - b->first;
}

void InstanceKlass::print_nonstatic_fields(FieldClosure* cl) {
  InstanceKlass* super = superklass();
  if (super != nullptr) {
    super->print_nonstatic_fields(cl);
  }
  ResourceMark rm;
  fieldDescriptor fd;
  // In DebugInfo nonstatic fields are sorted by offset.
  GrowableArray<Pair<int,int> > fields_sorted;
  int i = 0;
  for (AllFieldStream fs(this); !fs.done(); fs.next()) {
    if (!fs.access_flags().is_static()) {
      fd = fs.field_descriptor();
      Pair<int,int> f(fs.offset(), fs.index());
      fields_sorted.push(f);
      i++;
    }
  }
  if (i > 0) {
    int length = i;
    assert(length == fields_sorted.length(), "duh");
    // _sort_Fn is defined in growableArray.hpp.
    fields_sorted.sort(compare_fields_by_offset);
    for (int i = 0; i < length; i++) {
      fd.reinitialize(this, fields_sorted.at(i).second);
      assert(!fd.is_static() && fd.offset() == fields_sorted.at(i).first, "only nonstatic fields");
      cl->do_field(&fd);
    }
  }
}

#ifdef ASSERT
static int linear_search(const Array<Method*>* methods,
                         const Symbol* name,
                         const Symbol* signature) {
  const int len = methods->length();
  for (int index = 0; index < len; index++) {
    const Method* const m = methods->at(index);
    assert(m->is_method(), "must be method");
    if (m->signature() == signature && m->name() == name) {
       return index;
    }
  }
  return -1;
}
#endif

bool InstanceKlass::_disable_method_binary_search = false;

NOINLINE int linear_search(const Array<Method*>* methods, const Symbol* name) {
  int len = methods->length();
  int l = 0;
  int h = len - 1;
  while (l <= h) {
    Method* m = methods->at(l);
    if (m->name() == name) {
      return l;
    }
    l++;
  }
  return -1;
}

inline int InstanceKlass::quick_search(const Array<Method*>* methods, const Symbol* name) {
  if (_disable_method_binary_search) {
    assert(DynamicDumpSharedSpaces, "must be");
    // At the final stage of dynamic dumping, the methods array may not be sorted
    // by ascending addresses of their names, so we can't use binary search anymore.
    // However, methods with the same name are still laid out consecutively inside the
    // methods array, so let's look for the first one that matches.
    return linear_search(methods, name);
  }

  int len = methods->length();
  int l = 0;
  int h = len - 1;

  // methods are sorted by ascending addresses of their names, so do binary search
  while (l <= h) {
    int mid = (l + h) >> 1;
    Method* m = methods->at(mid);
    assert(m->is_method(), "must be method");
    int res = m->name()->fast_compare(name);
    if (res == 0) {
      return mid;
    } else if (res < 0) {
      l = mid + 1;
    } else {
      h = mid - 1;
    }
  }
  return -1;
}

// find_method looks up the name/signature in the local methods array
Method* InstanceKlass::find_method(const Symbol* name,
                                   const Symbol* signature) const {
  return find_method_impl(name, signature,
                          OverpassLookupMode::find,
                          StaticLookupMode::find,
                          PrivateLookupMode::find);
}

Method* InstanceKlass::find_method_impl(const Symbol* name,
                                        const Symbol* signature,
                                        OverpassLookupMode overpass_mode,
                                        StaticLookupMode static_mode,
                                        PrivateLookupMode private_mode) const {
  return InstanceKlass::find_method_impl(methods(),
                                         name,
                                         signature,
                                         overpass_mode,
                                         static_mode,
                                         private_mode);
}

// find_instance_method looks up the name/signature in the local methods array
// and skips over static methods
Method* InstanceKlass::find_instance_method(const Array<Method*>* methods,
                                            const Symbol* name,
                                            const Symbol* signature,
                                            PrivateLookupMode private_mode) {
  Method* const meth = InstanceKlass::find_method_impl(methods,
                                                 name,
                                                 signature,
                                                 OverpassLookupMode::find,
                                                 StaticLookupMode::skip,
                                                 private_mode);
  assert(((meth == nullptr) || !meth->is_static()),
    "find_instance_method should have skipped statics");
  return meth;
}

// find_instance_method looks up the name/signature in the local methods array
// and skips over static methods
Method* InstanceKlass::find_instance_method(const Symbol* name,
                                            const Symbol* signature,
                                            PrivateLookupMode private_mode) const {
  return InstanceKlass::find_instance_method(methods(), name, signature, private_mode);
}

// Find looks up the name/signature in the local methods array
// and filters on the overpass, static and private flags
// This returns the first one found
// note that the local methods array can have up to one overpass, one static
// and one instance (private or not) with the same name/signature
Method* InstanceKlass::find_local_method(const Symbol* name,
                                         const Symbol* signature,
                                         OverpassLookupMode overpass_mode,
                                         StaticLookupMode static_mode,
                                         PrivateLookupMode private_mode) const {
  return InstanceKlass::find_method_impl(methods(),
                                         name,
                                         signature,
                                         overpass_mode,
                                         static_mode,
                                         private_mode);
}

// Find looks up the name/signature in the local methods array
// and filters on the overpass, static and private flags
// This returns the first one found
// note that the local methods array can have up to one overpass, one static
// and one instance (private or not) with the same name/signature
Method* InstanceKlass::find_local_method(const Array<Method*>* methods,
                                         const Symbol* name,
                                         const Symbol* signature,
                                         OverpassLookupMode overpass_mode,
                                         StaticLookupMode static_mode,
                                         PrivateLookupMode private_mode) {
  return InstanceKlass::find_method_impl(methods,
                                         name,
                                         signature,
                                         overpass_mode,
                                         static_mode,
                                         private_mode);
}

Method* InstanceKlass::find_method(const Array<Method*>* methods,
                                   const Symbol* name,
                                   const Symbol* signature) {
  return InstanceKlass::find_method_impl(methods,
                                         name,
                                         signature,
                                         OverpassLookupMode::find,
                                         StaticLookupMode::find,
                                         PrivateLookupMode::find);
}

Method* InstanceKlass::find_method_impl(const Array<Method*>* methods,
                                        const Symbol* name,
                                        const Symbol* signature,
                                        OverpassLookupMode overpass_mode,
                                        StaticLookupMode static_mode,
                                        PrivateLookupMode private_mode) {
  int hit = find_method_index(methods, name, signature, overpass_mode, static_mode, private_mode);
  return hit >= 0 ? methods->at(hit): nullptr;
}

// true if method matches signature and conforms to skipping_X conditions.
static bool method_matches(const Method* m,
                           const Symbol* signature,
                           bool skipping_overpass,
                           bool skipping_static,
                           bool skipping_private) {
  return ((m->signature() == signature) &&
    (!skipping_overpass || !m->is_overpass()) &&
    (!skipping_static || !m->is_static()) &&
    (!skipping_private || !m->is_private()));
}

// Used directly for default_methods to find the index into the
// default_vtable_indices, and indirectly by find_method
// find_method_index looks in the local methods array to return the index
// of the matching name/signature. If, overpass methods are being ignored,
// the search continues to find a potential non-overpass match.  This capability
// is important during method resolution to prefer a static method, for example,
// over an overpass method.
// There is the possibility in any _method's array to have the same name/signature
// for a static method, an overpass method and a local instance method
// To correctly catch a given method, the search criteria may need
// to explicitly skip the other two. For local instance methods, it
// is often necessary to skip private methods
int InstanceKlass::find_method_index(const Array<Method*>* methods,
                                     const Symbol* name,
                                     const Symbol* signature,
                                     OverpassLookupMode overpass_mode,
                                     StaticLookupMode static_mode,
                                     PrivateLookupMode private_mode) {
  const bool skipping_overpass = (overpass_mode == OverpassLookupMode::skip);
  const bool skipping_static = (static_mode == StaticLookupMode::skip);
  const bool skipping_private = (private_mode == PrivateLookupMode::skip);
  const int hit = quick_search(methods, name);
  if (hit != -1) {
    const Method* const m = methods->at(hit);

    // Do linear search to find matching signature.  First, quick check
    // for common case, ignoring overpasses if requested.
    if (method_matches(m, signature, skipping_overpass, skipping_static, skipping_private)) {
      return hit;
    }

    // search downwards through overloaded methods
    int i;
    for (i = hit - 1; i >= 0; --i) {
        const Method* const m = methods->at(i);
        assert(m->is_method(), "must be method");
        if (m->name() != name) {
          break;
        }
        if (method_matches(m, signature, skipping_overpass, skipping_static, skipping_private)) {
          return i;
        }
    }
    // search upwards
    for (i = hit + 1; i < methods->length(); ++i) {
        const Method* const m = methods->at(i);
        assert(m->is_method(), "must be method");
        if (m->name() != name) {
          break;
        }
        if (method_matches(m, signature, skipping_overpass, skipping_static, skipping_private)) {
          return i;
        }
    }
    // not found
#ifdef ASSERT
    const int index = (skipping_overpass || skipping_static || skipping_private) ? -1 :
      linear_search(methods, name, signature);
    assert(-1 == index, "binary search should have found entry %d", index);
#endif
  }
  return -1;
}

int InstanceKlass::find_method_by_name(const Symbol* name, int* end) const {
  return find_method_by_name(methods(), name, end);
}

int InstanceKlass::find_method_by_name(const Array<Method*>* methods,
                                       const Symbol* name,
                                       int* end_ptr) {
  assert(end_ptr != nullptr, "just checking");
  int start = quick_search(methods, name);
  int end = start + 1;
  if (start != -1) {
    while (start - 1 >= 0 && (methods->at(start - 1))->name() == name) --start;
    while (end < methods->length() && (methods->at(end))->name() == name) ++end;
    *end_ptr = end;
    return start;
  }
  return -1;
}

// uncached_lookup_method searches both the local class methods array and all
// superclasses methods arrays, skipping any overpass methods in superclasses,
// and possibly skipping private methods.
Method* InstanceKlass::uncached_lookup_method(const Symbol* name,
                                              const Symbol* signature,
                                              OverpassLookupMode overpass_mode,
                                              PrivateLookupMode private_mode) const {
  OverpassLookupMode overpass_local_mode = overpass_mode;
  const Klass* klass = this;
  while (klass != nullptr) {
    Method* const method = InstanceKlass::cast(klass)->find_method_impl(name,
                                                                        signature,
                                                                        overpass_local_mode,
                                                                        StaticLookupMode::find,
                                                                        private_mode);
    if (method != nullptr) {
      return method;
    }
    klass = klass->super();
    overpass_local_mode = OverpassLookupMode::skip;   // Always ignore overpass methods in superclasses
  }
  return nullptr;
}

#ifdef ASSERT
// search through class hierarchy and return true if this class or
// one of the superclasses was redefined
bool InstanceKlass::has_redefined_this_or_super() const {
  const Klass* klass = this;
  while (klass != nullptr) {
    if (InstanceKlass::cast(klass)->has_been_redefined()) {
      return true;
    }
    klass = klass->super();
  }
  return false;
}
#endif

// lookup a method in the default methods list then in all transitive interfaces
// Do NOT return private or static methods
Method* InstanceKlass::lookup_method_in_ordered_interfaces(Symbol* name,
                                                         Symbol* signature) const {
  Method* m = nullptr;
  if (default_methods() != nullptr) {
    m = find_method(default_methods(), name, signature);
  }
  // Look up interfaces
  if (m == nullptr) {
    m = lookup_method_in_all_interfaces(name, signature, DefaultsLookupMode::find);
  }
  return m;
}

// lookup a method in all the interfaces that this class implements
// Do NOT return private or static methods, new in JDK8 which are not externally visible
// They should only be found in the initial InterfaceMethodRef
Method* InstanceKlass::lookup_method_in_all_interfaces(Symbol* name,
                                                       Symbol* signature,
                                                       DefaultsLookupMode defaults_mode) const {
  Array<InstanceKlass*>* all_ifs = transitive_interfaces();
  int num_ifs = all_ifs->length();
  InstanceKlass *ik = nullptr;
  for (int i = 0; i < num_ifs; i++) {
    ik = all_ifs->at(i);
    Method* m = ik->lookup_method(name, signature);
    if (m != nullptr && m->is_public() && !m->is_static() &&
        ((defaults_mode != DefaultsLookupMode::skip) || !m->is_default_method())) {
      return m;
    }
  }
  return nullptr;
}

PrintClassClosure::PrintClassClosure(outputStream* st, bool verbose)
  :_st(st), _verbose(verbose) {
  ResourceMark rm;
  _st->print("%-18s  ", "KlassAddr");
  _st->print("%-4s  ", "Size");
  _st->print("%-20s  ", "State");
  _st->print("%-7s  ", "Flags");
  _st->print("%-5s  ", "ClassName");
  _st->cr();
}

void PrintClassClosure::do_klass(Klass* k)  {
  ResourceMark rm;
  // klass pointer
  _st->print(PTR_FORMAT "  ", p2i(k));
  // klass size
  _st->print("%4d  ", k->size());
  // initialization state
  if (k->is_instance_klass()) {
    _st->print("%-20s  ",InstanceKlass::cast(k)->init_state_name());
  } else {
    _st->print("%-20s  ","");
  }
  // misc flags(Changes should synced with ClassesDCmd::ClassesDCmd help doc)
  char buf[10];
  int i = 0;
  if (k->has_finalizer()) buf[i++] = 'F';
  if (k->is_instance_klass()) {
    InstanceKlass* ik = InstanceKlass::cast(k);
    if (ik->has_final_method()) buf[i++] = 'f';
    if (ik->is_rewritten()) buf[i++] = 'W';
    if (ik->is_contended()) buf[i++] = 'C';
    if (ik->has_been_redefined()) buf[i++] = 'R';
    if (ik->is_shared()) buf[i++] = 'S';
  }
  buf[i++] = '\0';
  _st->print("%-7s  ", buf);
  // klass name
  _st->print("%-5s  ", k->external_name());
  // end
  _st->cr();
  if (_verbose) {
    k->print_on(_st);
  }
}

/* jni_id_for for jfieldIds only */
JNIid* InstanceKlass::jni_id_for(int offset) {
  MutexLocker ml(JfieldIdCreation_lock);
  JNIid* probe = jni_ids() == nullptr ? nullptr : jni_ids()->find(offset);
  if (probe == nullptr) {
    // Allocate new static field identifier
    probe = new JNIid(this, offset, jni_ids());
    set_jni_ids(probe);
  }
  return probe;
}

u2 InstanceKlass::enclosing_method_data(int offset) const {
  const Array<jushort>* const inner_class_list = inner_classes();
  if (inner_class_list == nullptr) {
    return 0;
  }
  const int length = inner_class_list->length();
  if (length % inner_class_next_offset == 0) {
    return 0;
  }
  const int index = length - enclosing_method_attribute_size;
  assert(offset < enclosing_method_attribute_size, "invalid offset");
  return inner_class_list->at(index + offset);
}

void InstanceKlass::set_enclosing_method_indices(u2 class_index,
                                                 u2 method_index) {
  Array<jushort>* inner_class_list = inner_classes();
  assert (inner_class_list != nullptr, "_inner_classes list is not set up");
  int length = inner_class_list->length();
  if (length % inner_class_next_offset == enclosing_method_attribute_size) {
    int index = length - enclosing_method_attribute_size;
    inner_class_list->at_put(
      index + enclosing_method_class_index_offset, class_index);
    inner_class_list->at_put(
      index + enclosing_method_method_index_offset, method_index);
  }
}

// Lookup or create a jmethodID.
// This code is called by the VMThread and JavaThreads so the
// locking has to be done very carefully to avoid deadlocks
// and/or other cache consistency problems.
//
jmethodID InstanceKlass::get_jmethod_id(const methodHandle& method_h) {
  size_t idnum = (size_t)method_h->method_idnum();
  jmethodID* jmeths = methods_jmethod_ids_acquire();
  size_t length = 0;
  jmethodID id = nullptr;

  // We use a double-check locking idiom here because this cache is
  // performance sensitive. In the normal system, this cache only
  // transitions from null to non-null which is safe because we use
  // release_set_methods_jmethod_ids() to advertise the new cache.
  // A partially constructed cache should never be seen by a racing
  // thread. We also use release_store() to save a new jmethodID
  // in the cache so a partially constructed jmethodID should never be
  // seen either. Cache reads of existing jmethodIDs proceed without a
  // lock, but cache writes of a new jmethodID requires uniqueness and
  // creation of the cache itself requires no leaks so a lock is
  // generally acquired in those two cases.
  //
  // If the RedefineClasses() API has been used, then this cache can
  // grow and we'll have transitions from non-null to bigger non-null.
  // Cache creation requires no leaks and we require safety between all
  // cache accesses and freeing of the old cache so a lock is generally
  // acquired when the RedefineClasses() API has been used.

  if (jmeths != nullptr) {
    // the cache already exists
    if (!idnum_can_increment()) {
      // the cache can't grow so we can just get the current values
      get_jmethod_id_length_value(jmeths, idnum, &length, &id);
    } else {
      MutexLocker ml(JmethodIdCreation_lock, Mutex::_no_safepoint_check_flag);
      get_jmethod_id_length_value(jmeths, idnum, &length, &id);
    }
  }
  // implied else:
  // we need to allocate a cache so default length and id values are good

  if (jmeths == nullptr ||   // no cache yet
      length <= idnum ||     // cache is too short
      id == nullptr) {       // cache doesn't contain entry

    // This function can be called by the VMThread or GC worker threads so we
    // have to do all things that might block on a safepoint before grabbing the lock.
    // Otherwise, we can deadlock with the VMThread or have a cache
    // consistency issue. These vars keep track of what we might have
    // to free after the lock is dropped.
    jmethodID  to_dealloc_id     = nullptr;
    jmethodID* to_dealloc_jmeths = nullptr;

    // may not allocate new_jmeths or use it if we allocate it
    jmethodID* new_jmeths = nullptr;
    if (length <= idnum) {
      // allocate a new cache that might be used
      size_t size = MAX2(idnum+1, (size_t)idnum_allocated_count());
      new_jmeths = NEW_C_HEAP_ARRAY(jmethodID, size+1, mtClass);
      memset(new_jmeths, 0, (size+1)*sizeof(jmethodID));
      // cache size is stored in element[0], other elements offset by one
      new_jmeths[0] = (jmethodID)size;
    }

    // allocate a new jmethodID that might be used
    {
      MutexLocker ml(JmethodIdCreation_lock, Mutex::_no_safepoint_check_flag);
      jmethodID new_id = nullptr;
      if (method_h->is_old() && !method_h->is_obsolete()) {
        // The method passed in is old (but not obsolete), we need to use the current version
        Method* current_method = method_with_idnum((int)idnum);
        assert(current_method != nullptr, "old and but not obsolete, so should exist");
        new_id = Method::make_jmethod_id(class_loader_data(), current_method);
      } else {
        // It is the current version of the method or an obsolete method,
        // use the version passed in
        new_id = Method::make_jmethod_id(class_loader_data(), method_h());
      }

      id = get_jmethod_id_fetch_or_update(idnum, new_id, new_jmeths,
                                          &to_dealloc_id, &to_dealloc_jmeths);
    }

    // The lock has been dropped so we can free resources.
    // Free up either the old cache or the new cache if we allocated one.
    if (to_dealloc_jmeths != nullptr) {
      FreeHeap(to_dealloc_jmeths);
    }
    // free up the new ID since it wasn't needed
    if (to_dealloc_id != nullptr) {
      Method::destroy_jmethod_id(class_loader_data(), to_dealloc_id);
    }
  }
  return id;
}

// Figure out how many jmethodIDs haven't been allocated, and make
// sure space for them is pre-allocated.  This makes getting all
// method ids much, much faster with classes with more than 8
// methods, and has a *substantial* effect on performance with jvmti
// code that loads all jmethodIDs for all classes.
void InstanceKlass::ensure_space_for_methodids(int start_offset) {
  int new_jmeths = 0;
  int length = methods()->length();
  for (int index = start_offset; index < length; index++) {
    Method* m = methods()->at(index);
    jmethodID id = m->find_jmethod_id_or_null();
    if (id == nullptr) {
      new_jmeths++;
    }
  }
  if (new_jmeths != 0) {
    Method::ensure_jmethod_ids(class_loader_data(), new_jmeths);
  }
}

// Common code to fetch the jmethodID from the cache or update the
// cache with the new jmethodID. This function should never do anything
// that causes the caller to go to a safepoint or we can deadlock with
// the VMThread or have cache consistency issues.
//
jmethodID InstanceKlass::get_jmethod_id_fetch_or_update(
            size_t idnum, jmethodID new_id,
            jmethodID* new_jmeths, jmethodID* to_dealloc_id_p,
            jmethodID** to_dealloc_jmeths_p) {
  assert(new_id != nullptr, "sanity check");
  assert(to_dealloc_id_p != nullptr, "sanity check");
  assert(to_dealloc_jmeths_p != nullptr, "sanity check");
  assert(JmethodIdCreation_lock->owned_by_self(), "sanity check");

  // reacquire the cache - we are locked, single threaded or at a safepoint
  jmethodID* jmeths = methods_jmethod_ids_acquire();
  jmethodID  id     = nullptr;
  size_t     length = 0;

  if (jmeths == nullptr ||                      // no cache yet
      (length = (size_t)jmeths[0]) <= idnum) {  // cache is too short
    if (jmeths != nullptr) {
      // copy any existing entries from the old cache
      for (size_t index = 0; index < length; index++) {
        new_jmeths[index+1] = jmeths[index+1];
      }
      *to_dealloc_jmeths_p = jmeths;  // save old cache for later delete
    }
    release_set_methods_jmethod_ids(jmeths = new_jmeths);
  } else {
    // fetch jmethodID (if any) from the existing cache
    id = jmeths[idnum+1];
    *to_dealloc_jmeths_p = new_jmeths;  // save new cache for later delete
  }
  if (id == nullptr) {
    // No matching jmethodID in the existing cache or we have a new
    // cache or we just grew the cache. This cache write is done here
    // by the first thread to win the foot race because a jmethodID
    // needs to be unique once it is generally available.
    id = new_id;

    // The jmethodID cache can be read while unlocked so we have to
    // make sure the new jmethodID is complete before installing it
    // in the cache.
    Atomic::release_store(&jmeths[idnum+1], id);
  } else {
    *to_dealloc_id_p = new_id; // save new id for later delete
  }
  return id;
}


// Common code to get the jmethodID cache length and the jmethodID
// value at index idnum if there is one.
//
void InstanceKlass::get_jmethod_id_length_value(jmethodID* cache,
       size_t idnum, size_t *length_p, jmethodID* id_p) {
  assert(cache != nullptr, "sanity check");
  assert(length_p != nullptr, "sanity check");
  assert(id_p != nullptr, "sanity check");

  // cache size is stored in element[0], other elements offset by one
  *length_p = (size_t)cache[0];
  if (*length_p <= idnum) {  // cache is too short
    *id_p = nullptr;
  } else {
    *id_p = cache[idnum+1];  // fetch jmethodID (if any)
  }
}


// Lookup a jmethodID, null if not found.  Do no blocking, no allocations, no handles
jmethodID InstanceKlass::jmethod_id_or_null(Method* method) {
  size_t idnum = (size_t)method->method_idnum();
  jmethodID* jmeths = methods_jmethod_ids_acquire();
  size_t length;                                // length assigned as debugging crumb
  jmethodID id = nullptr;
  if (jmeths != nullptr &&                      // If there is a cache
      (length = (size_t)jmeths[0]) > idnum) {   // and if it is long enough,
    id = jmeths[idnum+1];                       // Look up the id (may be null)
  }
  return id;
}

inline DependencyContext InstanceKlass::dependencies() {
  DependencyContext dep_context(&_dep_context, &_dep_context_last_cleaned);
  return dep_context;
}

void InstanceKlass::mark_dependent_nmethods(DeoptimizationScope* deopt_scope, KlassDepChange& changes) {
  dependencies().mark_dependent_nmethods(deopt_scope, changes);
}

void InstanceKlass::add_dependent_nmethod(nmethod* nm) {
  dependencies().add_dependent_nmethod(nm);
}

void InstanceKlass::clean_dependency_context() {
  dependencies().clean_unloading_dependents();
}

#ifndef PRODUCT
void InstanceKlass::print_dependent_nmethods(bool verbose) {
  dependencies().print_dependent_nmethods(verbose);
}

bool InstanceKlass::is_dependent_nmethod(nmethod* nm) {
  return dependencies().is_dependent_nmethod(nm);
}
#endif //PRODUCT

void InstanceKlass::clean_weak_instanceklass_links() {
  clean_implementors_list();
  clean_method_data();
}

void InstanceKlass::clean_implementors_list() {
  assert(is_loader_alive(), "this klass should be live");
  if (is_interface()) {
    assert (ClassUnloading, "only called for ClassUnloading");
    for (;;) {
      // Use load_acquire due to competing with inserts
      InstanceKlass* impl = Atomic::load_acquire(adr_implementor());
      if (impl != nullptr && !impl->is_loader_alive()) {
        // null this field, might be an unloaded instance klass or null
        InstanceKlass* volatile* iklass = adr_implementor();
        if (Atomic::cmpxchg(iklass, impl, (InstanceKlass*)nullptr) == impl) {
          // Successfully unlinking implementor.
          if (log_is_enabled(Trace, class, unload)) {
            ResourceMark rm;
            log_trace(class, unload)("unlinking class (implementor): %s", impl->external_name());
          }
          return;
        }
      } else {
        return;
      }
    }
  }
}

void InstanceKlass::clean_method_data() {
  for (int m = 0; m < methods()->length(); m++) {
    MethodData* mdo = methods()->at(m)->method_data();
    if (mdo != nullptr) {
      MutexLocker ml(SafepointSynchronize::is_at_safepoint() ? nullptr : mdo->extra_data_lock());
      mdo->clean_method_data(/*always_clean*/false);
    }
  }
}

void InstanceKlass::metaspace_pointers_do(MetaspaceClosure* it) {
  Klass::metaspace_pointers_do(it);

  if (log_is_enabled(Trace, cds)) {
    ResourceMark rm;
    log_trace(cds)("Iter(InstanceKlass): %p (%s)", this, external_name());
  }

  it->push(&_annotations);
  it->push((Klass**)&_array_klasses);
  if (!is_rewritten()) {
    it->push(&_constants, MetaspaceClosure::_writable);
  } else {
    it->push(&_constants);
  }
  it->push(&_inner_classes);
#if INCLUDE_JVMTI
  it->push(&_previous_versions);
#endif
#if INCLUDE_CDS
  // For "old" classes with methods containing the jsr bytecode, the _methods array will
  // be rewritten during runtime (see Rewriter::rewrite_jsrs()). So setting the _methods to
  // be writable. The length check on the _methods is necessary because classes which
  // don't have any methods share the Universe::_the_empty_method_array which is in the RO region.
  if (_methods != nullptr && _methods->length() > 0 &&
      !can_be_verified_at_dumptime() && methods_contain_jsr_bytecode()) {
    // To handle jsr bytecode, new Method* maybe stored into _methods
    it->push(&_methods, MetaspaceClosure::_writable);
  } else {
#endif
    it->push(&_methods);
#if INCLUDE_CDS
  }
#endif
  it->push(&_default_methods);
  it->push(&_local_interfaces);
  it->push(&_transitive_interfaces);
  it->push(&_method_ordering);
  if (!is_rewritten()) {
    it->push(&_default_vtable_indices, MetaspaceClosure::_writable);
  } else {
    it->push(&_default_vtable_indices);
  }

  it->push(&_fieldinfo_stream);
  // _fields_status might be written into by Rewriter::scan_method() -> fd.set_has_initialized_final_update()
  it->push(&_fields_status, MetaspaceClosure::_writable);

  if (itable_length() > 0) {
    itableOffsetEntry* ioe = (itableOffsetEntry*)start_of_itable();
    int method_table_offset_in_words = ioe->offset()/wordSize;
    int nof_interfaces = (method_table_offset_in_words - itable_offset_in_words())
                         / itableOffsetEntry::size();

    for (int i = 0; i < nof_interfaces; i ++, ioe ++) {
      if (ioe->interface_klass() != nullptr) {
        it->push(ioe->interface_klass_addr());
        itableMethodEntry* ime = ioe->first_method_entry(this);
        int n = klassItable::method_count_for_interface(ioe->interface_klass());
        for (int index = 0; index < n; index ++) {
          it->push(ime[index].method_addr());
        }
      }
    }
  }

  it->push(&_nest_members);
  it->push(&_permitted_subclasses);
  it->push(&_record_components);
}

#if INCLUDE_CDS
void InstanceKlass::remove_unshareable_info() {

  if (is_linked()) {
    assert(can_be_verified_at_dumptime(), "must be");
    // Remember this so we can avoid walking the hierarchy at runtime.
    set_verified_at_dump_time();
  }

  Klass::remove_unshareable_info();

  if (SystemDictionaryShared::has_class_failed_verification(this)) {
    // Classes are attempted to link during dumping and may fail,
    // but these classes are still in the dictionary and class list in CLD.
    // If the class has failed verification, there is nothing else to remove.
    return;
  }

  // Reset to the 'allocated' state to prevent any premature accessing to
  // a shared class at runtime while the class is still being loaded and
  // restored. A class' init_state is set to 'loaded' at runtime when it's
  // being added to class hierarchy (see InstanceKlass:::add_to_hierarchy()).
  _init_state = allocated;

  { // Otherwise this needs to take out the Compile_lock.
    assert(SafepointSynchronize::is_at_safepoint(), "only called at safepoint");
    init_implementor();
  }

  constants()->remove_unshareable_info();

  for (int i = 0; i < methods()->length(); i++) {
    Method* m = methods()->at(i);
    m->remove_unshareable_info();
  }

  // do array classes also.
  if (array_klasses() != nullptr) {
    array_klasses()->remove_unshareable_info();
  }

  // These are not allocated from metaspace. They are safe to set to null.
  _source_debug_extension = nullptr;
  _dep_context = nullptr;
  _osr_nmethods_head = nullptr;
#if INCLUDE_JVMTI
  _breakpoints = nullptr;
  _previous_versions = nullptr;
  _cached_class_file = nullptr;
  _jvmti_cached_class_field_map = nullptr;
#endif

  _init_thread = nullptr;
  _methods_jmethod_ids = nullptr;
  _jni_ids = nullptr;
  _oop_map_cache = nullptr;
  // clear _nest_host to ensure re-load at runtime
  _nest_host = nullptr;
  init_shared_package_entry();
  _dep_context_last_cleaned = 0;
  _init_monitor = nullptr;

<<<<<<< HEAD
  _training_data = nullptr;
=======
  remove_unshareable_flags();
}

void InstanceKlass::remove_unshareable_flags() {
  // clear all the flags/stats that shouldn't be in the archived version
  assert(!is_scratch_class(), "must be");
  assert(!has_been_redefined(), "must be");
#if INCLUDE_JVMTI
  set_is_being_redefined(false);
#endif
  set_has_resolved_methods(false);
>>>>>>> 5d8ba938
}

void InstanceKlass::remove_java_mirror() {
  Klass::remove_java_mirror();

  // do array classes also.
  if (array_klasses() != nullptr) {
    array_klasses()->remove_java_mirror();
  }
}

void InstanceKlass::init_shared_package_entry() {
#if !INCLUDE_CDS_JAVA_HEAP
  _package_entry = nullptr;
#else
  if (!MetaspaceShared::use_full_module_graph()) {
    _package_entry = nullptr;
  } else if (DynamicDumpSharedSpaces) {
    if (!MetaspaceShared::is_in_shared_metaspace(_package_entry)) {
      _package_entry = nullptr;
    }
  } else {
    if (is_shared_unregistered_class()) {
      _package_entry = nullptr;
    } else {
      _package_entry = PackageEntry::get_archived_entry(_package_entry);
    }
  }
  ArchivePtrMarker::mark_pointer((address**)&_package_entry);
#endif
}

void InstanceKlass::compute_has_loops_flag_for_methods() {
  Array<Method*>* methods = this->methods();
  for (int index = 0; index < methods->length(); ++index) {
    Method* m = methods->at(index);
    if (!m->is_overpass()) { // work around JDK-8305771
      m->compute_has_loops_flag();
    }
  }
}

void InstanceKlass::restore_unshareable_info(ClassLoaderData* loader_data, Handle protection_domain,
                                             PackageEntry* pkg_entry, TRAPS) {
  // InstanceKlass::add_to_hierarchy() sets the init_state to loaded
  // before the InstanceKlass is added to the SystemDictionary. Make
  // sure the current state is <loaded.
  assert(!is_loaded(), "invalid init state");
  assert(!shared_loading_failed(), "Must not try to load failed class again");
  set_package(loader_data, pkg_entry, CHECK);
  Klass::restore_unshareable_info(loader_data, protection_domain, CHECK);

  Array<Method*>* methods = this->methods();
  int num_methods = methods->length();
  for (int index = 0; index < num_methods; ++index) {
    methods->at(index)->restore_unshareable_info(CHECK);
  }
#if INCLUDE_JVMTI
  if (JvmtiExport::has_redefined_a_class()) {
    // Reinitialize vtable because RedefineClasses may have changed some
    // entries in this vtable for super classes so the CDS vtable might
    // point to old or obsolete entries.  RedefineClasses doesn't fix up
    // vtables in the shared system dictionary, only the main one.
    // It also redefines the itable too so fix that too.
    // First fix any default methods that point to a super class that may
    // have been redefined.
    bool trace_name_printed = false;
    adjust_default_methods(&trace_name_printed);
    vtable().initialize_vtable();
    itable().initialize_itable();
  }
#endif

  // restore constant pool resolved references
  constants()->restore_unshareable_info(CHECK);

  if (array_klasses() != nullptr) {
    // To get a consistent list of classes we need MultiArray_lock to ensure
    // array classes aren't observed while they are being restored.
     MutexLocker ml(MultiArray_lock);
    // Array classes have null protection domain.
    // --> see ArrayKlass::complete_create_array_klass()
    array_klasses()->restore_unshareable_info(loader_data, Handle(), CHECK);
  }

  // Initialize @ValueBased class annotation
  if (DiagnoseSyncOnValueBasedClasses && has_value_based_class_annotation()) {
    set_is_value_based();
  }

  // restore the monitor
  _init_monitor = create_init_monitor("InstanceKlassInitMonitorRestored_lock");

  if (_training_data != nullptr) {
    _training_data->restore_unshareable_info(CHECK);
  }
}

// Check if a class or any of its supertypes has a version older than 50.
// CDS will not perform verification of old classes during dump time because
// without changing the old verifier, the verification constraint cannot be
// retrieved during dump time.
// Verification of archived old classes will be performed during run time.
bool InstanceKlass::can_be_verified_at_dumptime() const {
  if (MetaspaceShared::is_in_shared_metaspace(this)) {
    // This is a class that was dumped into the base archive, so we know
    // it was verified at dump time.
    return true;
  }
  if (major_version() < 50 /*JAVA_6_VERSION*/) {
    return false;
  }
  if (java_super() != nullptr && !java_super()->can_be_verified_at_dumptime()) {
    return false;
  }
  Array<InstanceKlass*>* interfaces = local_interfaces();
  int len = interfaces->length();
  for (int i = 0; i < len; i++) {
    if (!interfaces->at(i)->can_be_verified_at_dumptime()) {
      return false;
    }
  }
  return true;
}

bool InstanceKlass::methods_contain_jsr_bytecode() const {
  Thread* thread = Thread::current();
  for (int i = 0; i < _methods->length(); i++) {
    methodHandle m(thread, _methods->at(i));
    BytecodeStream bcs(m);
    while (!bcs.is_last_bytecode()) {
      Bytecodes::Code opcode = bcs.next();
      if (opcode == Bytecodes::_jsr || opcode == Bytecodes::_jsr_w) {
        return true;
      }
    }
  }
  return false;
}
#endif // INCLUDE_CDS

#if INCLUDE_JVMTI
static void clear_all_breakpoints(Method* m) {
  m->clear_all_breakpoints();
}
#endif

void InstanceKlass::unload_class(InstanceKlass* ik) {
  // Release dependencies.
  ik->dependencies().remove_all_dependents();

  // notify the debugger
  if (JvmtiExport::should_post_class_unload()) {
    JvmtiExport::post_class_unload(ik);
  }

  // notify ClassLoadingService of class unload
  ClassLoadingService::notify_class_unloaded(ik);

  SystemDictionaryShared::handle_class_unloading(ik);

  if (log_is_enabled(Info, class, unload)) {
    ResourceMark rm;
    log_info(class, unload)("unloading class %s " PTR_FORMAT, ik->external_name(), p2i(ik));
  }

  Events::log_class_unloading(Thread::current(), ik);

#if INCLUDE_JFR
  assert(ik != nullptr, "invariant");
  EventClassUnload event;
  event.set_unloadedClass(ik);
  event.set_definingClassLoader(ik->class_loader_data());
  event.commit();
#endif
}

static void method_release_C_heap_structures(Method* m) {
  m->release_C_heap_structures();
}

// Called also by InstanceKlass::deallocate_contents, with false for release_sub_metadata.
void InstanceKlass::release_C_heap_structures(bool release_sub_metadata) {
  // Clean up C heap
  Klass::release_C_heap_structures();

  // Deallocate and call destructors for MDO mutexes
  if (release_sub_metadata) {
    methods_do(method_release_C_heap_structures);
  }

  // Destroy the init_monitor
  delete _init_monitor;

  // Deallocate oop map cache
  if (_oop_map_cache != nullptr) {
    delete _oop_map_cache;
    _oop_map_cache = nullptr;
  }

  // Deallocate JNI identifiers for jfieldIDs
  JNIid::deallocate(jni_ids());
  set_jni_ids(nullptr);

  jmethodID* jmeths = methods_jmethod_ids_acquire();
  if (jmeths != (jmethodID*)nullptr) {
    release_set_methods_jmethod_ids(nullptr);
    FreeHeap(jmeths);
  }

  assert(_dep_context == nullptr,
         "dependencies should already be cleaned");

#if INCLUDE_JVMTI
  // Deallocate breakpoint records
  if (breakpoints() != 0x0) {
    methods_do(clear_all_breakpoints);
    assert(breakpoints() == 0x0, "should have cleared breakpoints");
  }

  // deallocate the cached class file
  if (_cached_class_file != nullptr) {
    os::free(_cached_class_file);
    _cached_class_file = nullptr;
  }
#endif

  FREE_C_HEAP_ARRAY(char, _source_debug_extension);

  if (release_sub_metadata) {
    constants()->release_C_heap_structures();
  }
}

void InstanceKlass::set_source_debug_extension(const char* array, int length) {
  if (array == nullptr) {
    _source_debug_extension = nullptr;
  } else {
    // Adding one to the attribute length in order to store a null terminator
    // character could cause an overflow because the attribute length is
    // already coded with an u4 in the classfile, but in practice, it's
    // unlikely to happen.
    assert((length+1) > length, "Overflow checking");
    char* sde = NEW_C_HEAP_ARRAY(char, (length + 1), mtClass);
    for (int i = 0; i < length; i++) {
      sde[i] = array[i];
    }
    sde[length] = '\0';
    _source_debug_extension = sde;
  }
}

const char* InstanceKlass::signature_name() const {

  // Get the internal name as a c string
  const char* src = (const char*) (name()->as_C_string());
  const int src_length = (int)strlen(src);

  char* dest = NEW_RESOURCE_ARRAY(char, src_length + 3);

  // Add L as type indicator
  int dest_index = 0;
  dest[dest_index++] = JVM_SIGNATURE_CLASS;

  // Add the actual class name
  for (int src_index = 0; src_index < src_length; ) {
    dest[dest_index++] = src[src_index++];
  }

  if (is_hidden()) { // Replace the last '+' with a '.'.
    for (int index = (int)src_length; index > 0; index--) {
      if (dest[index] == '+') {
        dest[index] = JVM_SIGNATURE_DOT;
        break;
      }
    }
  }

  // Add the semicolon and the null
  dest[dest_index++] = JVM_SIGNATURE_ENDCLASS;
  dest[dest_index] = '\0';
  return dest;
}

ModuleEntry* InstanceKlass::module() const {
  if (is_hidden() &&
      in_unnamed_package() &&
      class_loader_data()->has_class_mirror_holder()) {
    // For a non-strong hidden class defined to an unnamed package,
    // its (class held) CLD will not have an unnamed module created for it.
    // Two choices to find the correct ModuleEntry:
    // 1. If hidden class is within a nest, use nest host's module
    // 2. Find the unnamed module off from the class loader
    // For now option #2 is used since a nest host is not set until
    // after the instance class is created in jvm_lookup_define_class().
    if (class_loader_data()->is_boot_class_loader_data()) {
      return ClassLoaderData::the_null_class_loader_data()->unnamed_module();
    } else {
      oop module = java_lang_ClassLoader::unnamedModule(class_loader_data()->class_loader());
      assert(java_lang_Module::is_instance(module), "Not an instance of java.lang.Module");
      return java_lang_Module::module_entry(module);
    }
  }

  // Class is in a named package
  if (!in_unnamed_package()) {
    return _package_entry->module();
  }

  // Class is in an unnamed package, return its loader's unnamed module
  return class_loader_data()->unnamed_module();
}

void InstanceKlass::set_package(ClassLoaderData* loader_data, PackageEntry* pkg_entry, TRAPS) {

  // ensure java/ packages only loaded by boot or platform builtin loaders
  // not needed for shared class since CDS does not archive prohibited classes.
  if (!is_shared()) {
    check_prohibited_package(name(), loader_data, CHECK);
  }

  if (is_shared() && _package_entry != nullptr) {
    if (MetaspaceShared::use_full_module_graph() && _package_entry == pkg_entry) {
      // we can use the saved package
      assert(MetaspaceShared::is_in_shared_metaspace(_package_entry), "must be");
      return;
    } else {
      _package_entry = nullptr;
    }
  }

  // ClassLoader::package_from_class_name has already incremented the refcount of the symbol
  // it returns, so we need to decrement it when the current function exits.
  TempNewSymbol from_class_name =
      (pkg_entry != nullptr) ? nullptr : ClassLoader::package_from_class_name(name());

  Symbol* pkg_name;
  if (pkg_entry != nullptr) {
    pkg_name = pkg_entry->name();
  } else {
    pkg_name = from_class_name;
  }

  if (pkg_name != nullptr && loader_data != nullptr) {

    // Find in class loader's package entry table.
    _package_entry = pkg_entry != nullptr ? pkg_entry : loader_data->packages()->lookup_only(pkg_name);

    // If the package name is not found in the loader's package
    // entry table, it is an indication that the package has not
    // been defined. Consider it defined within the unnamed module.
    if (_package_entry == nullptr) {

      if (!ModuleEntryTable::javabase_defined()) {
        // Before java.base is defined during bootstrapping, define all packages in
        // the java.base module.  If a non-java.base package is erroneously placed
        // in the java.base module it will be caught later when java.base
        // is defined by ModuleEntryTable::verify_javabase_packages check.
        assert(ModuleEntryTable::javabase_moduleEntry() != nullptr, JAVA_BASE_NAME " module is null");
        _package_entry = loader_data->packages()->create_entry_if_absent(pkg_name, ModuleEntryTable::javabase_moduleEntry());
      } else {
        assert(loader_data->unnamed_module() != nullptr, "unnamed module is null");
        _package_entry = loader_data->packages()->create_entry_if_absent(pkg_name, loader_data->unnamed_module());
      }

      // A package should have been successfully created
      DEBUG_ONLY(ResourceMark rm(THREAD));
      assert(_package_entry != nullptr, "Package entry for class %s not found, loader %s",
             name()->as_C_string(), loader_data->loader_name_and_id());
    }

    if (log_is_enabled(Debug, module)) {
      ResourceMark rm(THREAD);
      ModuleEntry* m = _package_entry->module();
      log_trace(module)("Setting package: class: %s, package: %s, loader: %s, module: %s",
                        external_name(),
                        pkg_name->as_C_string(),
                        loader_data->loader_name_and_id(),
                        (m->is_named() ? m->name()->as_C_string() : UNNAMED_MODULE));
    }
  } else {
    ResourceMark rm(THREAD);
    log_trace(module)("Setting package: class: %s, package: unnamed, loader: %s, module: %s",
                      external_name(),
                      (loader_data != nullptr) ? loader_data->loader_name_and_id() : "null",
                      UNNAMED_MODULE);
  }
}

// Function set_classpath_index ensures that for a non-null _package_entry
// of the InstanceKlass, the entry is in the boot loader's package entry table.
// It then sets the classpath_index in the package entry record.
//
// The classpath_index field is used to find the entry on the boot loader class
// path for packages with classes loaded by the boot loader from -Xbootclasspath/a
// in an unnamed module.  It is also used to indicate (for all packages whose
// classes are loaded by the boot loader) that at least one of the package's
// classes has been loaded.
void InstanceKlass::set_classpath_index(s2 path_index) {
  if (_package_entry != nullptr) {
    DEBUG_ONLY(PackageEntryTable* pkg_entry_tbl = ClassLoaderData::the_null_class_loader_data()->packages();)
    assert(pkg_entry_tbl->lookup_only(_package_entry->name()) == _package_entry, "Should be same");
    assert(path_index != -1, "Unexpected classpath_index");
    _package_entry->set_classpath_index(path_index);
  }
}

// different versions of is_same_class_package

bool InstanceKlass::is_same_class_package(const Klass* class2) const {
  oop classloader1 = this->class_loader();
  PackageEntry* classpkg1 = this->package();
  if (class2->is_objArray_klass()) {
    class2 = ObjArrayKlass::cast(class2)->bottom_klass();
  }

  oop classloader2;
  PackageEntry* classpkg2;
  if (class2->is_instance_klass()) {
    classloader2 = class2->class_loader();
    classpkg2 = class2->package();
  } else {
    assert(class2->is_typeArray_klass(), "should be type array");
    classloader2 = nullptr;
    classpkg2 = nullptr;
  }

  // Same package is determined by comparing class loader
  // and package entries. Both must be the same. This rule
  // applies even to classes that are defined in the unnamed
  // package, they still must have the same class loader.
  if ((classloader1 == classloader2) && (classpkg1 == classpkg2)) {
    return true;
  }

  return false;
}

// return true if this class and other_class are in the same package. Classloader
// and classname information is enough to determine a class's package
bool InstanceKlass::is_same_class_package(oop other_class_loader,
                                          const Symbol* other_class_name) const {
  if (class_loader() != other_class_loader) {
    return false;
  }
  if (name()->fast_compare(other_class_name) == 0) {
     return true;
  }

  {
    ResourceMark rm;

    bool bad_class_name = false;
    TempNewSymbol other_pkg = ClassLoader::package_from_class_name(other_class_name, &bad_class_name);
    if (bad_class_name) {
      return false;
    }
    // Check that package_from_class_name() returns null, not "", if there is no package.
    assert(other_pkg == nullptr || other_pkg->utf8_length() > 0, "package name is empty string");

    const Symbol* const this_package_name =
      this->package() != nullptr ? this->package()->name() : nullptr;

    if (this_package_name == nullptr || other_pkg == nullptr) {
      // One of the two doesn't have a package.  Only return true if the other
      // one also doesn't have a package.
      return this_package_name == other_pkg;
    }

    // Check if package is identical
    return this_package_name->fast_compare(other_pkg) == 0;
  }
}

static bool is_prohibited_package_slow(Symbol* class_name) {
  // Caller has ResourceMark
  int length;
  jchar* unicode = class_name->as_unicode(length);
  return (length >= 5 &&
          unicode[0] == 'j' &&
          unicode[1] == 'a' &&
          unicode[2] == 'v' &&
          unicode[3] == 'a' &&
          unicode[4] == '/');
}

// Only boot and platform class loaders can define classes in "java/" packages.
void InstanceKlass::check_prohibited_package(Symbol* class_name,
                                             ClassLoaderData* loader_data,
                                             TRAPS) {
  if (!loader_data->is_boot_class_loader_data() &&
      !loader_data->is_platform_class_loader_data() &&
      class_name != nullptr && class_name->utf8_length() >= 5) {
    ResourceMark rm(THREAD);
    bool prohibited;
    const u1* base = class_name->base();
    if ((base[0] | base[1] | base[2] | base[3] | base[4]) & 0x80) {
      prohibited = is_prohibited_package_slow(class_name);
    } else {
      char* name = class_name->as_C_string();
      prohibited = (strncmp(name, JAVAPKG, JAVAPKG_LEN) == 0 && name[JAVAPKG_LEN] == '/');
    }
    if (prohibited) {
      TempNewSymbol pkg_name = ClassLoader::package_from_class_name(class_name);
      assert(pkg_name != nullptr, "Error in parsing package name starting with 'java/'");
      char* name = pkg_name->as_C_string();
      const char* class_loader_name = loader_data->loader_name_and_id();
      StringUtils::replace_no_expand(name, "/", ".");
      const char* msg_text1 = "Class loader (instance of): ";
      const char* msg_text2 = " tried to load prohibited package name: ";
      size_t len = strlen(msg_text1) + strlen(class_loader_name) + strlen(msg_text2) + strlen(name) + 1;
      char* message = NEW_RESOURCE_ARRAY_IN_THREAD(THREAD, char, len);
      jio_snprintf(message, len, "%s%s%s%s", msg_text1, class_loader_name, msg_text2, name);
      THROW_MSG(vmSymbols::java_lang_SecurityException(), message);
    }
  }
  return;
}

bool InstanceKlass::find_inner_classes_attr(int* ooff, int* noff, TRAPS) const {
  constantPoolHandle i_cp(THREAD, constants());
  for (InnerClassesIterator iter(this); !iter.done(); iter.next()) {
    int ioff = iter.inner_class_info_index();
    if (ioff != 0) {
      // Check to see if the name matches the class we're looking for
      // before attempting to find the class.
      if (i_cp->klass_name_at_matches(this, ioff)) {
        Klass* inner_klass = i_cp->klass_at(ioff, CHECK_false);
        if (this == inner_klass) {
          *ooff = iter.outer_class_info_index();
          *noff = iter.inner_name_index();
          return true;
        }
      }
    }
  }
  return false;
}

InstanceKlass* InstanceKlass::compute_enclosing_class(bool* inner_is_member, TRAPS) const {
  InstanceKlass* outer_klass = nullptr;
  *inner_is_member = false;
  int ooff = 0, noff = 0;
  bool has_inner_classes_attr = find_inner_classes_attr(&ooff, &noff, THREAD);
  if (has_inner_classes_attr) {
    constantPoolHandle i_cp(THREAD, constants());
    if (ooff != 0) {
      Klass* ok = i_cp->klass_at(ooff, CHECK_NULL);
      if (!ok->is_instance_klass()) {
        // If the outer class is not an instance klass then it cannot have
        // declared any inner classes.
        ResourceMark rm(THREAD);
        Exceptions::fthrow(
          THREAD_AND_LOCATION,
          vmSymbols::java_lang_IncompatibleClassChangeError(),
          "%s and %s disagree on InnerClasses attribute",
          ok->external_name(),
          external_name());
        return nullptr;
      }
      outer_klass = InstanceKlass::cast(ok);
      *inner_is_member = true;
    }
    if (nullptr == outer_klass) {
      // It may be a local class; try for that.
      int encl_method_class_idx = enclosing_method_class_index();
      if (encl_method_class_idx != 0) {
        Klass* ok = i_cp->klass_at(encl_method_class_idx, CHECK_NULL);
        outer_klass = InstanceKlass::cast(ok);
        *inner_is_member = false;
      }
    }
  }

  // If no inner class attribute found for this class.
  if (nullptr == outer_klass) return nullptr;

  // Throws an exception if outer klass has not declared k as an inner klass
  // We need evidence that each klass knows about the other, or else
  // the system could allow a spoof of an inner class to gain access rights.
  Reflection::check_for_inner_class(outer_klass, this, *inner_is_member, CHECK_NULL);
  return outer_klass;
}

jint InstanceKlass::compute_modifier_flags() const {
  jint access = access_flags().as_int();

  // But check if it happens to be member class.
  InnerClassesIterator iter(this);
  for (; !iter.done(); iter.next()) {
    int ioff = iter.inner_class_info_index();
    // Inner class attribute can be zero, skip it.
    // Strange but true:  JVM spec. allows null inner class refs.
    if (ioff == 0) continue;

    // only look at classes that are already loaded
    // since we are looking for the flags for our self.
    Symbol* inner_name = constants()->klass_name_at(ioff);
    if (name() == inner_name) {
      // This is really a member class.
      access = iter.inner_access_flags();
      break;
    }
  }
  // Remember to strip ACC_SUPER bit
  return (access & (~JVM_ACC_SUPER)) & JVM_ACC_WRITTEN_FLAGS;
}

jint InstanceKlass::jvmti_class_status() const {
  jint result = 0;

  if (is_linked()) {
    result |= JVMTI_CLASS_STATUS_VERIFIED | JVMTI_CLASS_STATUS_PREPARED;
  }

  if (is_initialized()) {
    assert(is_linked(), "Class status is not consistent");
    result |= JVMTI_CLASS_STATUS_INITIALIZED;
  }
  if (is_in_error_state()) {
    result |= JVMTI_CLASS_STATUS_ERROR;
  }
  return result;
}

Method* InstanceKlass::method_at_itable(InstanceKlass* holder, int index, TRAPS) {
  bool implements_interface; // initialized by method_at_itable_or_null
  Method* m = method_at_itable_or_null(holder, index,
                                       implements_interface); // out parameter
  if (m != nullptr) {
    assert(implements_interface, "sanity");
    return m;
  } else if (implements_interface) {
    // Throw AbstractMethodError since corresponding itable slot is empty.
    THROW_NULL(vmSymbols::java_lang_AbstractMethodError());
  } else {
    // If the interface isn't implemented by the receiver class,
    // the VM should throw IncompatibleClassChangeError.
    ResourceMark rm(THREAD);
    stringStream ss;
    bool same_module = (module() == holder->module());
    ss.print("Receiver class %s does not implement "
             "the interface %s defining the method to be called "
             "(%s%s%s)",
             external_name(), holder->external_name(),
             (same_module) ? joint_in_module_of_loader(holder) : class_in_module_of_loader(),
             (same_module) ? "" : "; ",
             (same_module) ? "" : holder->class_in_module_of_loader());
    THROW_MSG_NULL(vmSymbols::java_lang_IncompatibleClassChangeError(), ss.as_string());
  }
}

Method* InstanceKlass::method_at_itable_or_null(InstanceKlass* holder, int index, bool& implements_interface) {
  klassItable itable(this);
  for (int i = 0; i < itable.size_offset_table(); i++) {
    itableOffsetEntry* offset_entry = itable.offset_entry(i);
    if (offset_entry->interface_klass() == holder) {
      implements_interface = true;
      itableMethodEntry* ime = offset_entry->first_method_entry(this);
      Method* m = ime[index].method();
      return m;
    }
  }
  implements_interface = false;
  return nullptr; // offset entry not found
}

int InstanceKlass::vtable_index_of_interface_method(Method* intf_method) {
  assert(is_linked(), "required");
  assert(intf_method->method_holder()->is_interface(), "not an interface method");
  assert(is_subtype_of(intf_method->method_holder()), "interface not implemented");

  int vtable_index = Method::invalid_vtable_index;
  Symbol* name = intf_method->name();
  Symbol* signature = intf_method->signature();

  // First check in default method array
  if (!intf_method->is_abstract() && default_methods() != nullptr) {
    int index = find_method_index(default_methods(),
                                  name, signature,
                                  Klass::OverpassLookupMode::find,
                                  Klass::StaticLookupMode::find,
                                  Klass::PrivateLookupMode::find);
    if (index >= 0) {
      vtable_index = default_vtable_indices()->at(index);
    }
  }
  if (vtable_index == Method::invalid_vtable_index) {
    // get vtable_index for miranda methods
    klassVtable vt = vtable();
    vtable_index = vt.index_of_miranda(name, signature);
  }
  return vtable_index;
}

#if INCLUDE_JVMTI
// update default_methods for redefineclasses for methods that are
// not yet in the vtable due to concurrent subclass define and superinterface
// redefinition
// Note: those in the vtable, should have been updated via adjust_method_entries
void InstanceKlass::adjust_default_methods(bool* trace_name_printed) {
  // search the default_methods for uses of either obsolete or EMCP methods
  if (default_methods() != nullptr) {
    for (int index = 0; index < default_methods()->length(); index ++) {
      Method* old_method = default_methods()->at(index);
      if (old_method == nullptr || !old_method->is_old()) {
        continue; // skip uninteresting entries
      }
      assert(!old_method->is_deleted(), "default methods may not be deleted");
      Method* new_method = old_method->get_new_method();
      default_methods()->at_put(index, new_method);

      if (log_is_enabled(Info, redefine, class, update)) {
        ResourceMark rm;
        if (!(*trace_name_printed)) {
          log_info(redefine, class, update)
            ("adjust: klassname=%s default methods from name=%s",
             external_name(), old_method->method_holder()->external_name());
          *trace_name_printed = true;
        }
        log_debug(redefine, class, update, vtables)
          ("default method update: %s(%s) ",
           new_method->name()->as_C_string(), new_method->signature()->as_C_string());
      }
    }
  }
}
#endif // INCLUDE_JVMTI

// On-stack replacement stuff
void InstanceKlass::add_osr_nmethod(nmethod* n) {
  assert_lock_strong(CompiledMethod_lock);
#ifndef PRODUCT
  nmethod* prev = lookup_osr_nmethod(n->method(), n->osr_entry_bci(), n->comp_level(), true);
  assert(prev == nullptr || !prev->is_in_use() COMPILER2_PRESENT(|| StressRecompilation),
      "redundant OSR recompilation detected. memory leak in CodeCache!");
#endif
  // only one compilation can be active
  assert(n->is_osr_method(), "wrong kind of nmethod");
  n->set_osr_link(osr_nmethods_head());
  set_osr_nmethods_head(n);
  // Raise the highest osr level if necessary
  n->method()->set_highest_osr_comp_level(MAX2(n->method()->highest_osr_comp_level(), n->comp_level()));

  // Get rid of the osr methods for the same bci that have lower levels.
  for (int l = CompLevel_limited_profile; l < n->comp_level(); l++) {
    nmethod *inv = lookup_osr_nmethod(n->method(), n->osr_entry_bci(), l, true);
    if (inv != nullptr && inv->is_in_use()) {
      inv->make_not_entrant();
    }
  }
}

// Remove osr nmethod from the list. Return true if found and removed.
bool InstanceKlass::remove_osr_nmethod(nmethod* n) {
  // This is a short non-blocking critical region, so the no safepoint check is ok.
  MutexLocker ml(CompiledMethod_lock->owned_by_self() ? nullptr : CompiledMethod_lock
                 , Mutex::_no_safepoint_check_flag);
  assert(n->is_osr_method(), "wrong kind of nmethod");
  nmethod* last = nullptr;
  nmethod* cur  = osr_nmethods_head();
  int max_level = CompLevel_none;  // Find the max comp level excluding n
  Method* m = n->method();
  // Search for match
  bool found = false;
  while(cur != nullptr && cur != n) {
    if (m == cur->method()) {
      // Find max level before n
      max_level = MAX2(max_level, cur->comp_level());
    }
    last = cur;
    cur = cur->osr_link();
  }
  nmethod* next = nullptr;
  if (cur == n) {
    found = true;
    next = cur->osr_link();
    if (last == nullptr) {
      // Remove first element
      set_osr_nmethods_head(next);
    } else {
      last->set_osr_link(next);
    }
  }
  n->set_osr_link(nullptr);
  cur = next;
  while (cur != nullptr) {
    // Find max level after n
    if (m == cur->method()) {
      max_level = MAX2(max_level, cur->comp_level());
    }
    cur = cur->osr_link();
  }
  m->set_highest_osr_comp_level(max_level);
  return found;
}

int InstanceKlass::mark_osr_nmethods(DeoptimizationScope* deopt_scope, const Method* m) {
  MutexLocker ml(CompiledMethod_lock->owned_by_self() ? nullptr : CompiledMethod_lock,
                 Mutex::_no_safepoint_check_flag);
  nmethod* osr = osr_nmethods_head();
  int found = 0;
  while (osr != nullptr) {
    assert(osr->is_osr_method(), "wrong kind of nmethod found in chain");
    if (osr->method() == m) {
      deopt_scope->mark(osr);
      found++;
    }
    osr = osr->osr_link();
  }
  return found;
}

nmethod* InstanceKlass::lookup_osr_nmethod(const Method* m, int bci, int comp_level, bool match_level) const {
  MutexLocker ml(CompiledMethod_lock->owned_by_self() ? nullptr : CompiledMethod_lock,
                 Mutex::_no_safepoint_check_flag);
  nmethod* osr = osr_nmethods_head();
  nmethod* best = nullptr;
  while (osr != nullptr) {
    assert(osr->is_osr_method(), "wrong kind of nmethod found in chain");
    // There can be a time when a c1 osr method exists but we are waiting
    // for a c2 version. When c2 completes its osr nmethod we will trash
    // the c1 version and only be able to find the c2 version. However
    // while we overflow in the c1 code at back branches we don't want to
    // try and switch to the same code as we are already running

    if (osr->method() == m &&
        (bci == InvocationEntryBci || osr->osr_entry_bci() == bci)) {
      if (match_level) {
        if (osr->comp_level() == comp_level) {
          // Found a match - return it.
          return osr;
        }
      } else {
        if (best == nullptr || (osr->comp_level() > best->comp_level())) {
          if (osr->comp_level() == CompilationPolicy::highest_compile_level()) {
            // Found the best possible - return it.
            return osr;
          }
          best = osr;
        }
      }
    }
    osr = osr->osr_link();
  }

  assert(match_level == false || best == nullptr, "shouldn't pick up anything if match_level is set");
  if (best != nullptr && best->comp_level() >= comp_level) {
    return best;
  }
  return nullptr;
}

// -----------------------------------------------------------------------------------------------------
// Printing

#define BULLET  " - "

static const char* state_names[] = {
  "allocated", "loaded", "being_linked", "linked", "being_initialized", "fully_initialized", "initialization_error"
};

static void print_vtable(intptr_t* start, int len, outputStream* st) {
  for (int i = 0; i < len; i++) {
    intptr_t e = start[i];
    st->print("%d : " INTPTR_FORMAT, i, e);
    if (MetaspaceObj::is_valid((Metadata*)e)) {
      st->print(" ");
      ((Metadata*)e)->print_value_on(st);
    }
    st->cr();
  }
}

static void print_vtable(vtableEntry* start, int len, outputStream* st) {
  return print_vtable(reinterpret_cast<intptr_t*>(start), len, st);
}

const char* InstanceKlass::init_state_name() const {
  return state_names[init_state()];
}

void InstanceKlass::print_on(outputStream* st) const {
  assert(is_klass(), "must be klass");
  Klass::print_on(st);

  st->print(BULLET"instance size:     %d", size_helper());                        st->cr();
  st->print(BULLET"klass size:        %d", size());                               st->cr();
  st->print(BULLET"access:            "); access_flags().print_on(st);            st->cr();
  st->print(BULLET"flags:             "); _misc_flags.print_on(st);               st->cr();
  st->print(BULLET"state:             "); st->print_cr("%s", init_state_name());
  st->print(BULLET"name:              "); name()->print_value_on(st);             st->cr();
  st->print(BULLET"super:             "); Metadata::print_value_on_maybe_null(st, super()); st->cr();
  st->print(BULLET"sub:               ");
  Klass* sub = subklass();
  int n;
  for (n = 0; sub != nullptr; n++, sub = sub->next_sibling()) {
    if (n < MaxSubklassPrintSize) {
      sub->print_value_on(st);
      st->print("   ");
    }
  }
  if (n >= MaxSubklassPrintSize) st->print("(" INTX_FORMAT " more klasses...)", n - MaxSubklassPrintSize);
  st->cr();

  if (is_interface()) {
    st->print_cr(BULLET"nof implementors:  %d", nof_implementors());
    if (nof_implementors() == 1) {
      st->print_cr(BULLET"implementor:    ");
      st->print("   ");
      implementor()->print_value_on(st);
      st->cr();
    }
  }

  st->print(BULLET"arrays:            "); Metadata::print_value_on_maybe_null(st, array_klasses()); st->cr();
  st->print(BULLET"methods:           "); methods()->print_value_on(st);                  st->cr();
  if (Verbose || WizardMode) {
    Array<Method*>* method_array = methods();
    for (int i = 0; i < method_array->length(); i++) {
      st->print("%d : ", i); method_array->at(i)->print_value(); st->cr();
    }
  }
  st->print(BULLET"method ordering:   "); method_ordering()->print_value_on(st);      st->cr();
  st->print(BULLET"default_methods:   "); default_methods()->print_value_on(st);      st->cr();
  if (Verbose && default_methods() != nullptr) {
    Array<Method*>* method_array = default_methods();
    for (int i = 0; i < method_array->length(); i++) {
      st->print("%d : ", i); method_array->at(i)->print_value(); st->cr();
    }
  }
  if (default_vtable_indices() != nullptr) {
    st->print(BULLET"default vtable indices:   "); default_vtable_indices()->print_value_on(st);       st->cr();
  }
  st->print(BULLET"local interfaces:  "); local_interfaces()->print_value_on(st);      st->cr();
  st->print(BULLET"trans. interfaces: "); transitive_interfaces()->print_value_on(st); st->cr();
  st->print(BULLET"constants:         "); constants()->print_value_on(st);         st->cr();
  if (class_loader_data() != nullptr) {
    st->print(BULLET"class loader data:  ");
    class_loader_data()->print_value_on(st);
    st->cr();
  }
  if (source_file_name() != nullptr) {
    st->print(BULLET"source file:       ");
    source_file_name()->print_value_on(st);
    st->cr();
  }
  if (source_debug_extension() != nullptr) {
    st->print(BULLET"source debug extension:       ");
    st->print("%s", source_debug_extension());
    st->cr();
  }
  st->print(BULLET"class annotations:       "); class_annotations()->print_value_on(st); st->cr();
  st->print(BULLET"class type annotations:  "); class_type_annotations()->print_value_on(st); st->cr();
  st->print(BULLET"field annotations:       "); fields_annotations()->print_value_on(st); st->cr();
  st->print(BULLET"field type annotations:  "); fields_type_annotations()->print_value_on(st); st->cr();
  {
    bool have_pv = false;
    // previous versions are linked together through the InstanceKlass
    for (InstanceKlass* pv_node = previous_versions();
         pv_node != nullptr;
         pv_node = pv_node->previous_versions()) {
      if (!have_pv)
        st->print(BULLET"previous version:  ");
      have_pv = true;
      pv_node->constants()->print_value_on(st);
    }
    if (have_pv) st->cr();
  }

  if (generic_signature() != nullptr) {
    st->print(BULLET"generic signature: ");
    generic_signature()->print_value_on(st);
    st->cr();
  }
  st->print(BULLET"inner classes:     "); inner_classes()->print_value_on(st);     st->cr();
  st->print(BULLET"nest members:     "); nest_members()->print_value_on(st);     st->cr();
  if (record_components() != nullptr) {
    st->print(BULLET"record components:     "); record_components()->print_value_on(st);     st->cr();
  }
  st->print(BULLET"permitted subclasses:     "); permitted_subclasses()->print_value_on(st);     st->cr();
  if (java_mirror() != nullptr) {
    st->print(BULLET"java mirror:       ");
    java_mirror()->print_value_on(st);
    st->cr();
  } else {
    st->print_cr(BULLET"java mirror:       null");
  }
  st->print(BULLET"vtable length      %d  (start addr: " PTR_FORMAT ")", vtable_length(), p2i(start_of_vtable())); st->cr();
  if (vtable_length() > 0 && (Verbose || WizardMode))  print_vtable(start_of_vtable(), vtable_length(), st);
  st->print(BULLET"itable length      %d (start addr: " PTR_FORMAT ")", itable_length(), p2i(start_of_itable())); st->cr();
  if (itable_length() > 0 && (Verbose || WizardMode))  print_vtable(start_of_itable(), itable_length(), st);
  st->print_cr(BULLET"---- static fields (%d words):", static_field_size());
  FieldPrinter print_static_field(st);
  ((InstanceKlass*)this)->do_local_static_fields(&print_static_field);
  st->print_cr(BULLET"---- non-static fields (%d words):", nonstatic_field_size());
  FieldPrinter print_nonstatic_field(st);
  InstanceKlass* ik = const_cast<InstanceKlass*>(this);
  ik->print_nonstatic_fields(&print_nonstatic_field);

  st->print(BULLET"non-static oop maps: ");
  OopMapBlock* map     = start_of_nonstatic_oop_maps();
  OopMapBlock* end_map = map + nonstatic_oop_map_count();
  while (map < end_map) {
    st->print("%d-%d ", map->offset(), map->offset() + heapOopSize*(map->count() - 1));
    map++;
  }
  st->cr();
}

void InstanceKlass::print_value_on(outputStream* st) const {
  assert(is_klass(), "must be klass");
  if (Verbose || WizardMode)  access_flags().print_on(st);
  name()->print_value_on(st);
}

void FieldPrinter::do_field(fieldDescriptor* fd) {
  _st->print(BULLET);
   if (_obj == nullptr) {
     fd->print_on(_st);
     _st->cr();
   } else {
     fd->print_on_for(_st, _obj);
     _st->cr();
   }
}


void InstanceKlass::oop_print_on(oop obj, outputStream* st) {
  Klass::oop_print_on(obj, st);

  if (this == vmClasses::String_klass()) {
    typeArrayOop value  = java_lang_String::value(obj);
    juint        length = java_lang_String::length(obj);
    if (value != nullptr &&
        value->is_typeArray() &&
        length <= (juint) value->length()) {
      st->print(BULLET"string: ");
      java_lang_String::print(obj, st);
      st->cr();
    }
  }

  st->print_cr(BULLET"---- fields (total size " SIZE_FORMAT " words):", oop_size(obj));
  FieldPrinter print_field(st, obj);
  print_nonstatic_fields(&print_field);

  if (this == vmClasses::Class_klass()) {
    st->print(BULLET"signature: ");
    java_lang_Class::print_signature(obj, st);
    st->cr();
    Klass* real_klass = java_lang_Class::as_Klass(obj);
    if (real_klass != nullptr && real_klass->is_instance_klass()) {
      st->print_cr(BULLET"---- static fields (%d):", java_lang_Class::static_oop_field_count(obj));
      InstanceKlass::cast(real_klass)->do_local_static_fields(&print_field);
    }
  } else if (this == vmClasses::MethodType_klass()) {
    st->print(BULLET"signature: ");
    java_lang_invoke_MethodType::print_signature(obj, st);
    st->cr();
  }
}

#ifndef PRODUCT

bool InstanceKlass::verify_itable_index(int i) {
  int method_count = klassItable::method_count_for_interface(this);
  assert(i >= 0 && i < method_count, "index out of bounds");
  return true;
}

#endif //PRODUCT

void InstanceKlass::oop_print_value_on(oop obj, outputStream* st) {
  st->print("a ");
  name()->print_value_on(st);
  obj->print_address_on(st);
  if (this == vmClasses::String_klass()
      && java_lang_String::value(obj) != nullptr) {
    ResourceMark rm;
    int len = java_lang_String::length(obj);
    int plen = (len < 24 ? len : 12);
    char* str = java_lang_String::as_utf8_string(obj, 0, plen);
    st->print(" = \"%s\"", str);
    if (len > plen)
      st->print("...[%d]", len);
  } else if (this == vmClasses::Class_klass()) {
    Klass* k = java_lang_Class::as_Klass(obj);
    st->print(" = ");
    if (k != nullptr) {
      k->print_value_on(st);
    } else {
      const char* tname = type2name(java_lang_Class::primitive_type(obj));
      st->print("%s", tname ? tname : "type?");
    }
  } else if (this == vmClasses::MethodType_klass()) {
    st->print(" = ");
    java_lang_invoke_MethodType::print_signature(obj, st);
  } else if (java_lang_boxing_object::is_instance(obj)) {
    st->print(" = ");
    java_lang_boxing_object::print(obj, st);
  } else if (this == vmClasses::LambdaForm_klass()) {
    oop vmentry = java_lang_invoke_LambdaForm::vmentry(obj);
    if (vmentry != nullptr) {
      st->print(" => ");
      vmentry->print_value_on(st);
    }
  } else if (this == vmClasses::MemberName_klass()) {
    Metadata* vmtarget = java_lang_invoke_MemberName::vmtarget(obj);
    if (vmtarget != nullptr) {
      st->print(" = ");
      vmtarget->print_value_on(st);
    } else {
      oop clazz = java_lang_invoke_MemberName::clazz(obj);
      oop name  = java_lang_invoke_MemberName::name(obj);
      if (clazz != nullptr) {
        clazz->print_value_on(st);
      } else {
        st->print("null");
      }
      st->print(".");
      if (name != nullptr) {
        name->print_value_on(st);
      } else {
        st->print("null");
      }
    }
  }
}

const char* InstanceKlass::internal_name() const {
  return external_name();
}

void InstanceKlass::print_class_load_logging(ClassLoaderData* loader_data,
                                             const ModuleEntry* module_entry,
                                             const ClassFileStream* cfs) const {
  if (ClassListWriter::is_enabled()) {
    ClassListWriter::write(this, cfs);
  }

  if (!log_is_enabled(Info, class, load)) {
    return;
  }

  ResourceMark rm;
  LogMessage(class, load) msg;
  stringStream info_stream;

  // Name and class hierarchy info
  info_stream.print("%s", external_name());

  // Source
  if (cfs != nullptr) {
    if (cfs->source() != nullptr) {
      const char* module_name = (module_entry->name() == nullptr) ? UNNAMED_MODULE : module_entry->name()->as_C_string();
      if (module_name != nullptr) {
        // When the boot loader created the stream, it didn't know the module name
        // yet. Let's format it now.
        if (cfs->from_boot_loader_modules_image()) {
          info_stream.print(" source: jrt:/%s", module_name);
        } else {
          info_stream.print(" source: %s", cfs->source());
        }
      } else {
        info_stream.print(" source: %s", cfs->source());
      }
    } else if (loader_data == ClassLoaderData::the_null_class_loader_data()) {
      Thread* current = Thread::current();
      Klass* caller = current->is_Java_thread() ?
        JavaThread::cast(current)->security_get_caller_class(1):
        nullptr;
      // caller can be null, for example, during a JVMTI VM_Init hook
      if (caller != nullptr) {
        info_stream.print(" source: instance of %s", caller->external_name());
      } else {
        // source is unknown
      }
    } else {
      oop class_loader = loader_data->class_loader();
      info_stream.print(" source: %s", class_loader->klass()->external_name());
    }
  } else {
    assert(this->is_shared(), "must be");
    if (MetaspaceShared::is_shared_dynamic((void*)this)) {
      info_stream.print(" source: shared objects file (top)");
    } else {
      info_stream.print(" source: shared objects file");
    }
  }

  msg.info("%s", info_stream.as_string());

  if (log_is_enabled(Debug, class, load)) {
    stringStream debug_stream;

    // Class hierarchy info
    debug_stream.print(" klass: " PTR_FORMAT " super: " PTR_FORMAT,
                       p2i(this),  p2i(superklass()));

    // Interfaces
    if (local_interfaces() != nullptr && local_interfaces()->length() > 0) {
      debug_stream.print(" interfaces:");
      int length = local_interfaces()->length();
      for (int i = 0; i < length; i++) {
        debug_stream.print(" " PTR_FORMAT,
                           p2i(InstanceKlass::cast(local_interfaces()->at(i))));
      }
    }

    // Class loader
    debug_stream.print(" loader: [");
    loader_data->print_value_on(&debug_stream);
    debug_stream.print("]");

    // Classfile checksum
    if (cfs) {
      debug_stream.print(" bytes: %d checksum: %08x",
                         cfs->length(),
                         ClassLoader::crc32(0, (const char*)cfs->buffer(),
                         cfs->length()));
    }

    msg.debug("%s", debug_stream.as_string());
  }
}

// Verification

class VerifyFieldClosure: public BasicOopIterateClosure {
 protected:
  template <class T> void do_oop_work(T* p) {
    oop obj = RawAccess<>::oop_load(p);
    if (!oopDesc::is_oop_or_null(obj)) {
      tty->print_cr("Failed: " PTR_FORMAT " -> " PTR_FORMAT, p2i(p), p2i(obj));
      Universe::print_on(tty);
      guarantee(false, "boom");
    }
  }
 public:
  virtual void do_oop(oop* p)       { VerifyFieldClosure::do_oop_work(p); }
  virtual void do_oop(narrowOop* p) { VerifyFieldClosure::do_oop_work(p); }
};

void InstanceKlass::verify_on(outputStream* st) {
#ifndef PRODUCT
  // Avoid redundant verifies, this really should be in product.
  if (_verify_count == Universe::verify_count()) return;
  _verify_count = Universe::verify_count();
#endif

  // Verify Klass
  Klass::verify_on(st);

  // Verify that klass is present in ClassLoaderData
  guarantee(class_loader_data()->contains_klass(this),
            "this class isn't found in class loader data");

  // Verify vtables
  if (is_linked()) {
    // $$$ This used to be done only for m/s collections.  Doing it
    // always seemed a valid generalization.  (DLD -- 6/00)
    vtable().verify(st);
  }

  // Verify first subklass
  if (subklass() != nullptr) {
    guarantee(subklass()->is_klass(), "should be klass");
  }

  // Verify siblings
  Klass* super = this->super();
  Klass* sib = next_sibling();
  if (sib != nullptr) {
    if (sib == this) {
      fatal("subclass points to itself " PTR_FORMAT, p2i(sib));
    }

    guarantee(sib->is_klass(), "should be klass");
    guarantee(sib->super() == super, "siblings should have same superklass");
  }

  // Verify local interfaces
  if (local_interfaces()) {
    Array<InstanceKlass*>* local_interfaces = this->local_interfaces();
    for (int j = 0; j < local_interfaces->length(); j++) {
      InstanceKlass* e = local_interfaces->at(j);
      guarantee(e->is_klass() && e->is_interface(), "invalid local interface");
    }
  }

  // Verify transitive interfaces
  if (transitive_interfaces() != nullptr) {
    Array<InstanceKlass*>* transitive_interfaces = this->transitive_interfaces();
    for (int j = 0; j < transitive_interfaces->length(); j++) {
      InstanceKlass* e = transitive_interfaces->at(j);
      guarantee(e->is_klass() && e->is_interface(), "invalid transitive interface");
    }
  }

  // Verify methods
  if (methods() != nullptr) {
    Array<Method*>* methods = this->methods();
    for (int j = 0; j < methods->length(); j++) {
      guarantee(methods->at(j)->is_method(), "non-method in methods array");
    }
    for (int j = 0; j < methods->length() - 1; j++) {
      Method* m1 = methods->at(j);
      Method* m2 = methods->at(j + 1);
      guarantee(m1->name()->fast_compare(m2->name()) <= 0, "methods not sorted correctly");
    }
  }

  // Verify method ordering
  if (method_ordering() != nullptr) {
    Array<int>* method_ordering = this->method_ordering();
    int length = method_ordering->length();
    if (JvmtiExport::can_maintain_original_method_order() ||
        ((UseSharedSpaces || Arguments::is_dumping_archive()) && length != 0)) {
      guarantee(length == methods()->length(), "invalid method ordering length");
      jlong sum = 0;
      for (int j = 0; j < length; j++) {
        int original_index = method_ordering->at(j);
        guarantee(original_index >= 0, "invalid method ordering index");
        guarantee(original_index < length, "invalid method ordering index");
        sum += original_index;
      }
      // Verify sum of indices 0,1,...,length-1
      guarantee(sum == ((jlong)length*(length-1))/2, "invalid method ordering sum");
    } else {
      guarantee(length == 0, "invalid method ordering length");
    }
  }

  // Verify default methods
  if (default_methods() != nullptr) {
    Array<Method*>* methods = this->default_methods();
    for (int j = 0; j < methods->length(); j++) {
      guarantee(methods->at(j)->is_method(), "non-method in methods array");
    }
    for (int j = 0; j < methods->length() - 1; j++) {
      Method* m1 = methods->at(j);
      Method* m2 = methods->at(j + 1);
      guarantee(m1->name()->fast_compare(m2->name()) <= 0, "methods not sorted correctly");
    }
  }

  // Verify JNI static field identifiers
  if (jni_ids() != nullptr) {
    jni_ids()->verify(this);
  }

  // Verify other fields
  if (constants() != nullptr) {
    guarantee(constants()->is_constantPool(), "should be constant pool");
  }
}

void InstanceKlass::oop_verify_on(oop obj, outputStream* st) {
  Klass::oop_verify_on(obj, st);
  VerifyFieldClosure blk;
  obj->oop_iterate(&blk);
}


// JNIid class for jfieldIDs only
// Note to reviewers:
// These JNI functions are just moved over to column 1 and not changed
// in the compressed oops workspace.
JNIid::JNIid(Klass* holder, int offset, JNIid* next) {
  _holder = holder;
  _offset = offset;
  _next = next;
  debug_only(_is_static_field_id = false;)
}


JNIid* JNIid::find(int offset) {
  JNIid* current = this;
  while (current != nullptr) {
    if (current->offset() == offset) return current;
    current = current->next();
  }
  return nullptr;
}

void JNIid::deallocate(JNIid* current) {
  while (current != nullptr) {
    JNIid* next = current->next();
    delete current;
    current = next;
  }
}


void JNIid::verify(Klass* holder) {
  int first_field_offset  = InstanceMirrorKlass::offset_of_static_fields();
  int end_field_offset;
  end_field_offset = first_field_offset + (InstanceKlass::cast(holder)->static_field_size() * wordSize);

  JNIid* current = this;
  while (current != nullptr) {
    guarantee(current->holder() == holder, "Invalid klass in JNIid");
#ifdef ASSERT
    int o = current->offset();
    if (current->is_static_field_id()) {
      guarantee(o >= first_field_offset  && o < end_field_offset,  "Invalid static field offset in JNIid");
    }
#endif
    current = current->next();
  }
}

void InstanceKlass::set_init_state(ClassState state) {
  if (state > loaded) {
    assert_lock_strong(_init_monitor);
  }
#ifdef ASSERT
  bool good_state = is_shared() ? (_init_state <= state)
                                               : (_init_state < state);
  bool link_failed = _init_state == being_linked && state == loaded;
  assert(good_state || state == allocated || link_failed, "illegal state transition");
#endif
  assert(_init_thread == nullptr, "should be cleared before state change");
  Atomic::store(&_init_state, state);
}

#if INCLUDE_JVMTI

// RedefineClasses() support for previous versions

// Globally, there is at least one previous version of a class to walk
// during class unloading, which is saved because old methods in the class
// are still running.   Otherwise the previous version list is cleaned up.
bool InstanceKlass::_should_clean_previous_versions = false;

// Returns true if there are previous versions of a class for class
// unloading only. Also resets the flag to false. purge_previous_version
// will set the flag to true if there are any left, i.e., if there's any
// work to do for next time. This is to avoid the expensive code cache
// walk in CLDG::clean_deallocate_lists().
bool InstanceKlass::should_clean_previous_versions_and_reset() {
  bool ret = _should_clean_previous_versions;
  log_trace(redefine, class, iklass, purge)("Class unloading: should_clean_previous_versions = %s",
     ret ? "true" : "false");
  _should_clean_previous_versions = false;
  return ret;
}

// Purge previous versions before adding new previous versions of the class and
// during class unloading.
void InstanceKlass::purge_previous_version_list() {
  assert(SafepointSynchronize::is_at_safepoint(), "only called at safepoint");
  assert(has_been_redefined(), "Should only be called for main class");

  // Quick exit.
  if (previous_versions() == nullptr) {
    return;
  }

  // This klass has previous versions so see what we can cleanup
  // while it is safe to do so.

  int deleted_count = 0;    // leave debugging breadcrumbs
  int live_count = 0;
  ClassLoaderData* loader_data = class_loader_data();
  assert(loader_data != nullptr, "should never be null");

  ResourceMark rm;
  log_trace(redefine, class, iklass, purge)("%s: previous versions", external_name());

  // previous versions are linked together through the InstanceKlass
  InstanceKlass* pv_node = previous_versions();
  InstanceKlass* last = this;
  int version = 0;

  // check the previous versions list
  for (; pv_node != nullptr; ) {

    ConstantPool* pvcp = pv_node->constants();
    assert(pvcp != nullptr, "cp ref was unexpectedly cleared");

    if (!pvcp->on_stack()) {
      // If the constant pool isn't on stack, none of the methods
      // are executing.  Unlink this previous_version.
      // The previous version InstanceKlass is on the ClassLoaderData deallocate list
      // so will be deallocated during the next phase of class unloading.
      log_trace(redefine, class, iklass, purge)
        ("previous version " PTR_FORMAT " is dead.", p2i(pv_node));
      // Unlink from previous version list.
      assert(pv_node->class_loader_data() == loader_data, "wrong loader_data");
      InstanceKlass* next = pv_node->previous_versions();
      pv_node->link_previous_versions(nullptr);   // point next to null
      last->link_previous_versions(next);
      // Delete this node directly. Nothing is referring to it and we don't
      // want it to increase the counter for metadata to delete in CLDG.
      MetadataFactory::free_metadata(loader_data, pv_node);
      pv_node = next;
      deleted_count++;
      version++;
      continue;
    } else {
      assert(pvcp->pool_holder() != nullptr, "Constant pool with no holder");
      guarantee (!loader_data->is_unloading(), "unloaded classes can't be on the stack");
      live_count++;
      if (pvcp->is_shared()) {
        // Shared previous versions can never be removed so no cleaning is needed.
        log_trace(redefine, class, iklass, purge)("previous version " PTR_FORMAT " is shared", p2i(pv_node));
      } else {
        // Previous version alive, set that clean is needed for next time.
        _should_clean_previous_versions = true;
        log_trace(redefine, class, iklass, purge)("previous version " PTR_FORMAT " is alive", p2i(pv_node));
      }
    }

    // next previous version
    last = pv_node;
    pv_node = pv_node->previous_versions();
    version++;
  }
  log_trace(redefine, class, iklass, purge)
    ("previous version stats: live=%d, deleted=%d", live_count, deleted_count);
}

void InstanceKlass::mark_newly_obsolete_methods(Array<Method*>* old_methods,
                                                int emcp_method_count) {
  int obsolete_method_count = old_methods->length() - emcp_method_count;

  if (emcp_method_count != 0 && obsolete_method_count != 0 &&
      _previous_versions != nullptr) {
    // We have a mix of obsolete and EMCP methods so we have to
    // clear out any matching EMCP method entries the hard way.
    int local_count = 0;
    for (int i = 0; i < old_methods->length(); i++) {
      Method* old_method = old_methods->at(i);
      if (old_method->is_obsolete()) {
        // only obsolete methods are interesting
        Symbol* m_name = old_method->name();
        Symbol* m_signature = old_method->signature();

        // previous versions are linked together through the InstanceKlass
        int j = 0;
        for (InstanceKlass* prev_version = _previous_versions;
             prev_version != nullptr;
             prev_version = prev_version->previous_versions(), j++) {

          Array<Method*>* method_refs = prev_version->methods();
          for (int k = 0; k < method_refs->length(); k++) {
            Method* method = method_refs->at(k);

            if (!method->is_obsolete() &&
                method->name() == m_name &&
                method->signature() == m_signature) {
              // The current RedefineClasses() call has made all EMCP
              // versions of this method obsolete so mark it as obsolete
              log_trace(redefine, class, iklass, add)
                ("%s(%s): flush obsolete method @%d in version @%d",
                 m_name->as_C_string(), m_signature->as_C_string(), k, j);

              method->set_is_obsolete();
              break;
            }
          }

          // The previous loop may not find a matching EMCP method, but
          // that doesn't mean that we can optimize and not go any
          // further back in the PreviousVersion generations. The EMCP
          // method for this generation could have already been made obsolete,
          // but there still may be an older EMCP method that has not
          // been made obsolete.
        }

        if (++local_count >= obsolete_method_count) {
          // no more obsolete methods so bail out now
          break;
        }
      }
    }
  }
}

// Save the scratch_class as the previous version if any of the methods are running.
// The previous_versions are used to set breakpoints in EMCP methods and they are
// also used to clean MethodData links to redefined methods that are no longer running.
void InstanceKlass::add_previous_version(InstanceKlass* scratch_class,
                                         int emcp_method_count) {
  assert(Thread::current()->is_VM_thread(),
         "only VMThread can add previous versions");

  ResourceMark rm;
  log_trace(redefine, class, iklass, add)
    ("adding previous version ref for %s, EMCP_cnt=%d", scratch_class->external_name(), emcp_method_count);

  // Clean out old previous versions for this class
  purge_previous_version_list();

  // Mark newly obsolete methods in remaining previous versions.  An EMCP method from
  // a previous redefinition may be made obsolete by this redefinition.
  Array<Method*>* old_methods = scratch_class->methods();
  mark_newly_obsolete_methods(old_methods, emcp_method_count);

  // If the constant pool for this previous version of the class
  // is not marked as being on the stack, then none of the methods
  // in this previous version of the class are on the stack so
  // we don't need to add this as a previous version.
  ConstantPool* cp_ref = scratch_class->constants();
  if (!cp_ref->on_stack()) {
    log_trace(redefine, class, iklass, add)("scratch class not added; no methods are running");
    scratch_class->class_loader_data()->add_to_deallocate_list(scratch_class);
    return;
  }

  // Add previous version if any methods are still running or if this is
  // a shared class which should never be removed.
  assert(scratch_class->previous_versions() == nullptr, "shouldn't have a previous version");
  scratch_class->link_previous_versions(previous_versions());
  link_previous_versions(scratch_class);
  if (cp_ref->is_shared()) {
    log_trace(redefine, class, iklass, add) ("scratch class added; class is shared");
  } else {
    //  We only set clean_previous_versions flag for processing during class
    // unloading for non-shared classes.
    _should_clean_previous_versions = true;
    log_trace(redefine, class, iklass, add) ("scratch class added; one of its methods is on_stack.");
  }
} // end add_previous_version()

#endif // INCLUDE_JVMTI

Method* InstanceKlass::method_with_idnum(int idnum) {
  Method* m = nullptr;
  if (idnum < methods()->length()) {
    m = methods()->at(idnum);
  }
  if (m == nullptr || m->method_idnum() != idnum) {
    for (int index = 0; index < methods()->length(); ++index) {
      m = methods()->at(index);
      if (m->method_idnum() == idnum) {
        return m;
      }
    }
    // None found, return null for the caller to handle.
    return nullptr;
  }
  return m;
}


Method* InstanceKlass::method_with_orig_idnum(int idnum) {
  if (idnum >= methods()->length()) {
    return nullptr;
  }
  Method* m = methods()->at(idnum);
  if (m != nullptr && m->orig_method_idnum() == idnum) {
    return m;
  }
  // Obsolete method idnum does not match the original idnum
  for (int index = 0; index < methods()->length(); ++index) {
    m = methods()->at(index);
    if (m->orig_method_idnum() == idnum) {
      return m;
    }
  }
  // None found, return null for the caller to handle.
  return nullptr;
}


Method* InstanceKlass::method_with_orig_idnum(int idnum, int version) {
  InstanceKlass* holder = get_klass_version(version);
  if (holder == nullptr) {
    return nullptr; // The version of klass is gone, no method is found
  }
  Method* method = holder->method_with_orig_idnum(idnum);
  return method;
}

#if INCLUDE_JVMTI
JvmtiCachedClassFileData* InstanceKlass::get_cached_class_file() {
  return _cached_class_file;
}

jint InstanceKlass::get_cached_class_file_len() {
  return VM_RedefineClasses::get_cached_class_file_len(_cached_class_file);
}

unsigned char * InstanceKlass::get_cached_class_file_bytes() {
  return VM_RedefineClasses::get_cached_class_file_bytes(_cached_class_file);
}
#endif

// Make a step iterating over the class hierarchy under the root class.
// Skips subclasses if requested.
void ClassHierarchyIterator::next() {
  assert(_current != nullptr, "required");
  if (_visit_subclasses && _current->subklass() != nullptr) {
    _current = _current->subklass();
    return; // visit next subclass
  }
  _visit_subclasses = true; // reset
  while (_current->next_sibling() == nullptr && _current != _root) {
    _current = _current->superklass(); // backtrack; no more sibling subclasses left
  }
  if (_current == _root) {
    // Iteration is over (back at root after backtracking). Invalidate the iterator.
    _current = nullptr;
    return;
  }
  _current = _current->next_sibling();
  return; // visit next sibling subclass
}<|MERGE_RESOLUTION|>--- conflicted
+++ resolved
@@ -2697,9 +2697,7 @@
   _dep_context_last_cleaned = 0;
   _init_monitor = nullptr;
 
-<<<<<<< HEAD
   _training_data = nullptr;
-=======
   remove_unshareable_flags();
 }
 
@@ -2711,7 +2709,6 @@
   set_is_being_redefined(false);
 #endif
   set_has_resolved_methods(false);
->>>>>>> 5d8ba938
 }
 
 void InstanceKlass::remove_java_mirror() {
