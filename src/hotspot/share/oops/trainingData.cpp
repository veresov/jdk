/*
 * Copyright (c) 2023, Oracle and/or its affiliates. All rights reserved.
 * DO NOT ALTER OR REMOVE COPYRIGHT NOTICES OR THIS FILE HEADER.
 *
 * This code is free software; you can redistribute it and/or modify it
 * under the terms of the GNU General Public License version 2 only, as
 * published by the Free Software Foundation.
 *
 * This code is distributed in the hope that it will be useful, but WITHOUT
 * ANY WARRANTY; without even the implied warranty of MERCHANTABILITY or
 * FITNESS FOR A PARTICULAR PURPOSE.  See the GNU General Public License
 * version 2 for more details (a copy is included in the LICENSE file that
 * accompanied this code).
 *
 * You should have received a copy of the GNU General Public License version
 * 2 along with this work; if not, write to the Free Software Foundation,
 * Inc., 51 Franklin St, Fifth Floor, Boston, MA 02110-1301 USA.
 *
 * Please contact Oracle, 500 Oracle Parkway, Redwood Shores, CA 94065 USA
 * or visit www.oracle.com if you need additional information or have any
 * questions.
 *
 */

#include <cds/archiveBuilder.hpp>
#include <classfile/systemDictionaryShared.hpp>
#include "precompiled.hpp"
#include "ci/ciEnv.hpp"
#include "ci/ciMetadata.hpp"
#include "ci/ciObject.hpp"
#include "classfile/classLoaderData.hpp"
#include "classfile/javaClasses.hpp"
#include "classfile/symbolTable.hpp"
#include "compiler/compileTask.hpp"
#include "memory/metadataFactory.hpp"
#include "memory/metaspaceClosure.hpp"
#include "memory/resourceArea.hpp"
#include "oops/fieldStreams.inline.hpp"
#include "oops/method.hpp"
#include "oops/methodCounters.hpp"
#include "oops/trainingData.hpp"
#include "runtime/arguments.hpp"
#include "runtime/fieldDescriptor.inline.hpp"
#include "runtime/javaThread.inline.hpp"
#include "runtime/jniHandles.inline.hpp"
#include "runtime/os.hpp"
#include "utilities/growableArray.hpp"
#include "utilities/xmlstream.hpp"

TrainingData::TrainingDataSet TrainingData::_training_data_set(1024);
TrainingDataDictionary TrainingData::_archived_training_data_dictionary;
GrowableArrayCHeap<DumpTimeTrainingDataInfo, mtClassShared>* TrainingData::_dumptime_training_data_dictionary = nullptr;

int TrainingData::TrainingDataLocker::_lock_mode;

void TrainingData::initialize() {
  // this is a nop if training modes are not enabled
  if (have_data() || need_data()) {
    TrainingDataLocker::initialize();
  }
  if (have_data()) {
    load_profiles();

    // Initialize dependency tracking
    TrainingData::training_data_set()->iterate_all([](const Key* k, TrainingData* td) {
      if (td->is_MethodTrainingData()) {
        td->as_MethodTrainingData()->initialize();
      }
    });
  }
}

TrainingData::Key::Key(const KlassTrainingData* klass, Symbol* method_name, Symbol* signature)
  : Key(method_name, signature, klass) {}

TrainingData::Key::Key(const InstanceKlass* klass)
  : Key(klass->name(), klass->class_loader_name_and_id()) {
  // Often the loader is either null or the string "'app'" (w/ extra quotes).
  // It can also be "'platform'".
}

TrainingData::Key::Key(const Method* method)
  : Key(method->name(), method->signature(), KlassTrainingData::make(method->method_holder()))
{}

<<<<<<< HEAD
MethodTrainingData* MethodTrainingData::make(KlassTrainingData* klass, Symbol* name, Symbol* signature) {
  TrainingDataSetLocker l;
  Key mkey(klass, name, signature);
  TrainingData* td = training_data_set()->find(&mkey);
  MethodTrainingData* mtd = nullptr;
  if (td != nullptr) {
    mtd = td->as_MethodTrainingData();
  } else {
    mtd = MethodTrainingData::allocate(klass, name, signature);
    td = training_data_set()->install(mtd);
    assert(td == mtd, "");
=======
MethodTrainingData* MethodTrainingData::make(KlassTrainingData* klass,
                                             Symbol* name, Symbol* signature) {
  // FIXME: metadata should be allocated in default CLD
  MethodTrainingData* tdata = new MethodTrainingData(klass, name, signature);
  if (tdata != nullptr) {
    TrainingDataLocker l;
    tdata = training_data_set()->install(tdata)->as_MethodTrainingData();
>>>>>>> 945fc50f
  }
  assert(mtd != nullptr, "");
  return mtd;
}

MethodTrainingData* MethodTrainingData::make(KlassTrainingData* klass,
                                             const char* name, const char* signature) {
  TempNewSymbol n = SymbolTable::new_symbol(name);
  TempNewSymbol s = SymbolTable::new_symbol(signature);
  return make(klass, n, s);
}

MethodTrainingData* MethodTrainingData::make(const methodHandle& method,
                                             bool null_if_not_found) {
  MethodTrainingData* mtd = nullptr;
  if (!have_data() && !need_data()) {
    return mtd;
  }
  // Try grabbing the cached value first.
  MethodCounters* mcs = method->method_counters();
  if (mcs != nullptr) {
    mtd = mcs->method_training_data();
    if (mtd != nullptr)  return mtd;
  }

  // No cached value.  Slow path looks in the central hash table.
  if (null_if_not_found) {
<<<<<<< HEAD
    Key mkey(method());
    TrainingDataSetLocker l;
=======
    Key mkey(method);
    TrainingDataLocker l;
>>>>>>> 945fc50f
    auto v = training_data_set()->find(&mkey);
    if (v == nullptr)  return nullptr;
    mtd = v->as_MethodTrainingData();
    mtd->refresh_from(method());
    method->init_training_data(mtd);  // Cache the pointer for next time.
    return mtd;
  }

  // Make a place to cache the pointer for next time, if we can.
  if (mcs == nullptr) {
    mcs = Method::build_method_counters(Thread::current(), method());
  }

  KlassTrainingData* ktd = KlassTrainingData::make(method->method_holder());
  {
<<<<<<< HEAD
    Key mkey(method());
    TrainingDataSetLocker l;
    auto v = training_data_set()->find(&mkey);
    if (v == nullptr) {
      mtd = MethodTrainingData::allocate(ktd, method());
    } else {
      mtd = v->as_MethodTrainingData();
    }
=======
    TrainingDataLocker l;
    mtd = training_data_set()->install(mtd)->as_MethodTrainingData();
>>>>>>> 945fc50f
    mtd->refresh_from(method());
    // cache for next time
    method->init_training_data(mtd);  // Cache the pointer for next time.
  }
  return mtd;
}

void MethodTrainingData::print_on(outputStream* st, bool name_only) const {
  _klass->print_on(st, true);
  st->print(".");
  name()->print_symbol_on(st);
  signature()->print_symbol_on(st);
  if (name_only)  return;
  if (!has_holder())  st->print("[SYM]");
  if (_do_not_dump)  st->print("[DND]");
  if (_level_mask)  st->print(" LM%d", _level_mask);
}

void MethodTrainingData::refresh_from(const Method* method) {
  if (method == nullptr || method == _holder)  return;
  _holder = method;
}

CompileTrainingData* CompileTrainingData::make(CompileTask* task,
                                               Method* inlined_method) {
  int level = task->comp_level();
  int compile_id = task->compile_id();
  Thread* thread = Thread::current();
  methodHandle top_method(thread, task->method());
  methodHandle this_method;
  if (inlined_method == nullptr || inlined_method == top_method()) {
    this_method = top_method;
  } else {
    this_method = methodHandle(thread, inlined_method);
  }
  MethodTrainingData* topm = MethodTrainingData::make(top_method);
  MethodTrainingData* thism = topm;
  if (inlined_method != top_method()) {
    thism = MethodTrainingData::make(this_method);
  }
  auto tdata = CompileTrainingData::make(thism, topm, level, compile_id);
  return tdata;
}

CompileTrainingData* CompileTrainingData::make(MethodTrainingData* this_method,
                                               MethodTrainingData* top_method,
                                               int level, int compile_id) {
  assert(level > CompLevel_none, "not a compiled level");
  top_method->notice_compilation(level);
  if (this_method != top_method) {
    this_method->notice_compilation(level, true);
  }

  // Find the insertion point.  Also check for duplicate records.
  CompileTrainingData* *insp = &this_method->_compile;
  while ((*insp) != nullptr && (*insp)->compile_id() > compile_id) {
    insp = &(*insp)->_next;
  }
  while ((*insp) != nullptr && (*insp)->compile_id() == compile_id) {
    if ((*insp)->method() == this_method &&
        (*insp)->top_method() == top_method) {
      break;
    }
  }

  auto tdata = CompileTrainingData::allocate(this_method, top_method, level, compile_id);

  // Link it into the method, under a lock.
  TrainingDataLocker l;
  while ((*insp) != nullptr && (*insp)->compile_id() == compile_id) {
    if ((*insp)->method() == this_method &&
        (*insp)->top_method() == top_method) {
      delete tdata;
      return (*insp);
    }
  }
  tdata->_next = (*insp);
  (*insp) = tdata;
  if (top_method->_last_toplevel_compiles[level - 1] == nullptr || top_method->_last_toplevel_compiles[level - 1]->compile_id() < compile_id) {
    top_method->_last_toplevel_compiles[level - 1] = tdata;
  }
  return tdata;
}

void CompileTrainingData::print_on(outputStream* st, bool name_only) const {
  _method->print_on(st, true);
  if (is_inlined()) {
    st->print("/");
    _top_method->print_on(st, true);
  }
  st->print("#%dL%d", _compile_id, _level);
  if (name_only)  return;
  if (_do_not_dump)  st->print("[DND]");
  #define MAYBE_TIME(Q, _qtime) \
    if (_qtime != 0)  st->print(" " #Q "%.3f", _qtime)
  MAYBE_TIME(Q, _qtime);
  MAYBE_TIME(S, _stime);
  MAYBE_TIME(E, _etime);
  for (int i = 0, len = _init_deps.length(); i < len; i++) {
    st->print(" dep:");
    _init_deps.at(i)->print_on(st, true);
  }
}

void CompileTrainingData::record_compilation_queued(CompileTask* task) {
  _qtime = tty->time_stamp().seconds();
}
void CompileTrainingData::record_compilation_start(CompileTask* task) {
  _stime = tty->time_stamp().seconds();
}
void CompileTrainingData::record_compilation_end(CompileTask* task) {
  _etime = tty->time_stamp().seconds();
  if (task->is_success()) {   // record something about the nmethod output
    _nm_total_size = task->nm_total_size();
  }
}
void CompileTrainingData::notice_inlined_method(CompileTask* task,
                                                const methodHandle& method) {
  //CompileTrainingData::make(task, method);
  // all this does is put a mark on the method:
  auto mtd = MethodTrainingData::make(method);
  if (mtd != nullptr)  mtd->notice_compilation(task->comp_level(), true);
}


void CompileTrainingData::notice_jit_observation(ciEnv* env, ciBaseObject* what) {
  // A JIT is starting to look at class k.
  // We could follow the queries that it is making, but it is
  // simpler to assume, conservatively, that the JIT will
  // eventually depend on the initialization state of k.
  CompileTask* task = env->task();
  assert(task != nullptr, "");
  Method* method = task->method();
  InstanceKlass* compiling_klass = method->method_holder();
  if (what->is_metadata()) {
    ciMetadata* md = what->as_metadata();
    if (md->is_instance_klass()) {
      InstanceKlass* ik = md->as_instance_klass()->get_instanceKlass();
      KlassTrainingData* ktd = ik->training_data_or_null();
      if (ktd != nullptr) {
        ktd->record_touch_common(env->log(), "jit", task,
                                 compiling_klass, nullptr,
                                 method->name(), method->signature(),
                                 nullptr);
        // This JIT task is (probably) requesting that ik be initialized,
        // so add him to my _init_deps list.
        TrainingDataLocker l;
        add_init_dep(ktd);
      }
    }
  }
}

static int cmp_zeroes_to_end(int id1, int id2) {
  int cmp = id1 - id2;
  // sort zeroes to the end, not the start
  return (id1 == 0 || id2 == 0) ? -cmp : cmp;
}

int CompileTrainingData::cmp(const TrainingData* tdata) const {
  if (this == tdata)  return 0;
  if (tdata->is_CompileTrainingData()) {
    const CompileTrainingData* that = tdata->as_CompileTrainingData();
    if (this->method() == that->method()) {  // (or top_method?)
      int cmp = cmp_zeroes_to_end(this->level(),
                                  that->level());
      if (cmp != 0)  return cmp;
      cmp = cmp_zeroes_to_end(this->compile_id(),
                              that->compile_id());
      return cmp != 0 ? cmp : this->key()->cmp(that->key());
    }
    tdata = that->method();
  }
  return this->method()->cmp(tdata) | 1;
}

int MethodTrainingData::cmp(const TrainingData* tdata) const {
  if (this == tdata)  return 0;
  if (tdata->is_CompileTrainingData()) {
    return this->cmp(tdata->as_CompileTrainingData()->method()) | 1;
  }
  if (tdata->is_MethodTrainingData()) {
    const MethodTrainingData* that = tdata->as_MethodTrainingData();
    if (this->klass() == that->klass()) {
      int cmp = cmp_zeroes_to_end(this->last_compile_id(),
                                  that->last_compile_id());
      return cmp != 0 ? cmp : this->key()->cmp(that->key());
    }
    tdata = that->klass();
  }
  return this->klass()->cmp(tdata) | 1;
}

int KlassTrainingData::cmp(const TrainingData* tdata) const {
  if (this == tdata)  return 0;
  if (tdata->is_KlassTrainingData()) {
    const KlassTrainingData* that = tdata->as_KlassTrainingData();
    int cmp = cmp_zeroes_to_end(this->clinit_sequence_index_or_zero(),
                                that->clinit_sequence_index_or_zero());
    return cmp != 0 ? cmp : this->key()->cmp(that->key());
  }
  if (tdata->is_CompileTrainingData()) {
    tdata = tdata->as_CompileTrainingData()->method();
  }
  assert(tdata->is_MethodTrainingData(), "");
  return (0 - tdata->cmp(this)) | 1;
}

// State machine for dumping.  There are three phases for each node:
// prepare, identify, detail.  All nodes prepare before any of the
// other phases execute.  A node can recursively prepare another node
// to ensure it is in the output set.  A node outputs its identify the
// first time identify is called on it.  Later on it outputs its
// details.
class TrainingDataDumper {
  xmlStream* _out;
  GrowableArray<TrainingData*> _index;
  GrowableArray<TrainingData*> _nodes;

 public:
  TrainingDataDumper() {
    _out = nullptr;
  }

  void set_out(xmlStream* out) {
    assert(_out == nullptr && out != nullptr, "");
    _out = out;
    _out->head("training_data");
  }

  void close() {
    if (_out != nullptr) {
      _out->tail("training_data");
      _out->flush();
      _out = nullptr;
    }
  }

  ~TrainingDataDumper() { close(); }

  xmlStream* out() { return _out; }

  // Return -1 if not yet dumped, else index it was dumped under.
  // Second argument enables allocation of a new index if needed.
  // Yes, this is quadratic.  No, we don't care about that at the
  // end of a training run.  When deserializing, the corresponding
  // operation uses a similar temporary GrowableArray but is O(1).
  int id_of(TrainingData* tdata) {
    return _index.find(tdata);
  }

  TrainingData* node_at(int i) {
    assert(_out == nullptr, "");
    return _index.at(i);
  }

  int node_count() {
    assert(_out == nullptr, "");
    return _index.length();
  }

  GrowableArray<TrainingData*> &hand_off_node_list() {
    assert(_out == nullptr, "");
    _nodes.swap(&_index);
    _index.clear();  // for reassigning id numbers in the future
    return _nodes;
  }

  void prepare(TrainingData::TrainingDataSet* tds, TRAPS) {
    TrainingDataSetLocker l;
    int prev_len = -1, len = 0;
    while (prev_len != len) {
      assert(prev_len < len, "must not shrink the worklist");
      prev_len = len; len = node_count();
      tds->iterate_all([&](const TrainingData::Key* k, TrainingData* td) {
        if (!td->do_not_dump()) {
          prepare(td); // FIXME: may allocate in metaspace and hence throw an exception
        }
      });
    }
  }

  void prepare(TrainingData* tdata) {
    assert(_out == nullptr, "");
    identify_or_prepare(tdata);
  }

  // Make sure this guy get line printed with id='%d'.
  int identify(TrainingData* tdata) {
    assert(_out != nullptr, "");
    return identify_or_prepare(tdata);
  }

 private:
  int identify_or_prepare(TrainingData* tdata) {
    bool prepare_only = (_out == nullptr);
    if (tdata == nullptr)  return -1;
    int len = _index.length();
    int id = id_of(tdata);
    if (id >= 0) {  // already assigned
      return id;
    }
    id = _index.append(tdata);
    if (prepare_only) {
      // This can cause recursive calls to prepare,
      // which will add to the index list.
      tdata->dump(*this, TrainingData::DP_prepare);
      return 0;
    }
    // At this point we are doing real output, so commit to each ID.
    if (tdata->dump(*this, TrainingData::DP_identify)) {
      return id;
    }
    // this tdata refused to identify itself
    if (id == _index.length() - 1) {
      _index.remove_at(id);
    } else {
      _index.at_put(id, nullptr);
    }
    return -1;
  }
};

using ClassState = InstanceKlass::ClassState;
#define EACH_CLASS_STATE(FN) \
    FN(allocated, "A") \
    FN(loaded, "O") \
    FN(being_linked, "BL") \
    FN(linked, "L") \
    FN(being_initialized, "BI") \
    FN(fully_initialized, "I") \
    FN(initialization_error, "IE") \
    /**/
static const char* ClassState_to_name(ClassState state) {
  #define SWITCH_CASE(x, y) \
    case ClassState::x: return y;
  switch (state) { EACH_CLASS_STATE(SWITCH_CASE) }
  #undef SWITCH_CASE
  return "?";
}
static int name_to_ClassState(const char* n) {
  #define NAME_CASE(x, y) \
    if (!strcmp(n, y))  return (int)ClassState::x;
  EACH_CLASS_STATE(NAME_CASE);
  #undef NAME_CASE
  return -1;
}

bool KlassTrainingData::dump(TrainingDataDumper& tdd, DumpPhase dp) {
  if (dp == DP_prepare) {
    // FIXME: Decide if we should set _do_not_dump on some records.
    ClassLoaderData* loader_data = nullptr;
    if (_holder != nullptr) {
      loader_data = _holder->class_loader_data();
    } else {
      loader_data = java_lang_ClassLoader::loader_data(SystemDictionary::java_system_loader()); // default CLD
    }
    _init_deps.prepare(loader_data);
    return true;
  }
  auto out = tdd.out();
  int kid = tdd.id_of(this);
  if (dp == DP_identify) {
    out->begin_elem("klass id='%d'", kid);
    out->name(this->name());
    Symbol* ln = this->loader_name();
    if (ln != nullptr)  out->name(ln, "loader_");
    ClassState state = ClassState::allocated;
    if (has_holder())  state = holder()->init_state();
    out->print(" state='%s'", ClassState_to_name(state));
    out->end_elem();
    return true;
  }
  assert(dp == DP_detail, "");
  TrainingDataLocker l;
  for (int i = 0, depc = init_dep_count(); i < depc; i++) {
    int did = tdd.identify(init_dep(i));
    out->elem("init_dep klass='%d' dep='%d'", kid, did);
  }
  return true;
}

bool MethodTrainingData::dump(TrainingDataDumper& tdd, DumpPhase dp) {
  auto kd = klass();
  if (dp == DP_prepare) {
    tdd.prepare(kd);
    // FIXME: Decide if we should set _do_not_dump on some records.
    if (has_holder()) {
      // FIXME: we might need to clone these two things
      _final_counters = holder()->method_counters();
      _final_profile  = holder()->method_data();
    }
    if (_compile != nullptr) {
      // Just prepare the first one, or prepare them all?  This needs
      // an option, because it's useful to dump them all for analysis,
      // but it is likely only the first one (= most recent) matters.
      for (auto cd = _compile; cd != nullptr; cd = cd->next()) {
        tdd.prepare(cd);
      }
    }
    return true;
  }
  auto out = tdd.out();
  int mid = tdd.id_of(this);
  if (dp == DP_identify) {
    int kid = tdd.identify(kd);
    out->begin_elem("method id='%d' klass='%d'", mid, kid);
    out->name(this->name());
    out->signature(this->signature());
    out->print(" level_mask='%d'", _level_mask);
    if (last_compile_id() != 0) out->print(" compile_id='%d'", last_compile_id());
    // FIXME: dump counters, MDO, list of classes depended on
    out->end_elem();
    return true;
  }
  assert(dp == DP_detail, "");
  return true;
}

bool CompileTrainingData::dump(TrainingDataDumper& tdd, DumpPhase dp) {
  auto md = method();
  auto td = top_method();
  if (dp == DP_prepare) {
    tdd.prepare(md);
    tdd.prepare(td);
    _init_deps.prepare(_method->klass()->class_loader_data());
    return true;
  }
  auto out = tdd.out();
  int cid = tdd.id_of(this);
  int mid = tdd.identify(md);
  int tid = tdd.identify(td);
  if (dp == DP_identify) {
    out->begin_elem("compile id='%d' compile_id='%d' level='%d' method='%d'",
                    cid, compile_id(), level(), mid);
    if (is_inlined()) {
      out->print(" is_inlined='1' top_method='%d'", tid);
    }
    if (md->_compile == this) {
      out->print(" last='1'");
    }
    out->end_elem();
    return true;
  }
  assert(dp == DP_detail, "");
  TrainingDataLocker l;
  for (int i = 0, depc = init_dep_count(); i < depc; i++) {
    int did = tdd.identify(init_dep(i));
    out->elem("init_dep compile='%d' dep='%d'", cid, did);
  }
  return true;
}

static int qsort_compare_tdata(TrainingData** p1, TrainingData** p2) {
  return (*p1)->cmp(*p2);
}

void TrainingData::store_results() {
  if (!need_data() && !have_data())  return;

  ResourceMark rm;
  TrainingDataDumper tdd;

  // Collect all the training data and prepare to dump or archive.
  // The first dump phase is preparation, which can mark nodes as
  // do_not_dump, and/or can generate additional nodes.  The second
  // phase is identification, where every time a node ID is required,
  // we call identify; the first such call for each node runs its
  // identification dump.  The third phase is detail dumping, which
  // potentially dumps more besides than the one-line summary that
  // comes out of the identity phase.  The last two phases are
  // necessary because of the potential for circular references.
  // Cycles must inherently be broken by first defining nodes and then
  // defining edges between them, such as (in this case)
  // initialization dependencies.  The detail phase is where the
  // edges appear, after the identify phase which assigns id
  // numbers to nodes.
  int prev_len = -1, len = 0;
  while (prev_len != len) {
    assert(prev_len < len, "must not shrink the worklist");
    prev_len = len; len = tdd.node_count();
    // Since dump(DP_prepare) might have entered new items into the
    // global TD table, we need to enumerate again from scratch.
    {
      TrainingDataLocker l;
      training_data_set()->iterate_all([&](const Key* k, TrainingData* td) {
        if (td->do_not_dump())  return;
        tdd.prepare(td);
      });
    }
  }

  auto tda = tdd.hand_off_node_list();
  tda.sort(qsort_compare_tdata);
  // Data is ready to dump now.

  const char* file_name = TrainingFile;
  if (file_name == nullptr)  file_name = "hs_training_%p.log";
  if (strstr(file_name, "%p")) {
    const char* tmplt = file_name;
    size_t buf_len = strlen(tmplt) + 100;
    char* buf = NEW_RESOURCE_ARRAY(char, buf_len);
    if (buf != nullptr) {
      Arguments::copy_expand_pid(tmplt, strlen(tmplt), buf, buf_len);
      // (if copy_expand_pid fails, we will be OK with its partial output)
      file_name = buf;
    }
  }
  fileStream file(file_name);
  if (!file.is_open()) {
    warning("Training data failed: cannot open file %s", file_name);
    return;
  }
  xmlStream out(&file);
  tdd.set_out(&out);
  for (int i = 0; i < tda.length(); i++) {
    auto td = tda.at(i);
    if (td->do_not_dump())  continue;
    tdd.identify(td);
    td->dump(tdd, DP_detail);
  }
  tdd.close();
}

static bool str_starts(const char* str, const char* start) {
  return !strncmp(str, start, strlen(start));
}

static bool str_scan(const char* str, const char* fmt, ...)
  ATTRIBUTE_SCANF(2, 3);
static bool str_scan(const char* str, const char* fmt, ...) {
  bool res = false;
  va_list args;
  va_start(args, fmt);
  const char* pct = strchr(fmt, '%');
  assert(pct != nullptr, "");
  size_t pfxlen = pct - fmt;  // length of prefix before %
  const char* sp = str;
  while ((sp = strchr(sp, fmt[0])) != nullptr) {
    if (!strncmp(sp, fmt, pfxlen)) {
      sp += pfxlen;
      fmt += pfxlen;
      break;
    }
    ++sp;
  }
  if (sp != nullptr) {
    if (str_starts(fmt, "%p%n")) {
      const char* endq = fmt + strlen("%p%n");
      const char* ep = *endq ? strstr(sp, endq) : sp + strlen(sp);
      if (ep != nullptr) {
        *va_arg(args, const char**) = sp;
        *va_arg(args, int*) = (int)(ep - sp);
        res = true;
      }
    } else {
      res = (vsscanf(sp, fmt, args) > 0);
    }
  }
  va_end(args);
  return res;
}

void TrainingData::load_profiles() {
  if (!ReplayTraining)  return;
  const char* file_name = TrainingFile;
  if (file_name == nullptr)  file_name = "hs_training.log";
  fileStream file(file_name, "r");
  if (!file.is_open()) {
    warning("Training data not found: cannot open file %s", file_name);
    return;
  }
  // FIXME: add a line-oriented stream API for reading config files
  const size_t buflen = 4096;
  char buffer[buflen];
  GrowableArrayCHeap<TrainingData*, mtCompiler> id2td;
  #define ID2TD(id) (id >= 0 && id < id2td.length() ? id2td.at(id) : nullptr)
  #define ADD_ID2TD(id, tdata) {                                 \
      while (id2td.length() <= id)  id2td.append(nullptr);       \
      id2td.at_put(id, tdata);                                   \
    }
  char* line;
  while ((line = file.readln(buffer, buflen)) != nullptr) {
    if (line == nullptr)  break;
    typedef char* cstr;
    cstr name, sig, lname;
    int nlen, slen, lnlen;
    int kid, mid, cid, tid, did;
    if (line == nullptr)  break;
    if (str_starts(line, "<training_data>") ||
        str_starts(line, "</training_data>")) {
      continue;
    } else if (str_starts(line, "<klass ")) {
      // <klass id='10' name='Foo' loader_name='bar'/>
      if (!str_scan(line, " id='%d'", &kid) ||
          !str_scan(line, " name='%p%n'", &name, &nlen)) {
        break;
      }
      if (!str_scan(line, " loader_name='%p%n'", &lname, &lnlen)) {
        lname = nullptr;
      }
      name[nlen] = '\0';
      if (lname != nullptr) {
        lname[lnlen] = '\0';
        const char* qapos = "&apos;";  //FIXME: do proper unescaping
        if (str_starts(lname, qapos)) {
          lname += strlen(qapos);
          *--lname = '\'';
        }
        for (char* sp; (sp = strstr(lname, qapos)); ) {
          *sp++ = '\'';
          strcpy(sp, sp + strlen(qapos) - 1);
        }
      }
      auto tdata = KlassTrainingData::make(name, lname);
      ADD_ID2TD(kid, tdata);
    } else if (str_starts(line, "<method ")) {
      // <method id='14' klass='13' name='m' signature='()V' level='3'/>
      if (!str_scan(line, " id='%d'", &mid) ||
          !str_scan(line, " klass='%d'", &kid) ||
          !str_scan(line, " name='%p%n'", &name, &nlen) ||
          !str_scan(line, " signature='%p%n'", &sig, &slen)) {
        break;
      }
      auto kdata = ID2TD(kid);
      if (kdata == nullptr || !kdata->is_KlassTrainingData())  break;
      name[nlen] = '\0';
      if (!strcmp(name, "&lt;init&gt;")) {
        name = (char*) "<init>";  //FIXME: do proper unescaping
      }
      sig[slen] = '\0';
      auto tdata = MethodTrainingData::make(kdata->as_KlassTrainingData(),
                                            name, sig);
      ADD_ID2TD(mid, tdata);
    } else if (str_starts(line, "<compile ")) {
      // <compile id='42' compile_id='1283' level='3' method='1005'/>
      if (!str_scan(line, " id='%d'", &cid) ||
          !str_scan(line, " method='%d'", &mid)) {
        break;
      }
      if (!str_scan(line, " top_method='%d'", &tid))  tid = mid;
      int task = 0;
      str_scan(line, " compile_id='%d'", &task);
      int level = 0;
      str_scan(line, " level='%d'", &level);
      auto md = ID2TD(mid);
      auto td = ID2TD(tid);
      if (md == nullptr || td == nullptr)  break;
      auto tdata = CompileTrainingData::make(md->as_MethodTrainingData(),
                                             td->as_MethodTrainingData(),
                                             level, task);
      ADD_ID2TD(cid, tdata);
    } else if (str_starts(line, "<init_dep ")) {
      // <init_dep klass='1040' dep='14'/>
      // <init_dep compile='1041' dep='14'/>
      kid = cid = -1;
      if (!str_scan(line, " dep='%d'", &did) ||
          (!str_scan(line, " klass='%d'", &kid) &&
           !str_scan(line, " compile='%d'", &cid))) {
        break;
      }
      auto kd = ID2TD(kid);
      auto cd = ID2TD(cid);
      auto dd = ID2TD(did);
      if ((kd == nullptr && cd == nullptr) || dd == nullptr)  break;
      if (kd != nullptr) {
        TrainingDataLocker l;
        kd->as_KlassTrainingData()
          ->add_init_dep(dd->as_KlassTrainingData());
      } else {
        TrainingDataLocker l;
        cd->as_CompileTrainingData()
          ->add_init_dep(dd->as_KlassTrainingData());
      }
    } else {
      break;
    }
  }
  if (line != nullptr) {
    warning("unrecognized training line: %s", line);
  }
}

using FieldData = KlassTrainingData::FieldData;
int KlassTrainingData::_clinit_count;  //number <clinit> events in RecordTraining
GrowableArrayCHeap<FieldData, mtCompiler>* KlassTrainingData::_no_static_fields;

KlassTrainingData* KlassTrainingData::make(Symbol* name, Symbol* loader_name) {
<<<<<<< HEAD
  TrainingDataSetLocker l;
  Key kkey(name, loader_name);
  TrainingData* td = training_data_set()->find(&kkey);
  KlassTrainingData* ktd = nullptr;
  if (td == nullptr) {
    ktd = KlassTrainingData::allocate(name, loader_name);
    td = training_data_set()->install(ktd);
    assert(ktd == td, "");
  } else {
    ktd = td->as_KlassTrainingData();
=======
  // FIXME: metadata should be allocated in default CLD
  KlassTrainingData* tdata = new KlassTrainingData(name, loader_name);
  if (tdata != nullptr) {
    TrainingDataLocker l;
    tdata = training_data_set()->install(tdata)->as_KlassTrainingData();
>>>>>>> 945fc50f
  }
  assert(ktd != nullptr, "");
  return ktd;
}

KlassTrainingData* KlassTrainingData::make(const char* name, const char* loader_name) {
  TempNewSymbol n = SymbolTable::new_symbol(name);
  if (loader_name == nullptr) {
    return make(n, nullptr);
  } else {
    TempNewSymbol l = SymbolTable::new_symbol(loader_name);
    return make(n, l);
  }
}

<<<<<<< HEAD
KlassTrainingData* KlassTrainingData::make(InstanceKlass* holder) {
  TrainingDataSetLocker l;
  Key kkey(holder);
  TrainingData* td = training_data_set()->find(&kkey);
  KlassTrainingData* ktd = nullptr;
  if (td == nullptr) {
    ktd = KlassTrainingData::allocate(holder);
    td = training_data_set()->install(ktd);
    assert(ktd == td, "");
  } else {
    ktd = td->as_KlassTrainingData();
  }
  assert(ktd != nullptr, "");
  ktd->refresh_from(holder);
  bool ok = holder->init_training_data(ktd);
  assert(ok, "CAS under mutex cannot fail");
=======
KlassTrainingData* KlassTrainingData::make(InstanceKlass* holder, bool null_if_not_found) {
  KlassTrainingData* ktd = nullptr;
  if (!have_data() && !need_data()) {
    return ktd;
  }
  ktd = holder->training_data_or_null();
  if (ktd != nullptr) {
    return ktd;
  }
  // No cached value.  Slow path looks in the central hash table.
  if (null_if_not_found) {
    Key mkey(holder);
    TrainingDataLocker l;
    auto v = training_data_set()->find(&mkey);
    if (v == nullptr)  return nullptr;
    ktd = v->as_KlassTrainingData();
    ktd->refresh_from(holder);
    bool ok = holder->init_training_data(ktd);
    assert(ok, "CAS under mutex cannot fail");
    return ktd;
  }
  // FIXME: metadata should be allocated in CLD of holder
  ktd = new KlassTrainingData(holder);
  if (ktd != nullptr) {
    TrainingDataLocker l;
    ktd = training_data_set()->install(ktd)->as_KlassTrainingData();
    ktd->refresh_from(holder);
    bool ok = holder->init_training_data(ktd);
    assert(ok, "CAS under mutex cannot fail");
  }
>>>>>>> 945fc50f
  return ktd;
}

void KlassTrainingData::print_on(outputStream* st, bool name_only) const {
  name()->print_symbol_on(st);
  if (name_only)  return;
  if (!has_holder())  st->print("[SYM]");
  if (_do_not_dump)  st->print("[DND]");
  if (_clinit_sequence_index)  st->print(" IC%d", _clinit_sequence_index);
  for (int i = 0, len = _init_deps.length(); i < len; i++) {
    st->print(" dep:");
    _init_deps.at(i)->print_on(st, true);
  }
}

void KlassTrainingData::refresh_from(const InstanceKlass* klass) {
  if (!has_holder()) {
    init_holder(klass);
  }
  if (holder() == klass) {
    if (klass->is_initialized() && !_clinit_is_done) {
      _clinit_is_done = true;
    }
  }
}

void KlassTrainingData::init_holder(const InstanceKlass* klass) {
  if (holder() == klass) {
    return;   // no change to make
  }

  jobject hmj = _holder_mirror;
  if (hmj != nullptr) {   // clear out previous handle, if any
    _holder_mirror = nullptr;
    assert(JNIHandles::is_global_handle(hmj), "");
    JNIHandles::destroy_global(hmj);
  }

  // reset state derived from any previous klass
  _static_fields = nullptr;
  _fieldinit_count = 0;
  _clinit_is_done = false;
  _clinit_sequence_index = 0;

  // Keep the klass alive during the training run, unconditionally.
  //
  // FIXME: Revisit this decision; we could allow training runs to
  // unload classes in the normal way.  We might use make_weak_global
  // instead of make_global.
  //
  // The data from the training run would mention the name of the
  // unloaded class (and of its loader).  Is it worth the complexity
  // to track and then unload classes, remembering just their names?

  if (klass != nullptr) {
    Handle hm(JavaThread::current(), klass->java_mirror());
    hmj = JNIHandles::make_global(hm);
    Atomic::release_store(&_holder_mirror, hmj);
  }

  Atomic::release_store(&_holder, const_cast<InstanceKlass*>(klass));
  assert(holder() == klass, "");

  if (klass == nullptr)  return;

  bool is_init = klass->is_initialized();
  _clinit_is_done = is_init;
  if (is_init) {
    // if <clinit> is in the past, do not bother tracking fields
    _static_fields = no_static_fields();
  } else {
    setup_static_fields(klass);
  }
}

void KlassTrainingData::record_initialization_start() {
  assert(_clinit_sequence_index == 0, "set this under mutex");
  _clinit_sequence_index = next_clinit_count();
  log_initialization(true);
}

bool KlassTrainingData::add_initialization_touch(Klass* requester) {
  _has_initialization_touch = true;
  if (requester == nullptr || !requester->is_instance_klass())
    return false;
  auto rtd = KlassTrainingData::make(InstanceKlass::cast(requester));
  if (rtd != nullptr) {
    // The requester is asking that I be initialized; this means
    // that I should be added to his _init_deps list.up
    TrainingDataLocker l;
    rtd->add_init_dep(this);
  }
  return true;
}

void KlassTrainingData::record_initialization_end() {
  _clinit_is_done = true;  // we know this now
  log_initialization(false);
}

void KlassTrainingData::notice_fully_initialized() {
  TrainingDataLocker l; // Not a real lock if we don't collect the data,
                        // that's why we need the atomic decrement below.
  for (int i = 0; i < comp_dep_count(); i++) {
    comp_dep(i)->dec_init_deps_left();
  }
}

GrowableArrayCHeap<FieldData, mtCompiler>*
KlassTrainingData::no_static_fields() {
  GrowableArrayCHeap<FieldData, mtCompiler>* nsf = _no_static_fields;
  if (nsf != nullptr) {
    return nsf;
  }
  nsf = new GrowableArrayCHeap<FieldData, mtCompiler>(0);
  if (nsf != nullptr && !Atomic::replace_if_null(&_no_static_fields, nsf)) {
    delete nsf;
    nsf = _no_static_fields;
  }
  return nsf;
}

// Note:  Racers may do this more than once.
// So, make no externally visible side effects.
void KlassTrainingData::setup_static_fields(const InstanceKlass* holder) {
  auto fda = Atomic::load_acquire(&_static_fields);
  if (fda != nullptr)  return;
  fda = new GrowableArrayCHeap<FieldData, mtCompiler>();
  int num_statics = 0;
  for (JavaFieldStream fs(holder); !fs.done(); fs.next()) {
    if (!fs.access_flags().is_static())
      continue;  // only tracking static fields
    if (fs.access_flags().is_final() && fs.initval_index() != 0)
      continue;  // skip constants initialized directly by the JVM
    fda->append(FieldData());
    // set up tracking data for the field
    FieldData& data = fda->adr_at(num_statics)[0];
    data.init_from(fs.field_descriptor());
    if (!field_state_is_clean(&data)) {
      data._fieldinit_sequence_index = ++_fieldinit_count;
    }
    ++num_statics;
  }
  if (num_statics == 0) {
    delete fda;
    fda = no_static_fields();
  }

  // After the array is set up, store it; arbitrate among racers.
  if (!Atomic::replace_if_null(&_static_fields, fda)) {
    if (fda != no_static_fields()) {
      delete fda;
    }
  }
}

// Combined linear search pass to find the name, and also
// note missed field updates.  It could be a fancy binary search,
// except we want to do a linear walk anyway to look for updates.
// It is possible we missed an initial `putstatic`, or maybe it never happened.
// Work around the leaky detection by periodic checks for evidence of inits.
KlassTrainingData::FieldData*
KlassTrainingData::check_field_states_and_find_field(Symbol* name) {
  int len;
  if (_static_fields == nullptr || (len = _static_fields->length()) == 0)
    return nullptr;
  FieldData* result = nullptr;
  for (int i = 0; i < len; i++) {
    FieldData* fdata = _static_fields->adr_at(i);
    if (fdata->_name == name)  result = fdata;
    if (fdata->_fieldinit_sequence_index == 0 &&
        !field_state_is_clean(fdata)) {
      // Oops, a missed update.  Track it after the fact.
      assert(!all_field_states_done(), "");
      record_static_field_init(fdata, "unknown");
    }
  }
  return result;
}

bool KlassTrainingData::record_static_field_init(FieldData* fdata,
                                            const char* reason) {
  int& seq = fdata->_fieldinit_sequence_index;
  int PENDING = -1;
  int found = Atomic::cmpxchg(&seq, 0, PENDING, memory_order_conservative);
  if (found != 0)  return false;  // racer beat us to it
  Atomic::store(&seq, next_fieldinit_count());
  {
    ttyLocker ttyl;
    xtty->begin_elem("initialize_static_field");
    xtty->klass(holder());
    print_iclock_attr(holder(), xtty, seq);
    xtty->name(fdata->_name);
    xtty->print(" reason='%s'", reason);
    xtty->thread();
    xtty->stamp();
    xtty->end_elem();
  }
  return true;
}

void KlassTrainingData::print_klass_attrs(xmlStream* xtty,
                                     Klass* klass, const char* prefix) {
  if (!klass)  return;
  xtty->klass(klass, prefix);
  if (!klass->is_instance_klass())  return;

  // print a little more information in case it is useful
  InstanceKlass* ik = InstanceKlass::cast(klass);
  int ikf = ik->access_flags().as_int() & (u2)-1;
  ikf &= ~JVM_ACC_SUPER;  // this is strictly noise
  char ikf2[20];
  char* ikf2p = &ikf2[0];
  if (ik->is_sealed()) { *ikf2p++ = 's'; }
  *ikf2p = 0;
  // no need for is_hidden since the name makes it obvious
  xtty->print(" %skflags='%d%s'", prefix, ikf, &ikf2[0]);
  print_iclock_attr(ik, xtty, -1, prefix);
}

void KlassTrainingData::print_iclock_attr(InstanceKlass* klass,
                                          xmlStream* xtty,
                                          int fieldinit_index,
                                          const char* prefix) {
  KlassTrainingData* tdata = klass->training_data_or_null();
  const int all_fields_done = 9999;
  int clinit_index = 0;
  if (tdata != nullptr) {
    if (fieldinit_index < 0) {
      if (tdata->_clinit_is_done)
        fieldinit_index = all_fields_done;
      else {
        fieldinit_index = tdata->_fieldinit_count;
        if (fieldinit_index > 900) {
          // ... 42.899, 42.900, 42.900901, 42.900902, ... 42.930000
          fieldinit_index += 900000;
        }
      }
    }
    clinit_index = tdata->clinit_sequence_index_or_zero();
  }
  const char* istate = "";
  if (klass->is_initialized()) {
    if (tdata != nullptr)
      tdata->_clinit_is_done = true;  // notice this, just in case
    fieldinit_index = all_fields_done;
  } else if (klass->is_not_initialized()) {
    if (tdata == nullptr || clinit_index != 0)
      istate = "U";
  } else if (klass->is_being_initialized()) {
    // check for intermediate states:  R = recursive, O = other thread
    istate = klass->is_init_thread(JavaThread::current()) ? "R" : "O";
  } else {
    istate = "E";  // initialization error, which is very rare
  }
  if (fieldinit_index < 0)
    fieldinit_index = 0;
  if (fieldinit_index < 100000)
    xtty->print(" %siclock='%d.%03d%s'", prefix,
                clinit_index, fieldinit_index, istate);
  else
    // avoid clock wrap for ridiculous field counts
    xtty->print(" %siclock='%d.%06d%s'", prefix,
                clinit_index, fieldinit_index, istate);
}


// Decide if the field state looks clean.
// Without further effort we cannot tell if someone has just stored
// the default value, so this query can return false positives,
// claims that a field is "clean" even if it has been subject to updates.
bool KlassTrainingData::field_state_is_clean(FieldData* fdata) {
  oop mirror = holder()->java_mirror();
  int fo = fdata->_offset;
  switch (fdata->_type) {
  case T_OBJECT:
  case T_ARRAY:
    return (mirror->obj_field(fo) == nullptr);
  case T_BYTE:
    return (mirror->byte_field(fo) == 0);
  case T_BOOLEAN:
    return (mirror->bool_field(fo) == 0);
  case T_CHAR:
    return (mirror->char_field(fo) == 0);
  case T_SHORT:
    return (mirror->short_field(fo) == 0);
  case T_INT:
  case T_FLOAT:
    // use int field format to test for zero because of -0.0f
    return (mirror->int_field(fo) == 0);
  case T_LONG:
  case T_DOUBLE:
    // use long field format to test for zero because of -0.0d
    return (mirror->long_field(fo) == 0);
  default:
    break;
  }
  return true;
}

// called externally
bool KlassTrainingData::record_static_field_init(fieldDescriptor* fd,
                                            const char* reason) {
  if (!_static_fields)  return false;  // should not happen unless OOM
  if (fd->field_holder() != holder())  return false;  // should not happen...
  FieldData* fdp = check_field_states_and_find_field(fd->name());
  if (fdp == nullptr)  return false;
  return record_static_field_init(fdp, reason);
}

void KlassTrainingData::record_touch_common(xmlStream* xtty,
                                            const char* reason,
                                            CompileTask* jit_task,
                                            Klass* init_klass,
                                            Klass* requesting_klass,
                                            Symbol* name,
                                            Symbol* sig,
                                            const char* context) {
  if (xtty == nullptr)  return;  // no detailed logging
  xtty->begin_elem("initialization_touch reason='%s'", reason);
  if (context)  xtty->print(" context='%s'", context);
  print_klass_attrs(xtty, holder());
  if (name)  xtty->name(name);
  if (sig)   xtty->signature(sig);
  // report up to two requesting parties
  for (int pass = 0; pass <= 1; pass++) {
    Klass* k = !pass ? init_klass : requesting_klass;
    if (!k)  continue;
    if (pass && k == init_klass)  break;
    const char* prefix = !pass ? "init_" : "requesting_";
    if (k == holder()) {
      xtty->print(" %sklass='//self'", prefix); continue;
    }
    print_klass_attrs(xtty, k, prefix);
  }
  if (!init_klass && !requesting_klass) {
    xtty->print_raw(" requesting_klass=''");
  }
  if (jit_task != nullptr) {
    xtty->print(" compile_id='%d'", jit_task->compile_id());
  }
  xtty->thread();
  xtty->stamp();
  xtty->end_elem();
}

void KlassTrainingData::record_initialization_touch(const char* reason,
                                                    Symbol* name,
                                                    Symbol* sig,
                                                    Klass* requesting_klass,
                                                    const char* context,
                                                    TRAPS) {
  Klass* init_klass = THREAD->class_being_initialized();
  if (!strcmp(reason, "super")) {
    // Extra-special touch during class initialization per JVMS Step 7.
    // We track this touch as if from RK.<clinit>, even if RK doesn't have one.
    init_klass = requesting_klass;
    requesting_klass = nullptr;  // ignore any real <clinit> on stack
  }
  add_initialization_touch(init_klass ? init_klass : requesting_klass);
  ttyLocker ttyl;
  record_touch_common(xtty, reason, /*jit_env*/ nullptr,
                      init_klass, requesting_klass,
                      name, sig, context);
}

void KlassTrainingData::log_initialization(bool is_start) {
  if (xtty == nullptr)  return;
  ttyLocker ttyl;
  // Note:  These XML records might not nest properly.
  // So we use <init/> and <init_done/>, not <init> and </init>.
  if (is_start) {
    xtty->begin_elem("initialization");
    print_klass_attrs(xtty, holder());
    xtty->thread();
    xtty->stamp();
    xtty->end_elem();
  } else {
    xtty->begin_elem("initialization_done");
    print_klass_attrs(xtty, holder());
    xtty->thread();
    xtty->stamp();
    xtty->end_elem();
  }
}

// CDS support

void TrainingData::init_dumptime_table(TRAPS) {
  if (!need_data()) {
    return;
  }
  ResourceMark rm;
  TrainingDataDumper tdd;
  tdd.prepare(training_data_set(), CHECK);
  GrowableArray<TrainingData*>& tda = tdd.hand_off_node_list();
  tda.sort(qsort_compare_tdata); // FIXME: needed?
  int num_of_entries = tda.length();
  _dumptime_training_data_dictionary = new GrowableArrayCHeap<DumpTimeTrainingDataInfo, mtClassShared>();
  for (int i = 0; i < num_of_entries; i++) {
    TrainingData* td = tda.at(i);
    // TODO: filter TD
    // if (SystemDictionaryShared::check_for_exclusion(), nullptr);
    _dumptime_training_data_dictionary->append(td);
  }
}

void TrainingData::iterate_roots(MetaspaceClosure* it) {
  if (!need_data()) {
    return;
  }
  assert(_dumptime_training_data_dictionary != nullptr, "");
  for (int i = 0; i < _dumptime_training_data_dictionary->length(); i++) {
    _dumptime_training_data_dictionary->at(i).metaspace_pointers_do(it);
  }
}

void TrainingData::dump_training_data() {
  if (!need_data()) {
    return;
  }
  write_training_data_dictionary(&_archived_training_data_dictionary);
}

void TrainingData::cleanup_training_data() {
  // FIXME: anything to do here?
}

void TrainingData::serialize_training_data(SerializeClosure* soc) {
  if (/*(soc->reading() && !have_data()) ||*/ (soc->writing() && !need_data())) {
    return;
  }
  _archived_training_data_dictionary.serialize_header(soc);
}

void TrainingData::adjust_training_data_dictionary() {
  if (!need_data()) {
    return;
  }
  assert(_dumptime_training_data_dictionary != nullptr, "");
  for (int i = 0; i < _dumptime_training_data_dictionary->length(); i++) {
    TrainingData* td = _dumptime_training_data_dictionary->at(i).training_data();
    assert(MetaspaceShared::is_in_shared_metaspace(td) || ArchiveBuilder::current()->is_in_buffer_space(td), "");
    td->remove_unshareable_info();
  }
}

void TrainingData::print_archived_training_data_on(outputStream* st) {
  st->print_cr("Archived TrainingData Dictionary");
  TrainingDataPrinter tdp(st);
  _archived_training_data_dictionary.iterate(&tdp);
}

void TrainingData::Key::metaspace_pointers_do(MetaspaceClosure *iter) {
  iter->push(&_name1);
  iter->push(&_name2);
  iter->push((TrainingData**)&_holder);
}

void TrainingData::metaspace_pointers_do(MetaspaceClosure* iter) {
  _key.metaspace_pointers_do(iter);
}

uint TrainingData::Key::cds_hash(const Key* const& k) {
  uint hash = 0;
  if (k->holder() != nullptr) {
    hash += SystemDictionaryShared::hash_for_shared_dictionary((address)k->holder());
  }
  if (k->name1() != nullptr) {
    hash += SystemDictionaryShared::hash_for_shared_dictionary((address)k->name1());
  }
  if (k->name2() != nullptr) {
    hash += SystemDictionaryShared::hash_for_shared_dictionary((address)k->name2());
  }
  return hash;
}

void TrainingData::write_training_data_dictionary(TrainingDataDictionary* dictionary) {
  if (!need_data()) {
    return;
  }
  assert(_dumptime_training_data_dictionary != nullptr, "");
  CompactHashtableStats stats;
  dictionary->reset();
  CompactHashtableWriter writer(_dumptime_training_data_dictionary->length(), &stats);
  for (int i = 0; i < _dumptime_training_data_dictionary->length(); i++) {
    TrainingData* td = _dumptime_training_data_dictionary->at(i).training_data();
    uint hash = TrainingData::Key::cds_hash(td->key());
    u4 delta = ArchiveBuilder::current()->buffer_to_offset_u4((address)td);
    writer.add(hash, delta);
  }
  writer.dump(dictionary, "training data dictionary");
}

size_t TrainingData::estimate_size_for_archive() {
  if (_dumptime_training_data_dictionary != nullptr) {
    return CompactHashtableWriter::estimate_size(_dumptime_training_data_dictionary->length());
  } else {
    assert(!need_data(), "");
  }
  return 0;
}

TrainingData* TrainingData::lookup_archived_training_data(const Key* k) {
  uint hash = TrainingData::Key::cds_hash(k);
  return _archived_training_data_dictionary.lookup(k, hash, -1 /*unused*/);
}

template <typename T>
void TrainingData::DepList<T>::metaspace_pointers_do(MetaspaceClosure* iter) {
  iter->push(&_deps);
}

void KlassTrainingData::metaspace_pointers_do(MetaspaceClosure* iter) {
  log_trace(cds)("Iter(KlassTrainingData): %p", this);
  TrainingData::metaspace_pointers_do(iter);
  _init_deps.metaspace_pointers_do(iter);
  iter->push(&_holder);
}

void MethodTrainingData::metaspace_pointers_do(MetaspaceClosure* iter) {
  log_trace(cds)("Iter(MethodTrainingData): %p", this);
  TrainingData::metaspace_pointers_do(iter);
  iter->push(&_klass);
  iter->push((Method**)&_holder);
  iter->push(&_compile);
}

void CompileTrainingData::metaspace_pointers_do(MetaspaceClosure* iter) {
  log_trace(cds)("Iter(CompileTrainingData): %p", this);
  TrainingData::metaspace_pointers_do(iter);
  _init_deps.metaspace_pointers_do(iter);
  iter->push(&_method);
  iter->push(&_top_method);
  iter->push(&_next);
}

template <typename T>
void TrainingData::DepList<T>::prepare(ClassLoaderData* loader_data) {
  if (_deps == nullptr && _deps_dyn != nullptr) {
    JavaThread* THREAD = JavaThread::current();
    int len = _deps_dyn->length();
    _deps = MetadataFactory::new_array<T>(loader_data, len, THREAD);
    for (int i = 0; i < len; i++) {
      _deps->at_put(i, _deps_dyn->at(i)); // copy
    }
  }
}

KlassTrainingData* KlassTrainingData::allocate(InstanceKlass* holder) {
  assert(need_data() || have_data(), "");
  JavaThread* THREAD = JavaThread::current();
//  assert(!THREAD->owns_locks(), "Should not own any locks"); // FIXME

  int size = align_metadata_size(align_up(sizeof(KlassTrainingData), BytesPerWord) / BytesPerWord);

  ClassLoaderData* loader_data = holder->class_loader_data();
  return new (loader_data, size, MetaspaceObj::KlassTrainingDataType, THREAD)
      KlassTrainingData(holder);
}

KlassTrainingData* KlassTrainingData::allocate(Symbol* name, Symbol* loader_name) {
  assert(need_data() || have_data(), "");
  JavaThread* THREAD = JavaThread::current();
//  assert(!THREAD->owns_locks(), "Should not own any locks"); // FIXME

  int size = align_metadata_size(align_up(sizeof(KlassTrainingData), BytesPerWord) / BytesPerWord);

  assert(SystemDictionary::java_system_loader() != nullptr, "");
  ClassLoaderData* loader_data = java_lang_ClassLoader::loader_data(SystemDictionary::java_system_loader()); // default CLD
  return new (loader_data, size, MetaspaceObj::KlassTrainingDataType, THREAD)
      KlassTrainingData(name, loader_name);
}

MethodTrainingData* MethodTrainingData::allocate(KlassTrainingData* ktd, Symbol* name, Symbol* signature) {
  assert(need_data() || have_data(), "");
  JavaThread* THREAD = JavaThread::current();
//  assert(!THREAD->owns_locks(), "Should not own any locks"); // FIXME

  int size = align_metadata_size(align_up(sizeof(MethodTrainingData), BytesPerWord) / BytesPerWord);

  assert(SystemDictionary::java_system_loader() != nullptr, "");
  ClassLoaderData* loader_data = java_lang_ClassLoader::loader_data(SystemDictionary::java_system_loader()); // default CLD
  return new (loader_data, size, MetaspaceObj::KlassTrainingDataType, THREAD)
      MethodTrainingData(ktd, name, signature);
}

MethodTrainingData* MethodTrainingData::allocate(KlassTrainingData* ktd, Method* m) {
  assert(need_data() || have_data(), "");
  JavaThread* THREAD = JavaThread::current();
//  assert(!THREAD->owns_locks(), "Should not own any locks"); // FIXME

  int size = align_metadata_size(align_up(sizeof(MethodTrainingData), BytesPerWord) / BytesPerWord);

  ClassLoaderData* loader_data = m->method_holder()->class_loader_data();
  return new (loader_data, size, MetaspaceObj::KlassTrainingDataType, THREAD)
      MethodTrainingData(ktd, m->name(), m->signature());
}

CompileTrainingData* CompileTrainingData::allocate(MethodTrainingData* this_method,
                                                   MethodTrainingData* top_method,
                                                   int level,
                                                   int compile_id) {
  assert(need_data() || have_data(), "");
  JavaThread* THREAD = JavaThread::current();
//  assert(!THREAD->owns_locks(), "Should not own any locks"); // FIXME
  int size = align_metadata_size(align_up(sizeof(CompileTrainingData), BytesPerWord) / BytesPerWord);

  ClassLoaderData* loader_data = this_method->klass()->class_loader_data();
  return new (loader_data, size, MetaspaceObj::KlassTrainingDataType, THREAD)
      CompileTrainingData(this_method, top_method, level, compile_id);
}

static const char* tag(void* p) {
  if (p == nullptr) {
    return "   ";
  } else if (MetaspaceShared::is_shared_dynamic(p)) {
    return "<D>";
  } else if (MetaspaceShared::is_in_shared_metaspace(p)) {
    return "<S>";
  } else {
    return "???";
  }
}

void TrainingDataPrinter::do_value(const RunTimeClassInfo* record) {
  ResourceMark rm;
  KlassTrainingData* ktd = record->_klass->training_data_or_null();
  if (ktd != nullptr) {
    _st->print("%4d: KTD %s%p for %s %s", _index++, tag(ktd), ktd, record->_klass->external_name(),
               SystemDictionaryShared::class_loader_name_for_shared(record->_klass));
    if (Verbose) {
      ktd->print_on(_st);
    } else {
      ktd->print_value_on(_st);
    }
    _st->cr();
  }
}

void TrainingDataPrinter::do_value(const RunTimeMethodDataInfo* record) {
  ResourceMark rm;
  MethodCounters* mc = record->method_counters();
  if (mc != nullptr) {
    MethodTrainingData* mtd = mc->method_training_data();
    if (mtd != nullptr) {
      _st->print("%4d: MTD %s%p ", _index++, tag(mtd), mtd);
      if (Verbose) {
        mtd->print_on(_st);
      } else {
        mtd->print_value_on(_st);
      }
      _st->cr();

      int i = 0;
      for (CompileTrainingData* ctd = mtd->compile(); ctd != nullptr; ctd = ctd->next()) {
        _st->print("  CTD[%d]: ", i++);
        ctd->print_on(_st);
        _st->cr();
      }
    }
  }
}

void TrainingDataPrinter::do_value(TrainingData* td) {
  assert(td == TrainingData::lookup_archived_training_data(td->key()), "");

  TrainingData::Key key(td->key()->name1(), td->key()->name2(), td->key()->holder());
  assert(td == TrainingData::lookup_archived_training_data(&key), "");

  _st->print("%4d: %p ", _index++, td);
  td->print_on(_st);
  _st->cr();
}


#if INCLUDE_CDS
void KlassTrainingData::remove_unshareable_info() {
  TrainingData::remove_unshareable_info();
  _static_fields = nullptr;
  _no_static_fields = nullptr;
  _init_deps.remove_unshareable_info();
}

void KlassTrainingData::restore_unshareable_info(TRAPS) {
  TrainingData::restore_unshareable_info(CHECK);
  _init_deps.restore_unshareable_info(CHECK);
}

void MethodTrainingData::remove_unshareable_info() {
  TrainingData::remove_unshareable_info();
  for (CompileTrainingData* ctd = _compile; ctd != nullptr; ctd = ctd->next()) {
    ctd->remove_unshareable_info();
  }
}

void MethodTrainingData::restore_unshareable_info(TRAPS) {
  TrainingData::restore_unshareable_info(CHECK);
  for (CompileTrainingData* ctd = _compile; ctd != nullptr; ctd = ctd->next()) {
    ctd->restore_unshareable_info(CHECK);
  }
}

void CompileTrainingData::remove_unshareable_info() {
  TrainingData::remove_unshareable_info();
  _init_deps.remove_unshareable_info();
}

void CompileTrainingData::restore_unshareable_info(TRAPS) {
  TrainingData::restore_unshareable_info(CHECK);
  _init_deps.restore_unshareable_info(CHECK);
}
#endif // INCLUDE_CDS<|MERGE_RESOLUTION|>--- conflicted
+++ resolved
@@ -83,9 +83,8 @@
   : Key(method->name(), method->signature(), KlassTrainingData::make(method->method_holder()))
 {}
 
-<<<<<<< HEAD
 MethodTrainingData* MethodTrainingData::make(KlassTrainingData* klass, Symbol* name, Symbol* signature) {
-  TrainingDataSetLocker l;
+  TrainingDataLocker l;
   Key mkey(klass, name, signature);
   TrainingData* td = training_data_set()->find(&mkey);
   MethodTrainingData* mtd = nullptr;
@@ -95,15 +94,6 @@
     mtd = MethodTrainingData::allocate(klass, name, signature);
     td = training_data_set()->install(mtd);
     assert(td == mtd, "");
-=======
-MethodTrainingData* MethodTrainingData::make(KlassTrainingData* klass,
-                                             Symbol* name, Symbol* signature) {
-  // FIXME: metadata should be allocated in default CLD
-  MethodTrainingData* tdata = new MethodTrainingData(klass, name, signature);
-  if (tdata != nullptr) {
-    TrainingDataLocker l;
-    tdata = training_data_set()->install(tdata)->as_MethodTrainingData();
->>>>>>> 945fc50f
   }
   assert(mtd != nullptr, "");
   return mtd;
@@ -131,13 +121,8 @@
 
   // No cached value.  Slow path looks in the central hash table.
   if (null_if_not_found) {
-<<<<<<< HEAD
     Key mkey(method());
-    TrainingDataSetLocker l;
-=======
-    Key mkey(method);
     TrainingDataLocker l;
->>>>>>> 945fc50f
     auto v = training_data_set()->find(&mkey);
     if (v == nullptr)  return nullptr;
     mtd = v->as_MethodTrainingData();
@@ -153,19 +138,14 @@
 
   KlassTrainingData* ktd = KlassTrainingData::make(method->method_holder());
   {
-<<<<<<< HEAD
     Key mkey(method());
-    TrainingDataSetLocker l;
+    TrainingDataLocker l;
     auto v = training_data_set()->find(&mkey);
     if (v == nullptr) {
       mtd = MethodTrainingData::allocate(ktd, method());
     } else {
       mtd = v->as_MethodTrainingData();
     }
-=======
-    TrainingDataLocker l;
-    mtd = training_data_set()->install(mtd)->as_MethodTrainingData();
->>>>>>> 945fc50f
     mtd->refresh_from(method());
     // cache for next time
     method->init_training_data(mtd);  // Cache the pointer for next time.
@@ -435,7 +415,7 @@
   }
 
   void prepare(TrainingData::TrainingDataSet* tds, TRAPS) {
-    TrainingDataSetLocker l;
+    TrainingData::TrainingDataLocker l;
     int prev_len = -1, len = 0;
     while (prev_len != len) {
       assert(prev_len < len, "must not shrink the worklist");
@@ -854,8 +834,7 @@
 GrowableArrayCHeap<FieldData, mtCompiler>* KlassTrainingData::_no_static_fields;
 
 KlassTrainingData* KlassTrainingData::make(Symbol* name, Symbol* loader_name) {
-<<<<<<< HEAD
-  TrainingDataSetLocker l;
+  TrainingDataLocker l;
   Key kkey(name, loader_name);
   TrainingData* td = training_data_set()->find(&kkey);
   KlassTrainingData* ktd = nullptr;
@@ -865,13 +844,6 @@
     assert(ktd == td, "");
   } else {
     ktd = td->as_KlassTrainingData();
-=======
-  // FIXME: metadata should be allocated in default CLD
-  KlassTrainingData* tdata = new KlassTrainingData(name, loader_name);
-  if (tdata != nullptr) {
-    TrainingDataLocker l;
-    tdata = training_data_set()->install(tdata)->as_KlassTrainingData();
->>>>>>> 945fc50f
   }
   assert(ktd != nullptr, "");
   return ktd;
@@ -887,13 +859,15 @@
   }
 }
 
-<<<<<<< HEAD
-KlassTrainingData* KlassTrainingData::make(InstanceKlass* holder) {
-  TrainingDataSetLocker l;
+KlassTrainingData* KlassTrainingData::make(InstanceKlass* holder, bool null_if_not_found) {
+  TrainingDataLocker l;
   Key kkey(holder);
   TrainingData* td = training_data_set()->find(&kkey);
   KlassTrainingData* ktd = nullptr;
   if (td == nullptr) {
+    if (null_if_not_found) {
+      return nullptr;
+    }
     ktd = KlassTrainingData::allocate(holder);
     td = training_data_set()->install(ktd);
     assert(ktd == td, "");
@@ -904,38 +878,6 @@
   ktd->refresh_from(holder);
   bool ok = holder->init_training_data(ktd);
   assert(ok, "CAS under mutex cannot fail");
-=======
-KlassTrainingData* KlassTrainingData::make(InstanceKlass* holder, bool null_if_not_found) {
-  KlassTrainingData* ktd = nullptr;
-  if (!have_data() && !need_data()) {
-    return ktd;
-  }
-  ktd = holder->training_data_or_null();
-  if (ktd != nullptr) {
-    return ktd;
-  }
-  // No cached value.  Slow path looks in the central hash table.
-  if (null_if_not_found) {
-    Key mkey(holder);
-    TrainingDataLocker l;
-    auto v = training_data_set()->find(&mkey);
-    if (v == nullptr)  return nullptr;
-    ktd = v->as_KlassTrainingData();
-    ktd->refresh_from(holder);
-    bool ok = holder->init_training_data(ktd);
-    assert(ok, "CAS under mutex cannot fail");
-    return ktd;
-  }
-  // FIXME: metadata should be allocated in CLD of holder
-  ktd = new KlassTrainingData(holder);
-  if (ktd != nullptr) {
-    TrainingDataLocker l;
-    ktd = training_data_set()->install(ktd)->as_KlassTrainingData();
-    ktd->refresh_from(holder);
-    bool ok = holder->init_training_data(ktd);
-    assert(ok, "CAS under mutex cannot fail");
-  }
->>>>>>> 945fc50f
   return ktd;
 }
 
