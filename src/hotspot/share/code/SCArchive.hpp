--- conflicted
+++ resolved
@@ -135,16 +135,12 @@
   SCAEntry(uint offset, uint size, uint name_offset, uint name_size,
            uint code_offset, uint code_size,
            uint reloc_offset, uint reloc_size,
-<<<<<<< HEAD
-           Kind kind, uint id, uint flags, uint comp_level = 0, uint decomp = 0) {
-=======
-           Kind kind, uint id, uint comp_level = 0,
-           uint comp_id = 0, uint decomp = 0,
+           Kind kind, uint id, uint flags, 
+           uint comp_level = 0, uint comp_id = 0, uint decomp = 0,
            bool has_clinit_barriers = false,
            bool for_preload = false) {
     _next         = nullptr;
     _method       = nullptr;
->>>>>>> dc5de5fb
     _kind         = kind;
     _id           = id;
 
