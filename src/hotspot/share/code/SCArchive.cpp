/*
 * Copyright (c) 2023, Oracle and/or its affiliates. All rights reserved.
 * DO NOT ALTER OR REMOVE COPYRIGHT NOTICES OR THIS FILE HEADER.
 *
 * This code is free software; you can redistribute it and/or modify it
 * under the terms of the GNU General Public License version 2 only, as
 * published by the Free Software Foundation.
 *
 * This code is distributed in the hope that it will be useful, but WITHOUT
 * ANY WARRANTY; without even the implied warranty of MERCHANTABILITY or
 * FITNESS FOR A PARTICULAR PURPOSE.  See the GNU General Public License
 * version 2 for more details (a copy is included in the LICENSE file that
 * accompanied this code).
 *
 * You should have received a copy of the GNU General Public License version
 * 2 along with this work; if not, write to the Free Software Foundation,
 * Inc., 51 Franklin St, Fifth Floor, Boston, MA 02110-1301 USA.
 *
 * Please contact Oracle, 500 Oracle Parkway, Redwood Shores, CA 94065 USA
 * or visit www.oracle.com if you need additional information or have any
 * questions.
 *
 */

#include "precompiled.hpp"
#include "asm/macroAssembler.hpp"
#include "cds/metaspaceShared.hpp"
#include "ci/ciConstant.hpp"
#include "ci/ciEnv.hpp"
#include "ci/ciField.hpp"
#include "ci/ciMethod.hpp"
#include "ci/ciMethodData.hpp"
#include "ci/ciObject.hpp"
#include "ci/ciUtilities.inline.hpp"
#include "classfile/stringTable.hpp"
#include "classfile/symbolTable.hpp"
#include "classfile/systemDictionary.hpp"
#include "classfile/vmIntrinsics.hpp"
#include "code/codeBlob.hpp"
#include "code/codeCache.hpp"
#include "code/oopRecorder.inline.hpp"
#include "code/SCArchive.hpp"
#include "compiler/abstractCompiler.hpp"
#include "compiler/compileBroker.hpp"
#include "compiler/compileTask.hpp"
#include "gc/g1/g1BarrierSetRuntime.hpp"
#include "logging/log.hpp"
#include "memory/universe.hpp"
#include "oops/klass.inline.hpp"
#include "oops/method.inline.hpp"
#include "runtime/atomic.hpp"
#include "runtime/flags/flagSetting.hpp"
#include "runtime/globals_extension.hpp"
#include "runtime/handles.inline.hpp"
#include "runtime/jniHandles.inline.hpp"
#include "runtime/os.inline.hpp"
#include "runtime/sharedRuntime.hpp"
#include "runtime/stubCodeGenerator.hpp"
#include "runtime/stubRoutines.hpp"
#include "runtime/timerTrace.hpp"
#include "runtime/threadIdentifier.hpp"
#ifdef COMPILER1
#include "c1/c1_Runtime1.hpp"
#include "c1/c1_LIRAssembler.hpp"
#include "gc/shared/c1/barrierSetC1.hpp"
#include "gc/g1/c1/g1BarrierSetC1.hpp"
#endif
#ifdef COMPILER2
#include "opto/runtime.hpp"
#endif
#if INCLUDE_JVMCI
#include "jvmci/jvmci.hpp"
#endif

#include <sys/stat.h>
#include <errno.h>

#ifndef O_BINARY       // if defined (Win32) use binary files.
#define O_BINARY 0     // otherwise do nothing.
#endif

#ifdef _WINDOWS
    const char pathSep = ';';
#else
    const char pathSep = ':';
#endif

static elapsedTimer _t_totalLoad;
static elapsedTimer _t_totalRegister;
static elapsedTimer _t_totalFind;
static elapsedTimer _t_totalStore;

SCAFile* SCArchive::_archive = nullptr;

void SCArchive::initialize() {
  if (StorePreloadCode) {
    if (FLAG_IS_DEFAULT(StoreSharedCode)) {
      FLAG_SET_DEFAULT(StoreSharedCode, true);
    } else if (!StoreSharedCode) {
      log_warning(sca, init)("Set StorePreloadCode to false because StoreSharedCode is set to false.");
      FLAG_SET_DEFAULT(StorePreloadCode, false);
    }
  }
  if (!LoadSharedCode && PreloadSharedCode) {
    if (!FLAG_IS_DEFAULT(PreloadSharedCode)) {
      log_warning(sca, init)("Set PreloadSharedCode to false because LoadSharedCode is set to false.");
    }
    FLAG_SET_DEFAULT(PreloadSharedCode, false);
  }
  if ((LoadSharedCode || StoreSharedCode) && SharedCodeArchive != nullptr) {
    const int len = (int)strlen(SharedCodeArchive);
    char* cp  = NEW_C_HEAP_ARRAY(char, len+1, mtCode);
    memcpy(cp, SharedCodeArchive, len);
    cp[len] = '\0';
    const int file_separator = *os::file_separator();
    const char* start = strrchr(cp, file_separator);
    const char* path = (start == nullptr) ? cp : (start + 1);

    if (!open_archive(path)) {
      FREE_C_HEAP_ARRAY(char, cp);
      return;
    }
    if (StoreSharedCode) {
      FLAG_SET_DEFAULT(FoldStableValues, false);
      FLAG_SET_DEFAULT(ForceUnreachable, true);
    }
    FLAG_SET_DEFAULT(DelayCompilerStubsGeneration, false);
  }
}

void SCArchive::print_timers() {
  if (LoadSharedCode) {
    tty->print_cr ("    SC Load Time:         %7.3f s", _t_totalLoad.seconds());
    tty->print_cr ("      nmethod register:     %7.3f s", _t_totalRegister.seconds());
    tty->print_cr ("      find cached code:     %7.3f s", _t_totalFind.seconds());
  }
  if (StoreSharedCode) {
    tty->print_cr ("    SC Store Time:        %7.3f s", _t_totalStore.seconds());
  }
}

bool SCArchive::is_C3_on() {
#if INCLUDE_JVMCI
  if (UseJVMCICompiler) {
    return (StoreSharedCode || LoadSharedCode) && UseC2asC3;
  }
#endif
  return false;
}

bool SCArchive::is_SC_load_tread_on() {
  return UseCodeLoadThread && LoadSharedCode;
}

bool SCArchive::gen_preload_code(ciMethod* m, int entry_bci) {
  VM_ENTRY_MARK;
  return (entry_bci == InvocationEntryBci) && is_on() && _archive->gen_preload_code() &&
         MetaspaceShared::is_in_shared_metaspace((address)(m->get_Method()));
}

void SCArchive::close() {
  if (is_on()) {
    delete _archive; // Free memory
    _archive = nullptr;
  }
}

void SCArchive::invalidate(SCAEntry* entry) {
  // This could be concurent execution
  if (entry != nullptr && is_on()) { // Request could come after archive is closed.
    _archive->invalidate(entry);
  }
}

bool SCArchive::is_loaded(SCAEntry* entry) {
  if (is_on() && _archive->archive_buffer() != nullptr) {
    return (uint)((char*)entry - _archive->archive_buffer()) < _archive->load_size();
  }
  return false;
}

void SCArchive::preload_code(JavaThread* thread) {
  if (!PreloadSharedCode || !is_on_for_read()) {
    return;
  }
  _archive->preload_code(thread);
}

SCAEntry* SCArchive::find_code_entry(const methodHandle& method, uint comp_level) {
  if (!(comp_level == CompLevel_simple ||
        comp_level == CompLevel_limited_profile ||
        comp_level == CompLevel_full_optimization)) {
    return nullptr; // Level 1, 2, 4 only
  }
  TraceTime t1("SC total find code time", &_t_totalFind, CITime, false);
  if (is_on() && _archive->archive_buffer() != nullptr) {
    MethodData* md = method->method_data();
    uint decomp = (md == nullptr) ? 0 : md->decompile_count();

    ResourceMark rm;
    const char* target_name = method->name_and_sig_as_C_string();
    uint hash = java_lang_String::hash_code((const jbyte*)target_name, strlen(target_name));
    SCAEntry* entry = _archive->find_entry(SCAEntry::Code, hash, comp_level, decomp);
    if (entry == nullptr) {
      log_info(sca, nmethod)("Missing entry for '%s' (comp_level %d, decomp: %d, hash: " UINT32_FORMAT_X_0 ")", target_name, (uint)comp_level, decomp, hash);
#ifdef ASSERT
    } else {
      uint name_offset = entry->offset() + entry->name_offset();
      uint name_size   = entry->name_size(); // Includes '/0'
      const char* name = _archive->archive_buffer() + name_offset;
      if (strncmp(target_name, name, name_size) != 0) {
        assert(false, "SCA: saved nmethod's name '%s' is different from '%s', hash: " UINT32_FORMAT_X_0, name, target_name, hash);
      }
#endif
    }
    return entry;
  }
  return nullptr;
}

void SCArchive::add_C_string(const char* str) {
  if (is_on_for_write()) {
    _archive->add_C_string(str);
  }
}

bool SCArchive::allow_const_field(ciConstant& value) {
  return !is_on() || !StoreSharedCode // Restrict only when we generate archive
        // Can not trust primitive too   || !is_reference_type(value.basic_type())
        // May disable this too for now  || is_reference_type(value.basic_type()) && value.as_object()->should_be_constant()
        ;
}

bool SCArchive::open_archive(const char* archive_path) {
  if (LoadSharedCode) {
    log_info(sca)("Trying to load shared code archive '%s'", archive_path);
    struct stat st;
    if (os::stat(archive_path, &st) != 0) {
      log_info(sca, init)("Specified shared code archive not found '%s'", archive_path);
      return false;
    } else if ((st.st_mode & S_IFMT) != S_IFREG) {
      log_info(sca, init)("Specified shared code archive is not file '%s'", archive_path);
      return false;
    }
    int fd = os::open(archive_path, O_RDONLY | O_BINARY, 0);
    if (fd < 0) {
      if (errno == ENOENT) {
        log_info(sca, init)("Specified shared code archive not found '%s'", archive_path);
      } else {
        log_warning(sca, init)("Failed to open shared code archive file '%s': (%s)", archive_path, os::strerror(errno));
      }
      return false;
    } else {
      log_info(sca, init)("Opened for read shared code archive '%s'", archive_path);
    }
    SCAFile* archive = new SCAFile(archive_path, fd, (uint)st.st_size);
    bool failed = archive->failed();
    if (failed) {
      delete archive;
      _archive = nullptr;
    } else {
      _archive = archive;
    }
    if (::close(fd) < 0) {
      log_warning(sca)("Failed to close for read shared code archive file '%s'", archive_path);
      failed = true;
    }
    if (failed) return false;
  }
  if (_archive == nullptr && StoreSharedCode) {
    SCAFile* archive = new SCAFile(archive_path, -1 /* fd */, 0 /* size */);
    if (archive->failed()) {
      delete archive;
      _archive = nullptr;
      return false;
    }
    _archive = archive;
  }
  return true;
}

#define DATA_ALIGNMENT HeapWordSize

SCAFile::SCAFile(const char* archive_path, int fd, uint load_size) {
  _load_header = nullptr;
  _archive_path = archive_path;
  _for_read  = LoadSharedCode;
  _for_write = StoreSharedCode;
  _load_size = load_size;
  _store_size = 0;
  _write_position = 0;
  _closing  = false;
  _failed = false;
  _lookup_failed = false;
  _table = nullptr;
  _load_entries = nullptr;
  _store_entries  = nullptr;
  _C_strings_buf  = nullptr;
  _load_buffer = nullptr;
  _store_buffer = nullptr;
  _C_load_buffer = nullptr;
  _C_store_buffer = nullptr;
  _store_entries_cnt = 0;
  _gen_preload_code = false;
  _for_preload = false;       // changed while storing entry data

  _compile_id = 0;
  _comp_level = 0;

  _use_meta_ptrs = UseSharedSpaces ? UseMetadataPointers : false;

  // Read header at the begining of archive
  uint header_size = sizeof(SCAHeader);
  if (_for_read) {
    // Read archive
    _C_load_buffer = NEW_C_HEAP_ARRAY(char, load_size + DATA_ALIGNMENT, mtCode);
    _load_buffer = align_up(_C_load_buffer, DATA_ALIGNMENT);
    uint n = (uint)::read(fd, _load_buffer, load_size);
    if (n != load_size) {
      log_warning(sca, init)("Failed to read %d bytes at address " INTPTR_FORMAT " from shared code archive file '%s'", load_size, p2i(_load_buffer), _archive_path);
      set_failed();
      return;
    }
    log_info(sca, init)("Read %d bytes at address " INTPTR_FORMAT " from shared code archive '%s'", load_size, p2i(_load_buffer), _archive_path);

    _load_header = (SCAHeader*)addr(0);
    assert(_load_header->version() == VM_Version::jvm_version(), "sanity");
    assert(_load_header->archive_size() <= load_size, "recorded %d vs actual %d", _load_header->archive_size(), load_size);
    log_info(sca, init)("Read header from shared code archive '%s'", archive_path);
    if (_load_header->has_meta_ptrs()) {
      if (!UseSharedSpaces) {
        log_warning(sca, init)("Archive '%s' contains metadata pointers but CDS is off", _archive_path);
        set_failed();
        return;
      }
      _use_meta_ptrs = true; // Regardless UseMetadataPointers
      UseMetadataPointers = true;
    }
    // Read strings
    load_strings();
  }
  if (_for_write) {
    _gen_preload_code = _use_meta_ptrs && StorePreloadCode;

    _C_store_buffer = NEW_C_HEAP_ARRAY(char, ReservedSharedCodeSize + DATA_ALIGNMENT, mtCode);
    _store_buffer = align_up(_C_store_buffer, DATA_ALIGNMENT);
    // Entries allocated at the end of buffer in reverse (as on stack).
    _store_entries = (SCAEntry*)align_up(_C_store_buffer + ReservedSharedCodeSize, DATA_ALIGNMENT);
    log_info(sca, init)("Allocated store buffer at address " INTPTR_FORMAT " of size %d", p2i(_store_buffer), ReservedSharedCodeSize);
  }
  _table = new SCAddressTable();
}

void SCAFile::init_table() {
  SCAFile* archive = SCArchive::archive();
  if (archive != nullptr && archive->_table != nullptr) {
    archive->_table->init();
  }
}

void SCAFile::init_opto_table() {
  SCAFile* archive = SCArchive::archive();
  if (archive != nullptr && archive->_table != nullptr) {
    archive->_table->init_opto();
  }
}

void SCAFile::init_c1_table() {
  SCAFile* archive = SCArchive::archive();
  if (archive != nullptr && archive->_table != nullptr) {
    archive->_table->init_c1();
  }
}

static volatile int _reading_nmethod = 0;

class ReadingMark {
public:
  ReadingMark() {
    Atomic::inc(&_reading_nmethod);
  }
  ~ReadingMark() {
    Atomic::dec(&_reading_nmethod);
  }
};

SCAFile::~SCAFile() {
  if (_closing) {
    return; // Already closed
  }
  // Stop any further access to archive.
  // Checked on entry to load_nmethod() and store_nmethod().
  _closing = true;
  if (_for_read && _reading_nmethod > 0) {
    // Wait for all load_nmethod() finish.
    // TODO: may be have new separate locker for SCA.
    MonitorLocker locker(Compilation_lock, Mutex::_no_safepoint_check_flag);
    while (_reading_nmethod > 0) {
      locker.wait(10); // Wait 10 ms
    }
  }
  // Prevent writing code into archive while we are closing it.
  // This lock held by ciEnv::register_method() which calls store_nmethod().
  MutexLocker ml(Compile_lock);
  if (for_write()) { // Finalize archive
    finish_write();
  }

  FREE_C_HEAP_ARRAY(char, _archive_path);
  if (_C_load_buffer != nullptr) {
    FREE_C_HEAP_ARRAY(char, _C_load_buffer);
    _C_load_buffer = nullptr;
    _load_buffer = nullptr;
  }
  if (_C_store_buffer != nullptr) {
    FREE_C_HEAP_ARRAY(char, _C_store_buffer);
    _C_store_buffer = nullptr;
    _store_buffer = nullptr;
  }
  if (_table != nullptr) {
    delete _table;
    _table = nullptr;
  }
}

bool SCAFile::for_read()  const { return _for_read  && !_failed; }

bool SCAFile::for_write() const { return _for_write && !_failed; }

SCAFile* SCAFile::open_for_read() {
  if (SCArchive::is_on_for_read()) {
    return SCArchive::archive();
  }
  return nullptr;
}

SCAFile* SCAFile::open_for_write() {
  if (SCArchive::is_on_for_write()) {
    SCAFile* archive = SCArchive::archive();
    archive->clear_lookup_failed(); // Reset bit
    return archive;
  }
  return nullptr;
}

void copy_bytes(const char* from, address to, uint size) {
  assert(size > 0, "sanity");
  bool by_words = true;
  if ((size > 2 * HeapWordSize) && (((intptr_t)from | (intptr_t)to) & (HeapWordSize - 1)) == 0) {
    // Use wordwise copies if possible:
    Copy::disjoint_words((HeapWord*)from,
                         (HeapWord*)to,
                         ((size_t)size + HeapWordSize-1) / HeapWordSize);
  } else {
    by_words = false;
    Copy::conjoint_jbytes(from, to, (size_t)size);
  }
  log_debug(sca)("Copied %d bytes as %s from " INTPTR_FORMAT " to " INTPTR_FORMAT, size, (by_words ? "HeapWord" : "bytes"), p2i(from), p2i(to));
}

void SCAReader::set_read_position(uint pos) {
  if (pos == _read_position) {
    return;
  }
  assert(pos < _archive->load_size(), "offset:%d >= file size:%d", pos, _archive->load_size());
  _read_position = pos;
}

bool SCAFile::set_write_position(uint pos) {
  if (pos == _write_position) {
    return true;
  }
  if (_store_size < _write_position) {
    _store_size = _write_position; // Adjust during write
  }
  assert(pos < _store_size, "offset:%d >= file size:%d", pos, _store_size);
  _write_position = pos;
  return true;
}

static char align_buffer[256] = { 0 };

bool SCAFile::align_write() {
  // We are not executing code from archive - we copy it by bytes first.
  // No need for big alignment (or at all).
  uint padding = DATA_ALIGNMENT - (_write_position & (DATA_ALIGNMENT - 1));
  if (padding == DATA_ALIGNMENT) {
    return true;
  }
  uint n = write_bytes((const void*)&align_buffer, padding);
  if (n != padding) {
    return false;
  }
  log_debug(sca)("Adjust write alignment in shared code archive '%s'", _archive_path);
  return true;
}

uint SCAFile::write_bytes(const void* buffer, uint nbytes) {
  assert(for_write(), "Archive file is not created");
  if (nbytes == 0) {
    return 0;
  }
  uint new_position = _write_position + nbytes;
  if (new_position >= (uint)((char*)_store_entries - _store_buffer)) {
    log_warning(sca)("Failed to write %d bytes at offset %d to shared code archive file '%s'. Increase ReservedSharedCodeSize.",
                     nbytes, _write_position, _archive_path);
    set_failed();
    return 0;
  }
  copy_bytes((const char* )buffer, (address)(_store_buffer + _write_position), nbytes);
  log_debug(sca)("Wrote %d bytes at offset %d to shared code archive '%s'", nbytes, _write_position, _archive_path);
  _write_position += nbytes;
  if (_store_size < _write_position) {
    _store_size = _write_position;
  }
  return nbytes;
}

void SCAEntry::print(outputStream* st) const {
  st->print_cr(" SCA entry " INTPTR_FORMAT " [kind: %d, id: " UINT32_FORMAT_X_0 ", offset: %d, size: %d, comp_level: %d, comp_id: %d, decompiled: %d, %s%s]", p2i(this), (int)_kind, _id, _offset, _size, _comp_level, _comp_id, _decompile, (_not_entrant? "not_entrant" : "entrant"), (_has_clinit_barriers ? ", has clinit barriers" : (_for_preload ? ", preload ready" : "")));
}

void* SCAEntry::operator new(size_t x, SCAFile* sca) {
  return (void*)(sca->add_entry());
}

void SCAFile::preload_code(JavaThread* thread) {
  assert(_for_read, "sanity");
  uint count = _load_header->entries_count();
  if (_load_entries == nullptr) {
    // Read it
    _search_entries = (uint*)addr(_load_header->entries_offset()); // [id, index]
    _load_entries = (SCAEntry*)(_search_entries + 2 * count);
    log_info(sca, init)("Read %d entries table at offset %d from shared code archive '%s'", count, _load_header->entries_offset(), _archive_path);
  }
  uint preload_entries_count = _load_header->preload_entries_count();
  if (preload_entries_count > 0) {
    uint* entries_index = (uint*)addr(_load_header->preload_entries_offset());
    log_info(sca, init)("Load %d preload entries from shared code archive '%s'", preload_entries_count, _archive_path);
    for (uint i = 0; i < preload_entries_count; i++) {
      uint index = entries_index[i];
      SCAEntry* entry = &(_load_entries[index]);
      if (entry->not_entrant()) {
        continue;
      }
      Method* m = entry->method();
      assert(((m != nullptr) && MetaspaceShared::is_in_shared_metaspace((address)m)), "sanity");
      methodHandle mh(thread, m);
      if (mh->sca_entry() != nullptr) {
        // Second C2 compilation of the same method could happen for
        // different reasons without marking first entry as not entrant.
        continue; // Keep old entry to avoid issues
      }
      mh->set_sca_entry(entry);
      CompileBroker::compile_method(mh, InvocationEntryBci, CompLevel_full_optimization, methodHandle(), 0, false, CompileTask::Reason_Preload, thread);
    }
  }
}

static bool check_entry(SCAEntry::Kind kind, uint id, uint comp_level, uint decomp, SCAEntry* entry) {
  if (entry->kind() == kind) {
    assert(entry->id() == id, "sanity");
    if (kind != SCAEntry::Code || (!entry->not_entrant() && !entry->has_clinit_barriers() &&
                                  entry->comp_level() == comp_level &&
                                  (comp_level == CompLevel_limited_profile || entry->decompile() == decomp))) {
      return true; // Found
    }
  }
  return false;
}

SCAEntry* SCAFile::find_entry(SCAEntry::Kind kind, uint id, uint comp_level, uint decomp) {
  assert(_for_read, "sanity");
  uint count = _load_header->entries_count();
  if (_load_entries == nullptr) {
    // Read it
    _search_entries = (uint*)addr(_load_header->entries_offset()); // [id, index]
    _load_entries = (SCAEntry*)(_search_entries + 2 * count);
    log_info(sca, init)("Read %d entries table at offset %d from shared code archive '%s'", count, _load_header->entries_offset(), _archive_path);
  }
  // Binary search
  int l = 0;
  int h = count - 1;
  while (l <= h) {
    int mid = (l + h) >> 1;
    int ix = mid * 2;
    uint is = _search_entries[ix];
    if (is == id) {
      int index = _search_entries[ix + 1];
      SCAEntry* entry = &(_load_entries[index]);
      if (check_entry(kind, id, comp_level, decomp, entry)) {
        return entry; // Found
      }
      // Leaner search around (could be the same nmethod with different decompile count)
      for (int i = mid - 1; i >= l; i--) { // search back
        ix = i * 2;
        is = _search_entries[ix];
        if (is != id) {
          break;
        }
        index = _search_entries[ix + 1];
        SCAEntry* entry = &(_load_entries[index]);
        if (check_entry(kind, id, comp_level, decomp, entry)) {
          return entry; // Found
        }
      }
      for (int i = mid + 1; i <= h; i++) { // search forward
        ix = i * 2;
        is = _search_entries[ix];
        if (is != id) {
          break;
        }
        index = _search_entries[ix + 1];
        SCAEntry* entry = &(_load_entries[index]);
        if (check_entry(kind, id, comp_level, decomp, entry)) {
          return entry; // Found
        }
      }
      break; // Not found match (different decompile count or not_entrant state).
    } else if (is < id) {
      l = mid + 1;
    } else {
      h = mid - 1;
    }
  }
  return nullptr;
}

void SCAFile::invalidate(SCAEntry* entry) {
  assert(entry!= nullptr, "all entries should be read already");
  if (entry->not_entrant()) {
    return; // Someone invalidated it already
  }
#ifdef ASSERT
  bool found = false;
  if (_for_read) {
    uint count = _load_header->entries_count();
    uint i = 0;
    for(; i < count; i++) {
      if (entry == &(_load_entries[i])) {
        break;
      }
    }
    found = (i < count);
  }
  if (!found && _for_write) {
    uint count = _store_entries_cnt;
    uint i = 0;
    for(; i < count; i++) {
      if (entry == &(_store_entries[i])) {
        break;
      }
    }
    found = (i < count);
  }
  assert(found, "entry should exist");
#endif
  entry->set_not_entrant();
  {
    uint name_offset = entry->offset() + entry->name_offset();
    const char* name;
    if (SCArchive::is_loaded(entry)) {
      name = _load_buffer + name_offset;
    } else {
      name = _store_buffer + name_offset;
    }
    uint level   = entry->comp_level();
    uint comp_id = entry->comp_id();
    uint decomp  = entry->decompile();
    bool clinit_brs = entry->has_clinit_barriers();
    log_info(sca, nmethod)("Invalidated entry for '%s' (comp_id %d, comp_level %d, decomp: %d, hash: " UINT32_FORMAT_X_0 "%s)",
                           name, comp_id, level, decomp, entry->id(), (clinit_brs ? ", has clinit barriers" : ""));
  }
  if (entry->next() != nullptr) {
    entry = entry->next();
    assert(entry->has_clinit_barriers(), "expecting only such entries here");
    invalidate(entry);
  }
}

extern "C" {
  static int uint_cmp(const void *i, const void *j) {
    uint a = *(uint *)i;
    uint b = *(uint *)j;
    return a > b ? 1 : a < b ? -1 : 0;
  }
}

bool SCAFile::finish_write() {
  if (!align_write()) {
    return false;
  }
  uint strings_offset = _write_position;
  int strings_count = store_strings();
  if (strings_count < 0) {
    return false;
  }
  if (!align_write()) {
    return false;
  }
  uint strings_size = _write_position - strings_offset;
  uint header_size = sizeof(SCAHeader);

  uint entries_count = 0; // Number of entrant (useful) code entries
  uint entries_offset = _write_position;

  uint store_count = _store_entries_cnt;
  if (store_count > 0) {
    uint load_count = (_load_header != nullptr) ? _load_header->entries_count() : 0;
    uint code_count = store_count + load_count;
    uint search_count = code_count * 2;
    uint search_size = search_count * sizeof(uint);
    uint entries_size = code_count * sizeof(SCAEntry); // In bytes
    uint preload_entries_cnt = 0;
    uint* preload_entries = NEW_C_HEAP_ARRAY(uint, code_count, mtCode);
    uint preload_entries_size = code_count * sizeof(uint);
    // _write_position should include headed, code and strings
    uint code_alignment = code_count * DATA_ALIGNMENT; // We align_up code size when storing it.
    uint total_size = _write_position + _load_size + code_alignment + search_size + preload_entries_size + align_up(entries_size, DATA_ALIGNMENT);

    // Create ordered search table for entries [id, index];
    uint* search = NEW_C_HEAP_ARRAY(uint, search_count, mtCode);
    char* buffer = NEW_C_HEAP_ARRAY(char, total_size + DATA_ALIGNMENT, mtCode);
    char* start = align_up(buffer, DATA_ALIGNMENT);
    char* current = start + align_up(header_size, DATA_ALIGNMENT); // Skip header

    SCAEntry* entries_address = _store_entries; // Pointer to latest entry
    uint not_entrant_nb = 0;
    uint max_size = 0;
    // SCAEntry entries were allocated in reverse in store buffer.
    // Process them in reverse order to cache first code first.
    for (int i = store_count - 1; i >= 0; i--) {
      if (entries_address[i].not_entrant()) {
        log_info(sca, exit)("Not entrant new entry comp_id: %d, comp_level: %d, decomp: %d, hash: " UINT32_FORMAT_X_0 "%s", entries_address[i].comp_id(), entries_address[i].comp_level(), entries_address[i].decompile(), entries_address[i].id(), (entries_address[i].has_clinit_barriers() ? ", has clinit barriers" : ""));
        not_entrant_nb++;
        entries_address[i].set_entrant(); // Reset
      } else if (entries_address[i].for_preload() && entries_address[i].method() != nullptr) {
        // record entrant first version code for pre-loading
        preload_entries[preload_entries_cnt++] = entries_count;
      }
      {
        entries_address[i].set_next(nullptr); // clear pointers before storing data
        uint size = align_up(entries_address[i].size(), DATA_ALIGNMENT);
        if (size > max_size) {
          max_size = size;
        }
        copy_bytes((_store_buffer + entries_address[i].offset()), (address)current, size);
        entries_address[i].set_offset(current - start); // New offset
        current += size;
        uint n = write_bytes(&(entries_address[i]), sizeof(SCAEntry));
        if (n != sizeof(SCAEntry)) {
          FREE_C_HEAP_ARRAY(char, buffer);
          FREE_C_HEAP_ARRAY(uint, search);
          return false;
        }
        search[entries_count*2 + 0] = entries_address[i].id();
        search[entries_count*2 + 1] = entries_count;
        entries_count++;
      }
    }
    if (entries_count == 0) {
      log_info(sca, exit)("No new entires, archive files %s was not %s", _archive_path, (_for_read ? "updated" : "created"));
      FREE_C_HEAP_ARRAY(char, buffer);
      FREE_C_HEAP_ARRAY(uint, search);
      return true; // Nothing to write
    }
    // Add old entries
    if (_for_read && (_load_header != nullptr)) {
      for(uint i = 0; i < load_count; i++) {
        if (_load_entries[i].not_entrant()) {
          log_info(sca, exit)("Not entrant load entry id: %d, decomp: %d, hash: " UINT32_FORMAT_X_0, i, _load_entries[i].decompile(), _load_entries[i].id());
          not_entrant_nb++;
          _load_entries[i].set_entrant(); // Reset
        } else if (_load_entries[i].for_preload() && _load_entries[i].method() != nullptr) {
          // record entrant first version code for pre-loading
          preload_entries[preload_entries_cnt++] = entries_count;
        }
        {
          uint size = align_up(_load_entries[i].size(), DATA_ALIGNMENT);
          if (size > max_size) {
            max_size = size;
          }
          copy_bytes((_load_buffer + _load_entries[i].offset()), (address)current, size);
          _load_entries[i].set_offset(current - start); // New offset
          current += size;
          uint n = write_bytes(&(_load_entries[i]), sizeof(SCAEntry));
          if (n != sizeof(SCAEntry)) {
            FREE_C_HEAP_ARRAY(char, buffer);
            FREE_C_HEAP_ARRAY(uint, search);
            return false;
          }
          search[entries_count*2 + 0] = _load_entries[i].id();
          search[entries_count*2 + 1] = entries_count;
          entries_count++;
        }
      }
    }
    assert(entries_count <= (store_count + load_count), "%d > (%d + %d)", entries_count, store_count, load_count);
    // Write strings
    if (strings_count > 0) {
      copy_bytes((_store_buffer + strings_offset), (address)current, strings_size);
      strings_offset = (current - start); // New offset
      current += strings_size;
    }
    uint preload_entries_offset = (current - start);
    preload_entries_size = preload_entries_cnt * sizeof(uint);
    if (preload_entries_size > 0) {
      copy_bytes((const char*)preload_entries, (address)current, preload_entries_size);
      current += preload_entries_size;
      log_info(sca, exit)("Wrote %d preload entries to shared code archive '%s'", preload_entries_cnt, _archive_path);
    }
    if (preload_entries != nullptr) {
      FREE_C_HEAP_ARRAY(uint, preload_entries);
    }

    uint new_entries_offset = (current - start); // New offset
    // Sort and store search table
    qsort(search, entries_count, 2*sizeof(uint), uint_cmp);
    search_size = 2 * entries_count * sizeof(uint);
    copy_bytes((const char*)search, (address)current, search_size);
    FREE_C_HEAP_ARRAY(uint, search);
    current += search_size;

    // Write entries
    entries_size = entries_count * sizeof(SCAEntry); // New size
    copy_bytes((_store_buffer + entries_offset), (address)current, entries_size);
    current += entries_size;
    log_info(sca, exit)("Wrote %d SCAEntry entries (%d were not entrant, %d max size) to shared code archive '%s'", entries_count, not_entrant_nb, max_size, _archive_path);

    uint size = (current - start);
    assert(size <= total_size, "%d > %d", size , total_size);

    // Finalize header
    SCAHeader* header = (SCAHeader*)start;
    header->init(VM_Version::jvm_version(), size, (uint)strings_count, strings_offset,
                 entries_count, new_entries_offset,
                 preload_entries_cnt, preload_entries_offset);
    if (_use_meta_ptrs) {
      header->set_meta_ptrs();
    }
    log_info(sca, init)("Wrote header to shared code archive '%s'", _archive_path);

    // Now store to file
#ifdef _WINDOWS  // On Windows, need WRITE permission to remove the file.
    chmod(archive_path, _S_IREAD | _S_IWRITE);
#endif
    // Use remove() to delete the existing file because, on Unix, this will
    // allow processes that have it open continued access to the file.
    remove(_archive_path);
    int fd = os::open(_archive_path, O_RDWR | O_CREAT | O_TRUNC | O_BINARY, 0444);
    if (fd < 0) {
      log_warning(sca, exit)("Unable to create shared code archive file '%s': (%s)", _archive_path, os::strerror(errno));
      FREE_C_HEAP_ARRAY(char, buffer);
      return false;
    } else {
      log_info(sca, exit)("Opened for write shared code archive '%s'", _archive_path);
    }
    bool success = os::write(fd, start, (size_t)size);
    if (!success) {
      log_warning(sca, exit)("Failed to write %d bytes to shared code archive file '%s': (%s)", size, _archive_path, os::strerror(errno));
      FREE_C_HEAP_ARRAY(char, buffer);
      return false;
    }
    log_info(sca, exit)("Wrote %d bytes to shared code archive '%s'", size, _archive_path);
    if (::close(fd) < 0) {
      log_warning(sca, exit)("Failed to close for write shared code archive file '%s'", _archive_path);
    } else {
      log_info(sca, exit)("Closed for write shared code archive '%s'", _archive_path);
    }
    FREE_C_HEAP_ARRAY(char, buffer);
  }
  return true;
}

bool SCAFile::load_stub(StubCodeGenerator* cgen, vmIntrinsicID id, const char* name, address start) {
  assert(start == cgen->assembler()->pc(), "wrong buffer");
  SCAFile* archive = open_for_read();
  if (archive == nullptr) {
    return false;
  }
  SCAEntry* entry = archive->find_entry(SCAEntry::Stub, (uint)id);
  if (entry == nullptr) {
    return false;
  }
  uint entry_position = entry->offset();
  // Read name
  uint name_offset = entry->name_offset() + entry_position;
  uint name_size   = entry->name_size(); // Includes '/0'
  const char* saved_name = archive->addr(name_offset);
  if (strncmp(name, saved_name, (name_size - 1)) != 0) {
    log_warning(sca)("Saved stub's name '%s' is different from '%s' for id:%d", saved_name, name, (int)id);
    archive->set_failed();
    return false;
  }
  log_info(sca,stubs)("Reading stub '%s' id:%d from shared code archive '%s'", name, (int)id, archive->_archive_path);
  // Read code
  uint code_offset = entry->code_offset() + entry_position;
  uint code_size   = entry->code_size();
  copy_bytes(archive->addr(code_offset), start, code_size);
  cgen->assembler()->code_section()->set_end(start + code_size);
  log_info(sca,stubs)("Read stub '%s' id:%d from shared code archive '%s'", name, (int)id, archive->_archive_path);
  return true;
}

bool SCAFile::store_stub(StubCodeGenerator* cgen, vmIntrinsicID id, const char* name, address start) {
  SCAFile* archive = open_for_write();
  if (archive == nullptr) {
    return false;
  }
  log_info(sca, stubs)("Writing stub '%s' id:%d to shared code archive '%s'", name, (int)id, archive->_archive_path);
  if (!archive->align_write()) {
    return false;
  }
#ifdef ASSERT
  CodeSection* cs = cgen->assembler()->code_section();
  if (cs->has_locs()) {
    uint reloc_count = cs->locs_count();
    tty->print_cr("======== write stubs code section relocations [%d]:", reloc_count);
    // Collect additional data
    RelocIterator iter(cs);
    while (iter.next()) {
      switch (iter.type()) {
        case relocInfo::none:
          break;
        default: {
          iter.print_current();
          fatal("stub's relocation %d unimplemented", (int)iter.type());
          break;
        }
      }
    }
  }
#endif
  uint entry_position = archive->_write_position;

  // Write code
  uint code_offset = 0;
  uint code_size = cgen->assembler()->pc() - start;
  uint n = archive->write_bytes(start, code_size);
  if (n != code_size) {
    return false;
  }
  // Write name
  uint name_offset = archive->_write_position - entry_position;
  uint name_size = (uint)strlen(name) + 1; // Includes '/0'
  n = archive->write_bytes(name, name_size);
  if (n != name_size) {
    return false;
  }
  uint entry_size = archive->_write_position - entry_position;
  SCAEntry* entry = new(archive) SCAEntry(entry_position, entry_size, name_offset, name_size,
                                          code_offset, code_size, 0, 0,
                                          SCAEntry::Stub, (uint32_t)id, 0 /*flags*/);
  log_info(sca, stubs)("Wrote stub '%s' id:%d to shared code archive '%s'", name, (int)id, archive->_archive_path);
  return true;
}

Klass* SCAReader::read_klass(const methodHandle& comp_method, bool shared) {
  uint code_offset = read_position();
  int not_init = *(int*)addr(code_offset);
  code_offset += sizeof(int);
  if (_archive->use_meta_ptrs() && shared) {
    uint klass_offset = *(uint*)addr(code_offset);
    code_offset += sizeof(uint);
    set_read_position(code_offset);
    Klass* k = (Klass*)((address)SharedBaseAddress + klass_offset);
    if (!MetaspaceShared::is_in_shared_metaspace((address)k)) {
      // Something changed in CDS
      set_lookup_failed();
      log_warning(sca)("Lookup failed for shared klass: " INTPTR_FORMAT " is not in CDS ", p2i((address)k));
      return nullptr;
    }
    assert(k->is_klass(), "sanity");
    ResourceMark rm;
    // Allow not initialized klass which was uninitialized during code caching or for preload
    if (k->is_instance_klass() && !InstanceKlass::cast(k)->is_initialized() && (not_init != 1) && !_preload) {
      set_lookup_failed();
      log_warning(sca)("%d (L%d): Lookup failed for klass %s: not initialized",
                       compile_id(), comp_level(), k->external_name());
      return nullptr;
    }
    log_info(sca)("%d (L%d): Shared klass lookup: %s",
                  compile_id(), comp_level(), k->external_name());
    return k;
  }
  int name_length = *(int*)addr(code_offset);
  code_offset += sizeof(int);
  const char* dest = addr(code_offset);
  code_offset += name_length + 1;
  set_read_position(code_offset);
  TempNewSymbol klass_sym = SymbolTable::probe(&(dest[0]), name_length);
  if (klass_sym == nullptr) {
    set_lookup_failed();
    log_warning(sca)("%d (L%d): Probe failed for class %s",
                     compile_id(), comp_level(), &(dest[0]));
    return nullptr;
  }
  // Use class loader of compiled method.
  Thread* thread = Thread::current();
  Handle loader(thread, comp_method->method_holder()->class_loader());
  Handle protection_domain(thread, comp_method->method_holder()->protection_domain());
  Klass* k = SystemDictionary::find_instance_or_array_klass(thread, klass_sym, loader, protection_domain);
  assert(!thread->has_pending_exception(), "should not throw");
  if (k == nullptr && !loader.is_null()) {
    // Try default loader and domain
    k = SystemDictionary::find_instance_or_array_klass(thread, klass_sym, Handle(), Handle());
    assert(!thread->has_pending_exception(), "should not throw");
  }
  if (k != nullptr) {
    // Allow not initialized klass which was uninitialized during code caching
    if (k->is_instance_klass() && !InstanceKlass::cast(k)->is_initialized() && (not_init != 1)) {
      set_lookup_failed();
      log_warning(sca)("%d (L%d): Lookup failed for klass %s: not initialized", compile_id(), comp_level(), &(dest[0]));
      return nullptr;
    }
    log_info(sca)("%d (L%d): Klass lookup %s", compile_id(), comp_level(), k->external_name());
  } else {
    set_lookup_failed();
    log_warning(sca)("%d (L%d): Lookup failed for class %s", compile_id(), comp_level(), &(dest[0]));
    return nullptr;
  }
  return k;
}

Method* SCAReader::read_method(const methodHandle& comp_method, bool shared) {
  uint code_offset = read_position();
  if (_archive->use_meta_ptrs() && shared) {
    uint method_offset = *(uint*)addr(code_offset);
    code_offset += sizeof(uint);
    set_read_position(code_offset);
    Method* m = (Method*)((address)SharedBaseAddress + method_offset);
    if (!MetaspaceShared::is_in_shared_metaspace((address)m)) {
      // Something changed in CDS
      set_lookup_failed();
      log_warning(sca)("Lookup failed for shared method: " INTPTR_FORMAT " is not in CDS ", p2i((address)m));
      return nullptr;
    }
    assert(m->is_method(), "sanity");
    ResourceMark rm;
    Klass* k = m->method_holder();
    if (!k->is_instance_klass()) {
      set_lookup_failed();
      log_warning(sca)("%d (L%d): Lookup failed for holder %s: not instance klass", compile_id(), comp_level(), k->external_name());
      return nullptr;
    } else if (!MetaspaceShared::is_in_shared_metaspace((address)k)) {
      set_lookup_failed();
      log_warning(sca)("%d (L%d): Lookup failed for holder %s: not in CDS", compile_id(), comp_level(), k->external_name());
      return nullptr;
    } else if (!InstanceKlass::cast(k)->is_linked() && !_preload) {
      set_lookup_failed();
      log_warning(sca)("%d (L%d): Lookup failed for holder %s: not linked", compile_id(), comp_level(), k->external_name());
      return nullptr;
    }
    log_info(sca)("%d (L%d): Shared method lookup: %s", compile_id(), comp_level(), m->name_and_sig_as_C_string());
    return m;
  }
  int holder_length = *(int*)addr(code_offset);
  code_offset += sizeof(int);
  int name_length = *(int*)addr(code_offset);
  code_offset += sizeof(int);
  int signat_length = *(int*)addr(code_offset);
  code_offset += sizeof(int);

  const char* dest = addr(code_offset);
  code_offset += holder_length + 1 + name_length + 1 + signat_length + 1;
  set_read_position(code_offset);
  TempNewSymbol klass_sym = SymbolTable::probe(&(dest[0]), holder_length);
  if (klass_sym == nullptr) {
    set_lookup_failed();
    log_warning(sca)("%d (L%d): Probe failed for class %s", compile_id(), comp_level(), &(dest[0]));
    return nullptr;
  }
  // Use class loader of compiled method.
  Thread* thread = Thread::current();
  Handle loader(thread, comp_method->method_holder()->class_loader());
  Handle protection_domain(thread, comp_method->method_holder()->protection_domain());
  Klass* k = SystemDictionary::find_instance_or_array_klass(thread, klass_sym, loader, protection_domain);
  assert(!thread->has_pending_exception(), "should not throw");
  if (k == nullptr && !loader.is_null()) {
    // Try default loader and domain
    k = SystemDictionary::find_instance_or_array_klass(thread, klass_sym, Handle(), Handle());
    assert(!thread->has_pending_exception(), "should not throw");
  }
  if (k != nullptr) {
    if (!k->is_instance_klass()) {
      set_lookup_failed();
      log_warning(sca)("%d (L%d): Lookup failed for holder %s: not instance klass",
                       compile_id(), comp_level(), &(dest[0]));
      return nullptr;
    } else if (!InstanceKlass::cast(k)->is_linked()) {
      set_lookup_failed();
      log_warning(sca)("%d (L%d): Lookup failed for holder %s: not linked",
                       compile_id(), comp_level(), &(dest[0]));
      return nullptr;
    }
    log_info(sca)("%d (L%d): Holder lookup: %s", compile_id(), comp_level(), k->external_name());
  } else {
    set_lookup_failed();
    log_warning(sca)("%d (L%d): Lookup failed for holder %s",
                  compile_id(), comp_level(), &(dest[0]));
    return nullptr;
  }
  TempNewSymbol name_sym = SymbolTable::probe(&(dest[holder_length + 1]), name_length);
  int pos = holder_length + 1 + name_length + 1;
  TempNewSymbol sign_sym = SymbolTable::probe(&(dest[pos]), signat_length);
  if (name_sym == nullptr) {
    set_lookup_failed();
    log_warning(sca)("%d (L%d): Probe failed for method name %s",
                     compile_id(), comp_level(), &(dest[holder_length + 1]));
    return nullptr;
  }
  if (sign_sym == nullptr) {
    set_lookup_failed();
    log_warning(sca)("%d (L%d): Probe failed for method signature %s",
                     compile_id(), comp_level(), &(dest[pos]));
    return nullptr;
  }
  Method* m = InstanceKlass::cast(k)->find_method(name_sym, sign_sym);
  if (m != nullptr) {
    ResourceMark rm;
    log_info(sca)("%d (L%d): Method lookup: %s", compile_id(), comp_level(), m->name_and_sig_as_C_string());
  } else {
    set_lookup_failed();
    log_warning(sca)("%d (L%d): Lookup failed for method %s::%s%s",
                     compile_id(), comp_level(), &(dest[0]), &(dest[holder_length + 1]), &(dest[pos]));
    return nullptr;
  }
  return m;
}

bool SCAFile::write_klass(Klass* klass) {
  if (klass->is_hidden()) { // Skip such nmethod
    set_lookup_failed();
    return false;
  }
  ResourceMark rm;
  int not_init = klass->is_instance_klass() && !InstanceKlass::cast(klass)->is_initialized() ? 1 : 0;
  if (_use_meta_ptrs && MetaspaceShared::is_in_shared_metaspace((address)klass)) {
    DataKind kind = DataKind::Klass_Shared;
    uint n = write_bytes(&kind, sizeof(int));
    if (n != sizeof(int)) {
      return false;
    }
    // Record state of instance klass initialization.
    n = write_bytes(&not_init, sizeof(int));
    if (n != sizeof(int)) {
      return false;
    }
    uint klass_offset = (uint)pointer_delta((address)klass, (address)SharedBaseAddress, 1);
    n = write_bytes(&klass_offset, sizeof(uint));
    if (n != sizeof(uint)) {
      return false;
    }
    log_info(sca)("%d (L%d): Wrote shared klass: %s%s", compile_id(), comp_level(), klass->external_name(), (!klass->is_instance_klass() ? "" : ((not_init == 0) ? " (initialized)" : " (not-initialized)")));
    return true;
  }
  _for_preload = false;
  log_info(sca,cds)("%d (L%d): Not shared klass: %s", compile_id(), comp_level(), klass->external_name());
  DataKind kind = DataKind::Klass;
  uint n = write_bytes(&kind, sizeof(int));
  if (n != sizeof(int)) {
    return false;
  }
  // Record state of instance klass initialization.
  n = write_bytes(&not_init, sizeof(int));
  if (n != sizeof(int)) {
    return false;
  }
  Symbol* name = klass->name();
  int name_length = name->utf8_length();
  int total_length = name_length + 1;
  char* dest = NEW_RESOURCE_ARRAY(char, total_length);
  name->as_C_string(dest, total_length);
  dest[total_length - 1] = '\0';
if (UseNewCode) {
  oop loader = klass->class_loader();
  oop domain = klass->protection_domain();
  tty->print("Class %s loader: ", dest);
  if (loader == nullptr) {
    tty->print("nullptr");
  } else {
    loader->print_value_on(tty);
  }
  tty->print(" domain: ");
  if (domain == nullptr) {
    tty->print("nullptr");
  } else {
    domain->print_value_on(tty);
  }
  tty->cr();
}
  n = write_bytes(&name_length, sizeof(int));
  if (n != sizeof(int)) {
    return false;
  }
  n = write_bytes(dest, total_length);
  if (n != (uint)total_length) {
    return false;
  }
  log_info(sca)("%d (L%d): Wrote klass: %s%s",
                compile_id(), comp_level(),
                dest, (!klass->is_instance_klass() ? "" : ((not_init == 0) ? " (initialized)" : " (not-initialized)")));
  return true;
}

bool SCAFile::write_method(Method* method) {
  if (method->is_hidden()) { // Skip such nmethod
    set_lookup_failed();
    return false;
  }
  ResourceMark rm;
  if (_use_meta_ptrs && MetaspaceShared::is_in_shared_metaspace((address)method)) {
    DataKind kind = DataKind::Method_Shared;
    uint n = write_bytes(&kind, sizeof(int));
    if (n != sizeof(int)) {
      return false;
    }
    uint method_offset = (uint)pointer_delta((address)method, (address)SharedBaseAddress, 1);
    n = write_bytes(&method_offset, sizeof(uint));
    if (n != sizeof(uint)) {
      return false;
    }
    log_info(sca)("%d (L%d): Wrote shared method: %s", compile_id(), comp_level(), method->name_and_sig_as_C_string());
    return true;
  }
  _for_preload = false;
  log_info(sca,cds)("%d (L%d): Not shared method: %s", compile_id(), comp_level(), method->name_and_sig_as_C_string());
  DataKind kind = DataKind::Method;
  uint n = write_bytes(&kind, sizeof(int));
  if (n != sizeof(int)) {
    return false;
  }
  Symbol* name   = method->name();
  Symbol* holder = method->klass_name();
  Symbol* signat = method->signature();
  int name_length   = name->utf8_length();
  int holder_length = holder->utf8_length();
  int signat_length = signat->utf8_length();

  // Write sizes and strings
  int total_length = holder_length + 1 + name_length + 1 + signat_length + 1;
  char* dest = NEW_RESOURCE_ARRAY(char, total_length);
  holder->as_C_string(dest, total_length);
  dest[holder_length] = '\0';
  int pos = holder_length + 1;
  name->as_C_string(&(dest[pos]), (total_length - pos));
  pos += name_length;
  dest[pos++] = '\0';
  signat->as_C_string(&(dest[pos]), (total_length - pos));
  dest[total_length - 1] = '\0';

if (UseNewCode) {
  Klass* klass = method->method_holder();
  oop loader = klass->class_loader();
  oop domain = klass->protection_domain();
  tty->print("Holder %s loader: ", dest);
  if (loader == nullptr) {
    tty->print("nullptr");
  } else {
    loader->print_value_on(tty);
  }
  tty->print(" domain: ");
  if (domain == nullptr) {
    tty->print("nullptr");
  } else {
    domain->print_value_on(tty);
  }
  tty->cr();
}

  n = write_bytes(&holder_length, sizeof(int));
  if (n != sizeof(int)) {
    return false;
  }
  n = write_bytes(&name_length, sizeof(int));
  if (n != sizeof(int)) {
    return false;
  }
  n = write_bytes(&signat_length, sizeof(int));
  if (n != sizeof(int)) {
    return false;
  }
  n = write_bytes(dest, total_length);
  if (n != (uint)total_length) {
    return false;
  }
  dest[holder_length] = ' ';
  dest[holder_length + 1 + name_length] = ' ';
  log_info(sca)("%d (L%d): Wrote method: %s", compile_id(), comp_level(), dest);
  return true;
}

// Repair the pc relative information in the code after load
bool SCAReader::read_relocations(CodeBuffer* buffer, CodeBuffer* orig_buffer,
                                 OopRecorder* oop_recorder, ciMethod* target) {
  bool success = true;
  for (int i = 0; i < (int)CodeBuffer::SECT_LIMIT; i++) {
    uint code_offset = read_position();
    int reloc_count = *(int*)addr(code_offset);
    code_offset += sizeof(int);
    if (reloc_count == 0) {
      set_read_position(code_offset);
      continue;
    }
    // Read _locs_point (as offset from start)
    int locs_point_off = *(int*)addr(code_offset);
    code_offset += sizeof(int);
    uint reloc_size = reloc_count * sizeof(relocInfo);
    CodeSection* cs  = buffer->code_section(i);
    if (cs->locs_capacity() < reloc_count) {
      cs->expand_locs(reloc_count);
    }
    relocInfo* reloc_start = cs->locs_start();
    copy_bytes(addr(code_offset), (address)reloc_start, reloc_size);
    code_offset += reloc_size;
    cs->set_locs_end(reloc_start + reloc_count);
    cs->set_locs_point(cs->start() + locs_point_off);

    // Read additional relocation data: uint per relocation
    uint  data_size  = reloc_count * sizeof(uint);
    uint* reloc_data = (uint*)addr(code_offset);
    code_offset += data_size;
    set_read_position(code_offset);
    if (UseNewCode) {
      tty->print_cr("======== read code section %d relocations [%d]:", i, reloc_count);
    }
    RelocIterator iter(cs);
    int j = 0;
    while (iter.next()) {
      switch (iter.type()) {
        case relocInfo::none:
          break;
        case relocInfo::oop_type: {
          VM_ENTRY_MARK;
          oop_Relocation* r = (oop_Relocation*)iter.reloc();
          if (r->oop_is_immediate()) {
            assert(reloc_data[j] == (uint)j, "should be");
            methodHandle comp_method(THREAD, target->get_Method());
            jobject jo = read_oop(THREAD, comp_method);
            if (lookup_failed()) {
              success = false;
              break;
            }
            r->set_value((address)jo);
          } else if (false) {
            // Get already updated value from OopRecorder.
            assert(oop_recorder != nullptr, "sanity");
            int index = r->oop_index();
            jobject jo = oop_recorder->oop_at(index);
            oop obj = JNIHandles::resolve(jo);
            r->set_value(*reinterpret_cast<address*>(&obj));
          }
          break;
        }
        case relocInfo::metadata_type: {
          VM_ENTRY_MARK;
          metadata_Relocation* r = (metadata_Relocation*)iter.reloc();
          Metadata* m;
          if (r->metadata_is_immediate()) {
            assert(reloc_data[j] == (uint)j, "should be");
            methodHandle comp_method(THREAD, target->get_Method());
            m = read_metadata(comp_method);
            if (lookup_failed()) {
              success = false;
              break;
            }
          } else {
            // Get already updated value from OopRecorder.
            assert(oop_recorder != nullptr, "sanity");
            int index = r->metadata_index();
            m = oop_recorder->metadata_at(index);
          }
          r->set_value((address)m);
          break;
        }
        case relocInfo::virtual_call_type:   // Fall through. They all call resolve_*_call blobs.
        case relocInfo::opt_virtual_call_type:
        case relocInfo::static_call_type: {
          address dest = _archive->address_for_id(reloc_data[j]);
          if (dest != (address)-1) {
            ((CallRelocation*)iter.reloc())->set_destination(dest);
          }
          break;
        }
        case relocInfo::static_stub_type:
          iter.reloc()->fix_relocation_after_move(orig_buffer, buffer);
          break;
        case relocInfo::runtime_call_type: {
          address dest = _archive->address_for_id(reloc_data[j]);
          if (dest != (address)-1) {
            ((CallRelocation*)iter.reloc())->set_destination(dest);
          }
          break;
        }
        case relocInfo::runtime_call_w_cp_type:
          fatal("runtime_call_w_cp_type unimplemented");
          //address destination = iter.reloc()->value();
          break;
        case relocInfo::external_word_type: {
          iter.reloc()->fix_relocation_after_move(orig_buffer, buffer);
          address target = _archive->address_for_id(reloc_data[j]);
          int data_len = iter.datalen();
          if (data_len > 0) {
            // Overwrite RelocInfo embedded address
            RelocationHolder rh = external_word_Relocation::spec(target);
            external_word_Relocation* new_reloc = (external_word_Relocation*)rh.reloc();
            short buf[4] = {0}; // 8 bytes
            short* p = new_reloc->pack_data_to(buf);
            if ((p - buf) != data_len) {
              return false; // New address does not fit into old relocInfo
            }
            short* data = iter.data();
            for (int i = 0; i < data_len; i++) {
              data[i] = buf[i];
            }
          }
          external_word_Relocation* reloc = (external_word_Relocation*)iter.reloc();
          reloc->set_value(target); // Patch address in the code
          break;
        }
        case relocInfo::internal_word_type:
          iter.reloc()->fix_relocation_after_move(orig_buffer, buffer);
          break;
        case relocInfo::section_word_type:
          iter.reloc()->fix_relocation_after_move(orig_buffer, buffer);
          break;
        case relocInfo::poll_type:
          break;
        case relocInfo::poll_return_type:
          break;
        case relocInfo::post_call_nop_type:
          break;
        default:
          fatal("relocation %d unimplemented", (int)iter.type());
          break;
      }
#ifdef ASSERT
      if (success && UseNewCode) {
        iter.print_current();
      }
#endif
      j++;
    }
    assert(j <= (int)reloc_count, "sanity");
  }
  return success;
}

bool SCAReader::read_code(CodeBuffer* buffer, CodeBuffer* orig_buffer, uint code_offset) {
  assert(code_offset == align_up(code_offset, DATA_ALIGNMENT), "%d not aligned to %d", code_offset, DATA_ALIGNMENT);
  assert(buffer->blob() != nullptr, "sanity");
  SCACodeSection* sca_cs = (SCACodeSection*)addr(code_offset);
  for (int i = 0; i < (int)CodeBuffer::SECT_LIMIT; i++) {
    CodeSection* cs = buffer->code_section(i);
    // Read original section size and address.
    uint orig_size = sca_cs[i]._size;
    if (UseNewCode) {
      tty->print_cr("======== read code section %d [%d]:", i, orig_size);
    }
    uint orig_size_align = align_up(orig_size, DATA_ALIGNMENT);
    if (i != (int)CodeBuffer::SECT_INSTS) {
      buffer->initialize_section_size(cs, orig_size_align);
    }
    if (orig_size_align > (uint)cs->capacity()) { // Will not fit
      log_warning(sca)("%d (L%d): original code section %d size %d > current capacity %d",
                       compile_id(), comp_level(), i, orig_size, cs->capacity());
      return false;
    }
    if (orig_size == 0) {
      assert(cs->size() == 0, "should match");
      continue;  // skip trivial section
    }
    address orig_start = sca_cs[i]._origin_address;

    // Populate fake original buffer (no code allocation in CodeCache).
    // It is used for relocations to calculate sections addesses delta.
    CodeSection* orig_cs = orig_buffer->code_section(i);
    assert(!orig_cs->is_allocated(), "This %d section should not be set", i);
    orig_cs->initialize(orig_start, orig_size);

    // Load code to new buffer.
    address code_start = cs->start();
    copy_bytes(addr(sca_cs[i]._offset + code_offset), code_start, orig_size_align);
    cs->set_end(code_start + orig_size);
  }

  return true;
}

bool SCAFile::load_exception_blob(CodeBuffer* buffer, int* pc_offset) {
#ifdef ASSERT
if (UseNewCode3) {
  FlagSetting fs(PrintRelocations, true);
  buffer->print();
}
#endif
  SCAFile* archive = open_for_read();
  if (archive == nullptr) {
    return false;
  }
  SCAEntry* entry = archive->find_entry(SCAEntry::Blob, 999);
  if (entry == nullptr) {
    return false;
  }
  SCAReader reader(archive, entry, nullptr);
  return reader.compile_blob(buffer, pc_offset);
}

bool SCAReader::compile_blob(CodeBuffer* buffer, int* pc_offset) {
  uint entry_position = _entry->offset();

  // Read pc_offset
  *pc_offset = *(int*)addr(entry_position);

  // Read name
  uint name_offset = entry_position + _entry->name_offset();
  uint name_size = _entry->name_size(); // Includes '/0'
  const char* name = addr(name_offset);

  log_info(sca, stubs)("%d (L%d): Reading blob '%s' with pc_offset %d from shared code archive '%s'",
                       compile_id(), comp_level(), name, *pc_offset, _archive->archive_path());

  if (strncmp(buffer->name(), name, (name_size - 1)) != 0) {
    log_warning(sca)("%d (L%d): Saved blob's name '%s' is different from '%s'",
                     compile_id(), comp_level(), name, buffer->name());
    ((SCAFile*)_archive)->set_failed();
    return false;
  }

  // Create fake original CodeBuffer
  CodeBuffer orig_buffer(name);

  // Read code
  uint code_offset = entry_position + _entry->code_offset();
  if (!read_code(buffer, &orig_buffer, code_offset)) {
    return false;
  }

  // Read relocations
  uint reloc_offset = entry_position + _entry->reloc_offset();
  set_read_position(reloc_offset);
  if (!read_relocations(buffer, &orig_buffer, nullptr, nullptr)) {
    return false;
  }

  log_info(sca, stubs)("%d (L%d): Read blob '%s' from shared code archive '%s'",
                       compile_id(), comp_level(), name, _archive->archive_path());
#ifdef ASSERT
if (UseNewCode3) {
  FlagSetting fs(PrintRelocations, true);
  buffer->print();
  buffer->decode();
}
#endif
  return true;
}

bool SCAFile::write_relocations(CodeBuffer* buffer, uint& all_reloc_size) {
  uint all_reloc_count = 0;
  for (int i = 0; i < (int)CodeBuffer::SECT_LIMIT; i++) {
    CodeSection* cs = buffer->code_section(i);
    uint reloc_count = cs->has_locs() ? cs->locs_count() : 0;
    all_reloc_count += reloc_count;
  }
  all_reloc_size = all_reloc_count * sizeof(relocInfo);
  bool success = true;
  uint* reloc_data = NEW_C_HEAP_ARRAY(uint, all_reloc_count, mtCode);
  for (int i = 0; i < (int)CodeBuffer::SECT_LIMIT; i++) {
    CodeSection* cs = buffer->code_section(i);
    int reloc_count = cs->has_locs() ? cs->locs_count() : 0;
    uint n = write_bytes(&reloc_count, sizeof(int));
    if (n != sizeof(int)) {
      success = false;
      break;
    }
    if (reloc_count == 0) {
      continue;
    }
    // Write _locs_point (as offset from start)
    int locs_point_off = cs->locs_point_off();
    n = write_bytes(&locs_point_off, sizeof(int));
    if (n != sizeof(int)) {
      success = false;
      break;
    }
    relocInfo* reloc_start = cs->locs_start();
    uint reloc_size      = reloc_count * sizeof(relocInfo);
    n = write_bytes(reloc_start, reloc_size);
    if (n != reloc_size) {
      success = false;
      break;
    }
    if (UseNewCode) {
      tty->print_cr("======== write code section %d relocations [%d]:", i, reloc_count);
    }
    // Collect additional data
    RelocIterator iter(cs);
    bool has_immediate = false;
    int j = 0;
    while (iter.next()) {
      reloc_data[j] = 0; // initialize
      switch (iter.type()) {
        case relocInfo::none:
          break;
        case relocInfo::oop_type: {
          oop_Relocation* r = (oop_Relocation*)iter.reloc();
          if (r->oop_is_immediate()) {
            reloc_data[j] = (uint)j; // Indication that we need to restore immediate
            has_immediate = true;
          }
          break;
        }
        case relocInfo::metadata_type: {
          metadata_Relocation* r = (metadata_Relocation*)iter.reloc();
          if (r->metadata_is_immediate()) {
            reloc_data[j] = (uint)j; // Indication that we need to restore immediate
            has_immediate = true;
          }
          break;
        }
        case relocInfo::virtual_call_type:  // Fall through. They all call resolve_*_call blobs.
        case relocInfo::opt_virtual_call_type:
        case relocInfo::static_call_type: {
          address addr = ((CallRelocation*)iter.reloc())->addr();
          address dest = ((CallRelocation*)iter.reloc())->destination();
          reloc_data[j] = (addr != dest ? _table->id_for_address(dest, iter, buffer) : -1); // FIXME: AARCH64: trampoline?
          break;
        }
        case relocInfo::static_stub_type:
          break;
        case relocInfo::runtime_call_type: {
          // Record offset of runtime destination
          address addr = ((CallRelocation*)iter.reloc())->addr();
          address dest = ((CallRelocation*)iter.reloc())->destination();
          reloc_data[j] = (addr != dest ? _table->id_for_address(dest, iter, buffer) : -1); // FIXME: AARCH64: trampoline?
          break;
        }
        case relocInfo::runtime_call_w_cp_type:
          fatal("runtime_call_w_cp_type unimplemented");
          break;
        case relocInfo::external_word_type: {
          // Record offset of runtime target
          address target = ((external_word_Relocation*)iter.reloc())->target();
          reloc_data[j] = _table->id_for_address(target, iter, buffer);
          break;
        }
        case relocInfo::internal_word_type:
          break;
        case relocInfo::section_word_type:
          break;
        case relocInfo::poll_type:
          break;
        case relocInfo::poll_return_type:
          break;
        case relocInfo::post_call_nop_type:
          break;
        case relocInfo::trampoline_stub_type:
        case relocInfo::entry_guard_type:
          break; // FIXME
        default:
          fatal("relocation %d unimplemented", (int)iter.type());
          break;
      }
#ifdef ASSERT
      if (UseNewCode) {
        iter.print_current();
      }
#endif
      j++;
    }
    assert(j <= (int)reloc_count, "sanity");
    // Write additional relocation data: uint per relocation
    uint data_size = reloc_count * sizeof(uint);
    n = write_bytes(reloc_data, data_size);
    if (n != data_size) {
      success = false;
      break;
    }
    if (has_immediate) {
      // Save information about immediates in this Code Section
      RelocIterator iter_imm(cs);
      int j = 0;
      while (iter_imm.next()) {
        switch (iter_imm.type()) {
          case relocInfo::oop_type: {
            oop_Relocation* r = (oop_Relocation*)iter_imm.reloc();
            if (r->oop_is_immediate()) {
              assert(reloc_data[j] == (uint)j, "should be");
              jobject jo = *(jobject*)(r->oop_addr()); // Handle currently
              if (!write_oop(jo)) {
                success = false;
              }
            }
            break;
          }
          case relocInfo::metadata_type: {
            metadata_Relocation* r = (metadata_Relocation*)iter_imm.reloc();
            if (r->metadata_is_immediate()) {
              assert(reloc_data[j] == (uint)j, "should be");
              Metadata* m = r->metadata_value();
              if (!write_metadata(m)) {
                success = false;
              }
            }
            break;
          }
          default:
            break;
        }
        if (!success) {
          break;
        }
        j++;
      } // while (iter_imm.next())
    } // if (has_immediate)
  } // for(i < SECT_LIMIT)
  FREE_C_HEAP_ARRAY(uint, reloc_data);
  return success;
}

bool SCAFile::write_code(CodeBuffer* buffer, uint& code_size) {
  assert(_write_position == align_up(_write_position, DATA_ALIGNMENT), "%d not aligned to %d", _write_position, DATA_ALIGNMENT);
  //assert(buffer->blob() != nullptr, "sanity");
  uint code_offset = _write_position;
  uint cb_total_size = (uint)buffer->total_content_size();
  // Write information about Code sections first.
  SCACodeSection sca_cs[CodeBuffer::SECT_LIMIT];
  uint sca_cs_size = (uint)(sizeof(SCACodeSection) * CodeBuffer::SECT_LIMIT);
  uint offset = align_up(sca_cs_size, DATA_ALIGNMENT);
  uint total_size = 0;
  for (int i = 0; i < (int)CodeBuffer::SECT_LIMIT; i++) {
    const CodeSection* cs = buffer->code_section(i);
    assert(cs->mark() == nullptr, "CodeSection::_mark is not implemented");
    uint cs_size = (uint)cs->size();
    sca_cs[i]._size = cs_size;
    sca_cs[i]._origin_address = (cs_size == 0) ? nullptr : cs->start();
    sca_cs[i]._offset = (cs_size == 0) ? 0 : (offset + total_size);
    assert(cs->mark() == nullptr, "CodeSection::_mark is not implemented");
    total_size += align_up(cs_size, DATA_ALIGNMENT);
  }
  uint n = write_bytes(sca_cs, sca_cs_size);
  if (n != sca_cs_size) {
    return false;
  }
  if (!align_write()) {
    return false;
  }
  assert(_write_position == (code_offset + offset), "%d  != (%d + %d)", _write_position, code_offset, offset);
  for (int i = 0; i < (int)CodeBuffer::SECT_LIMIT; i++) {
    const CodeSection* cs = buffer->code_section(i);
    uint cs_size = (uint)cs->size();
    if (cs_size == 0) {
      continue;  // skip trivial section
    }
    assert((_write_position - code_offset) == sca_cs[i]._offset, "%d != %d", _write_position, sca_cs[i]._offset);
    // Write code
    n = write_bytes(cs->start(), cs_size);
    if (n != cs_size) {
      return false;
    }
    if (!align_write()) {
      return false;
    }
  }
  assert((_write_position - code_offset) == (offset + total_size), "(%d - %d) != (%d + %d)", _write_position, code_offset, offset, total_size);
  code_size = total_size;
  return true;
}

bool SCAFile::store_exception_blob(CodeBuffer* buffer, int pc_offset) {
  SCAFile* archive = open_for_write();
  if (archive == nullptr) {
    return false;
  }
  log_info(sca, stubs)("Writing blob '%s' to shared code archive '%s'", buffer->name(), archive->_archive_path);

#ifdef ASSERT
if (UseNewCode3) {
  FlagSetting fs(PrintRelocations, true);
  buffer->print();
  buffer->decode();
}
#endif
  if (!archive->align_write()) {
    return false;
  }
  uint entry_position = archive->_write_position;

  // Write pc_offset
  uint n = archive->write_bytes(&pc_offset, sizeof(int));
  if (n != sizeof(int)) {
    return false;
  }

  // Write name
  const char* name = buffer->name();
  uint name_offset = archive->_write_position - entry_position;
  uint name_size = (uint)strlen(name) + 1; // Includes '/0'
  n = archive->write_bytes(name, name_size);
  if (n != name_size) {
    return false;
  }

  // Write code section
  if (!archive->align_write()) {
    return false;
  }
  uint code_offset = archive->_write_position - entry_position;
  uint code_size = 0;
  if (!archive->write_code(buffer, code_size)) {
    return false;
  }
  // Write relocInfo array
  uint reloc_offset = archive->_write_position - entry_position;
  uint reloc_size = 0;
  if (!archive->write_relocations(buffer, reloc_size)) {
    return false;
  }

  uint entry_size = archive->_write_position - entry_position;
  SCAEntry* entry = new(archive) SCAEntry(entry_position, entry_size, name_offset, name_size,
                                          code_offset, code_size, reloc_offset, reloc_size,
                                          SCAEntry::Blob, (uint32_t)999, 0 /*flags*/);
  log_info(sca, stubs)("Wrote stub '%s' to shared code archive '%s'", name, archive->_archive_path);
  return true;
}

DebugInformationRecorder* SCAReader::read_debug_info(OopRecorder* oop_recorder) {
  uint code_offset = align_up(read_position(), DATA_ALIGNMENT);
  int data_size  = *(int*)addr(code_offset);
  code_offset   += sizeof(int);
  int pcs_length = *(int*)addr(code_offset);
  code_offset   += sizeof(int);

if (UseNewCode) {
  tty->print_cr("======== read DebugInfo [%d, %d]:", data_size, pcs_length);
}

  // Aligned initial sizes
  int data_size_align  = align_up(data_size, DATA_ALIGNMENT);
  int pcs_length_align = pcs_length + 1;
  assert(sizeof(PcDesc) > DATA_ALIGNMENT, "sanity");
  DebugInformationRecorder* recorder = new DebugInformationRecorder(oop_recorder, data_size_align, pcs_length);

  copy_bytes(addr(code_offset), recorder->stream()->buffer(), data_size_align);
  recorder->stream()->set_position(data_size);
  code_offset += data_size;

  uint pcs_size = pcs_length * sizeof(PcDesc);
  copy_bytes(addr(code_offset), (address)recorder->pcs(), pcs_size);
  code_offset += pcs_size;
  set_read_position(code_offset);
  return recorder;
}

bool SCAFile::write_debug_info(DebugInformationRecorder* recorder) {
  if (!align_write()) {
    return false;
  }
  // Don't call data_size() and pcs_size(). They will freeze OopRecorder.
  int data_size = recorder->stream()->position(); // In bytes
  uint n = write_bytes(&data_size, sizeof(int));
  if (n != sizeof(int)) {
    return false;
  }
  int pcs_length = recorder->pcs_length(); // In bytes
  n = write_bytes(&pcs_length, sizeof(int));
  if (n != sizeof(int)) {
    return false;
  }
  n = write_bytes(recorder->stream()->buffer(), data_size);
  if (n != (uint)data_size) {
    return false;
  }
  uint pcs_size = pcs_length * sizeof(PcDesc);
  n = write_bytes(recorder->pcs(), pcs_size);
  if (n != pcs_size) {
    return false;
  }
  return true;
}

OopMapSet* SCAReader::read_oop_maps() {
  uint code_offset = read_position();
  int om_count = *(int*)addr(code_offset);
  code_offset += sizeof(int);

if (UseNewCode) {
  tty->print_cr("======== read oop maps [%d]:", om_count);
}

  OopMapSet* oop_maps = new OopMapSet(om_count);
  for (int i = 0; i < (int)om_count; i++) {
    int data_size = *(int*)addr(code_offset);
    code_offset += sizeof(int);

    OopMap* oop_map = new OopMap(data_size);
    // Preserve allocated stream
    CompressedWriteStream* stream = oop_map->write_stream();

    // Read data which overwrites default data
    copy_bytes(addr(code_offset), (address)oop_map, sizeof(OopMap));
    code_offset += sizeof(OopMap);
    stream->set_position(data_size);
    oop_map->set_write_stream(stream);
    if (data_size > 0) {
      copy_bytes(addr(code_offset), (address)(oop_map->data()), (uint)data_size);
      code_offset += data_size;
    }
#ifdef ASSERT
    oop_map->_locs_length = 0;
    oop_map->_locs_used   = nullptr;
#endif
    oop_maps->add(oop_map);
  }
  set_read_position(code_offset);
  return oop_maps;
}

bool SCAFile::write_oop_maps(OopMapSet* oop_maps) {
  uint om_count = oop_maps->size();
  uint n = write_bytes(&om_count, sizeof(int));
  if (n != sizeof(int)) {
    return false;
  }
  for (int i = 0; i < (int)om_count; i++) {
    OopMap* om = oop_maps->at(i);
    int data_size = om->data_size();
    n = write_bytes(&data_size, sizeof(int));
    if (n != sizeof(int)) {
      return false;
    }
    n = write_bytes(om, sizeof(OopMap));
    if (n != sizeof(OopMap)) {
      return false;
    }
    n = write_bytes(om->data(), (uint)data_size);
    if (n != (uint)data_size) {
      return false;
    }
  }
  return true;
}

jobject SCAReader::read_oop(JavaThread* thread, const methodHandle& comp_method) {
  uint code_offset = read_position();
  oop obj = nullptr;
  DataKind kind = *(DataKind*)addr(code_offset);
  code_offset += sizeof(DataKind);
  set_read_position(code_offset);
  if (kind == DataKind::Null) {
    return nullptr;
  } else if (kind == DataKind::No_Data) {
    return (jobject)Universe::non_oop_word();
  } else if (kind == DataKind::Klass || kind == DataKind::Klass_Shared) {
    Klass* k = read_klass(comp_method, (kind == DataKind::Klass_Shared));
    if (k == nullptr) {
      return nullptr;
    }
    obj = k->java_mirror();
    if (obj == nullptr) {
      set_lookup_failed();
      log_warning(sca)("Lookup failed for java_mirror of klass %s", k->external_name());
      return nullptr;
    }
  } else if (kind == DataKind::Primitive) {
    code_offset = read_position();
    int t = *(int*)addr(code_offset);
    code_offset += sizeof(int);
    set_read_position(code_offset);
    BasicType bt = (BasicType)t;
    obj = java_lang_Class::primitive_mirror(bt);
    log_info(sca)("%d (L%d): Read primitive type klass: %s", compile_id(), comp_level(), type2name(bt));
  } else if (kind == DataKind::String) {
    code_offset = read_position();
    int length = *(int*)addr(code_offset);
    code_offset += sizeof(int);
    set_read_position(code_offset);
    const char* dest = addr(code_offset);
    set_read_position(code_offset + length);
    obj = StringTable::intern(&(dest[0]), thread);
    if (obj == nullptr) {
      set_lookup_failed();
      log_warning(sca)("%d (L%d): Lookup failed for String %s",
                       compile_id(), comp_level(), &(dest[0]));
      return nullptr;
    }
    assert(java_lang_String::is_instance(obj), "must be string");
    log_info(sca)("%d (L%d): Read String: %s", compile_id(), comp_level(), dest);
  } else if (kind == DataKind::SysLoader) {
    obj = SystemDictionary::java_system_loader();
    log_info(sca)("%d (L%d): Read java_system_loader", compile_id(), comp_level());
  } else if (kind == DataKind::PlaLoader) {
    obj = SystemDictionary::java_platform_loader();
    log_info(sca)("%d (L%d): Read java_platform_loader", compile_id(), comp_level());
  } else {
    set_lookup_failed();
    log_warning(sca)("%d (L%d): Unknown oop's kind: %d",
                     compile_id(), comp_level(), (int)kind);
    return nullptr;
  }
  return JNIHandles::make_local(thread, obj);
}

bool SCAReader::read_oops(OopRecorder* oop_recorder, ciMethod* target) {
  uint code_offset = read_position();
  int oop_count = *(int*)addr(code_offset);
  code_offset += sizeof(int);
  set_read_position(code_offset);
if (UseNewCode) {
  tty->print_cr("======== read oops [%d]:", oop_count);
}
  if (oop_count == 0) {
    return true;
  }
  {
    VM_ENTRY_MARK;
    methodHandle comp_method(THREAD, target->get_Method());
    for (int i = 0; i < oop_count; i++) {
      jobject jo = read_oop(THREAD, comp_method);
      if (lookup_failed()) {
        return false;
      }
      oop_recorder->find_index(jo);
if (UseNewCode) {
      tty->print("%d: " INTPTR_FORMAT " ", i, p2i(jo));
      if (jo == (jobject)Universe::non_oop_word()) {
        tty->print("non-oop word");
      } else if (jo == nullptr) {
        tty->print("nullptr-oop");
      } else {
        JNIHandles::resolve(jo)->print_value_on(tty);
      }
      tty->cr();
}
    }
  }
  return true;
}

Metadata* SCAReader::read_metadata(const methodHandle& comp_method) {
  uint code_offset = read_position();
  Metadata* m = nullptr;
  DataKind kind = *(DataKind*)addr(code_offset);
  code_offset += sizeof(DataKind);
  set_read_position(code_offset);
  if (kind == DataKind::Null) {
    m = (Metadata*)nullptr;
  } else if (kind == DataKind::No_Data) {
    m = (Metadata*)Universe::non_oop_word();
  } else if (kind == DataKind::Klass || kind == DataKind::Klass_Shared) {
    m = (Metadata*)read_klass(comp_method, (kind == DataKind::Klass_Shared));
  } else if (kind == DataKind::Method || kind == DataKind::Method_Shared) {
    m = (Metadata*)read_method(comp_method, (kind == DataKind::Method_Shared));
  } else if (kind == DataKind::MethodCnts) {
    kind = *(DataKind*)addr(code_offset);
    bool shared = (kind == DataKind::Method_Shared);
    assert(kind == DataKind::Method || shared, "Sanity");
    code_offset += sizeof(DataKind);
    set_read_position(code_offset);
    m = (Metadata*)read_method(comp_method, shared);
    if (m != nullptr) {
      Method* method = (Method*)m;
      m = method->get_method_counters(Thread::current());
      if (m == nullptr) {
        set_lookup_failed();
        log_warning(sca)("%d (L%d): Failed to get MethodCounters", compile_id(), comp_level());
      } else {
        log_info(sca)("%d (L%d): Read MethodCounters : " INTPTR_FORMAT, compile_id(), comp_level(), p2i(m));
      }
    }
  } else {
    set_lookup_failed();
    log_warning(sca)("%d (L%d): Unknown metadata's kind: %d", compile_id(), comp_level(), (int)kind);
  }
  return m;
}

bool SCAReader::read_metadata(OopRecorder* oop_recorder, ciMethod* target) {
  uint code_offset = read_position();
  int metadata_count = *(int*)addr(code_offset);
  code_offset += sizeof(int);
  set_read_position(code_offset);
if (UseNewCode) {
  tty->print_cr("======== read metadata [%d]:", metadata_count);
}
  if (metadata_count == 0) {
    return true;
  }
  {
    VM_ENTRY_MARK;
    methodHandle comp_method(THREAD, target->get_Method());

    for (int i = 0; i < metadata_count; i++) {
      Metadata* m = read_metadata(comp_method);
      if (lookup_failed()) {
        return false;
      }
      oop_recorder->find_index(m);
if (UseNewCode) {
     tty->print("%d: " INTPTR_FORMAT " ", i, p2i(m));
      if (m == (Metadata*)Universe::non_oop_word()) {
        tty->print("non-metadata word");
      } else if (m == nullptr) {
        tty->print("nullptr-oop");
      } else {
        Metadata::print_value_on_maybe_null(tty, m);
      }
      tty->cr();
}
    }
  }
  return true;
}

bool SCAFile::write_oop(jobject& jo) {
  DataKind kind;
  uint n = 0;
  oop obj = JNIHandles::resolve(jo);
  if (jo == nullptr) {
    kind = DataKind::Null;
    n = write_bytes(&kind, sizeof(int));
    if (n != sizeof(int)) {
      return false;
    }
  } else if (jo == (jobject)Universe::non_oop_word()) {
    kind = DataKind::No_Data;
    n = write_bytes(&kind, sizeof(int));
    if (n != sizeof(int)) {
      return false;
    }
  } else if (java_lang_Class::is_instance(obj)) {
    if (java_lang_Class::is_primitive(obj)) {
      int bt = (int)java_lang_Class::primitive_type(obj);
      kind = DataKind::Primitive;
      n = write_bytes(&kind, sizeof(int));
      if (n != sizeof(int)) {
        return false;
      }
      n = write_bytes(&bt, sizeof(int));
      if (n != sizeof(int)) {
        return false;
      }
      log_info(sca)("%d (L%d): Write primitive type klass: %s", compile_id(), comp_level(), type2name((BasicType)bt));
    } else {
      Klass* klass = java_lang_Class::as_Klass(obj);
      if (!write_klass(klass)) {
        return false;
      }
    }
  } else if (java_lang_String::is_instance(obj)) {
    kind = DataKind::String;
    n = write_bytes(&kind, sizeof(int));
    if (n != sizeof(int)) {
      return false;
    }
    ResourceMark rm;
    int length = 0;
    const char* string = java_lang_String::as_utf8_string(obj, length);
    length++; // write tailing '/0'
    n = write_bytes(&length, sizeof(int));
    if (n != sizeof(int)) {
      return false;
    }
    n = write_bytes(string, (uint)length);
    if (n != (uint)length) {
      return false;
    }
    log_info(sca)("%d (L%d): Write String: %s", compile_id(), comp_level(), string);
  } else if (java_lang_Module::is_instance(obj)) {
    fatal("Module object unimplemented");
  } else if (java_lang_ClassLoader::is_instance(obj)) {
    if (obj == SystemDictionary::java_system_loader()) {
      kind = DataKind::SysLoader;
      log_info(sca)("%d (L%d): Write ClassLoader: java_system_loader", compile_id(), comp_level());
    } else if (obj == SystemDictionary::java_platform_loader()) {
      kind = DataKind::PlaLoader;
      log_info(sca)("%d (L%d): Write ClassLoader: java_platform_loader", compile_id(), comp_level());
    } else {
      fatal("ClassLoader object unimplemented");
      return false;
    }
    n = write_bytes(&kind, sizeof(int));
    if (n != sizeof(int)) {
      return false;
    }
  } else {
    // Unhandled oop - bailout
    set_lookup_failed();
    log_warning(sca, nmethod)("%d (L%d): Unhandled obj: " PTR_FORMAT " : %s",
                              compile_id(), comp_level(), p2i(obj), obj->klass()->external_name());
    return false;
  }
  return true;
}

bool SCAFile::write_oops(OopRecorder* oop_recorder) {
  int oop_count = oop_recorder->oop_count();
  uint n = write_bytes(&oop_count, sizeof(int));
  if (n != sizeof(int)) {
    return false;
  }
if (UseNewCode3) {
  tty->print_cr("======== write oops [%d]:", oop_count);
}
  for (int i = 0; i < oop_count; i++) {
    jobject jo = oop_recorder->oop_at(i);
if (UseNewCode3) {
     tty->print("%d: " INTPTR_FORMAT " ", i, p2i(jo));
      if (jo == (jobject)Universe::non_oop_word()) {
        tty->print("non-oop word");
      } else if (jo == nullptr) {
        tty->print("nullptr-oop");
      } else {
        JNIHandles::resolve(jo)->print_value_on(tty);
      }
      tty->cr();
}
    if (!write_oop(jo)) {
      return false;
    }
  }
  return true;
}

bool SCAFile::write_metadata(Metadata* m) {
  uint n = 0;
  if (m == nullptr) {
    DataKind kind = DataKind::Null;
    n = write_bytes(&kind, sizeof(int));
    if (n != sizeof(int)) {
      return false;
    }
  } else if (m == (Metadata*)Universe::non_oop_word()) {
    DataKind kind = DataKind::No_Data;
    n = write_bytes(&kind, sizeof(int));
    if (n != sizeof(int)) {
      return false;
    }
  } else if (m->is_klass()) {
    if (!write_klass((Klass*)m)) {
      return false;
    }
  } else if (m->is_method()) {
    if (!write_method((Method*)m)) {
      return false;
    }
  } else if (m->is_methodCounters()) {
    DataKind kind = DataKind::MethodCnts;
    n = write_bytes(&kind, sizeof(int));
    if (n != sizeof(int)) {
      return false;
    }
    if (!write_method(((MethodCounters*)m)->method())) {
      return false;
    }
    log_info(sca)("%d (L%d): Write MethodCounters : " INTPTR_FORMAT, compile_id(), comp_level(), p2i(m));
  } else { // Not supported
    fatal("metadata : " INTPTR_FORMAT " unimplemented", p2i(m));
    return false;
  }
  return true;
}

bool SCAFile::write_metadata(OopRecorder* oop_recorder) {
  int metadata_count = oop_recorder->metadata_count();
  uint n = write_bytes(&metadata_count, sizeof(int));
  if (n != sizeof(int)) {
    return false;
  }

if (UseNewCode3) {
  tty->print_cr("======== write metadata [%d]:", metadata_count);
}
  for (int i = 0; i < metadata_count; i++) {
    Metadata* m = oop_recorder->metadata_at(i);
if (UseNewCode3) {
     tty->print("%d: " INTPTR_FORMAT " ", i, p2i(m));
      if (m == (Metadata*)Universe::non_oop_word()) {
        tty->print("non-metadata word");
      } else if (m == nullptr) {
        tty->print("nillptr-oop");
      } else {
        Metadata::print_value_on_maybe_null(tty, m);
      }
      tty->cr();
}
    if (!write_metadata(m)) {
      return false;
    }
  }
  return true;
}

bool SCAReader::read_dependencies(Dependencies* dependencies) {
  uint code_offset = read_position();
  int dependencies_size = *(int*)addr(code_offset);
if (UseNewCode) {
  tty->print_cr("======== read dependencies [%d]:", dependencies_size);
}
  code_offset += sizeof(int);
  code_offset = align_up(code_offset, DATA_ALIGNMENT);
  if (dependencies_size > 0) {
    dependencies->set_content((u_char*)addr(code_offset), dependencies_size);
  }
  code_offset += dependencies_size;
  set_read_position(code_offset);
  return true;
}

bool SCAFile::load_nmethod(ciEnv* env, ciMethod* target, int entry_bci, AbstractCompiler* compiler, CompLevel comp_level) {
  TraceTime t1("SC total load time", &_t_totalLoad, CITime, false);
  CompileTask* task = env->task();
  SCAEntry* entry = task->sca_entry();
  bool preload = task->preload();
  assert(entry != nullptr, "sanity");
  SCAFile* archive = open_for_read();
  if (archive == nullptr) {
    return false;
  }
  if (log_is_enabled(Info, sca, nmethod)) {
    uint decomp = (target->method_data() == nullptr) ? 0 : target->method_data()->decompile_count();
    VM_ENTRY_MARK;
    ResourceMark rm;
    methodHandle method(THREAD, target->get_Method());
    const char* target_name = method->name_and_sig_as_C_string();
    uint hash = java_lang_String::hash_code((const jbyte*)target_name, strlen(target_name));
    bool clinit_brs = entry->has_clinit_barriers();
    log_info(sca, nmethod)("%d (L%d): %s nmethod '%s' (decomp: %d, hash: " UINT32_FORMAT_X_0 "%s)",
                           task->compile_id(), task->comp_level(), (preload ? "Preloading" : "Reading"),
                           target_name, decomp, hash, (clinit_brs ? ", has clinit barriers" : ""));
  }
  ReadingMark rdmk;
  SCAReader reader(archive, entry, task);
  bool success = reader.compile(env, target, entry_bci, compiler);
  if (success) {
    task->set_num_inlined_bytecodes(entry->num_inlined_bytecodes());
  } else {
    entry->set_not_entrant();
  }
  return success;
}

SCAReader::SCAReader(SCAFile* archive, SCAEntry* entry, CompileTask* task) {
  _archive = archive;
  _entry   = entry;
  _load_buffer = archive->archive_buffer();
  _read_position = 0;
  if (task != nullptr) {
    _compile_id = task->compile_id();
    _comp_level = task->comp_level();
    _preload    = task->preload();
  } else {
    _compile_id = 0;
    _comp_level = 0;
    _preload    = false;
  }
  _lookup_failed = false;
}

bool SCAReader::compile(ciEnv* env, ciMethod* target, int entry_bci, AbstractCompiler* compiler) {
  uint entry_position = _entry->offset();
  uint code_offset = entry_position + _entry->code_offset();
  set_read_position(code_offset);

  // Read flags
  int flags = *(int*)addr(code_offset);
  code_offset += sizeof(int);
  bool has_monitors      = (flags & 0xFF) > 0;
  bool has_wide_vectors  = ((flags >>  8) & 0xFF) > 0;
  bool has_unsafe_access = ((flags >> 16) & 0xFF) > 0;

  int orig_pc_offset = *(int*)addr(code_offset);
  code_offset += sizeof(int);
  int frame_size = *(int*)addr(code_offset);
  code_offset += sizeof(int);

  // Read offsets
  CodeOffsets* offsets = (CodeOffsets*)addr(code_offset);
  code_offset += sizeof(CodeOffsets);

  // Create Debug Information Recorder to record scopes, oopmaps, etc.
  OopRecorder* oop_recorder = new OopRecorder(env->arena());
  env->set_oop_recorder(oop_recorder);

  set_read_position(code_offset);

  // Write OopRecorder data
  if (!read_oops(oop_recorder, target)) {
    return false;
  }
  if (!read_metadata(oop_recorder, target)) {
    return false;
  }

  // Read Debug info
  DebugInformationRecorder* recorder = read_debug_info(oop_recorder);
  if (recorder == nullptr) {
    return false;
  }
  env->set_debug_info(recorder);

  // Read Dependencies (compressed already)
  Dependencies* dependencies = new Dependencies(env);
  if (!read_dependencies(dependencies)) {
    return false;
  }
  env->set_dependencies(dependencies);

  // Read oop maps
  OopMapSet* oop_maps = read_oop_maps();
  if (oop_maps == nullptr) {
    return false;
  }

  // Read exception handles
  code_offset = read_position();
  int exc_table_length = *(int*)addr(code_offset);
  code_offset += sizeof(int);
  ExceptionHandlerTable handler_table(MAX2(exc_table_length, 4));
  if (exc_table_length > 0) {
    handler_table.set_length(exc_table_length);
    uint exc_table_size = handler_table.size_in_bytes();
    copy_bytes(addr(code_offset), (address)handler_table.table(), exc_table_size);
    code_offset += exc_table_size;
  }

  // Read null check table
  int nul_chk_length = *(int*)addr(code_offset);
  code_offset += sizeof(int);
  ImplicitExceptionTable nul_chk_table;
  if (nul_chk_length > 0) {
    nul_chk_table.set_size(nul_chk_length);
    nul_chk_table.set_len(nul_chk_length);
    uint nul_chk_size = nul_chk_table.size_in_bytes();
    copy_bytes(addr(code_offset), (address)nul_chk_table.data(), nul_chk_size - sizeof(implicit_null_entry));
    code_offset += nul_chk_size;
  }

  uint reloc_size = _entry->reloc_size();
  CodeBuffer buffer("Compile::Fill_buffer", _entry->code_size(), reloc_size);
  buffer.initialize_oop_recorder(oop_recorder);

  const char* name = addr(entry_position + _entry->name_offset());

  // Create fake original CodeBuffer
  CodeBuffer orig_buffer(name);

  // Read code
  if (!read_code(&buffer, &orig_buffer, align_up(code_offset, DATA_ALIGNMENT))) {
    return false;
  }

  // Read relocations
  uint reloc_offset = entry_position + _entry->reloc_offset();
  set_read_position(reloc_offset);
  if (!read_relocations(&buffer, &orig_buffer, oop_recorder, target)) {
    return false;
  }

  log_info(sca, nmethod)("%d (L%d): Read nmethod '%s' from shared code archive '%s'", compile_id(), comp_level(), name, _archive->archive_path());
#ifdef ASSERT
if (UseNewCode3) {
  FlagSetting fs(PrintRelocations, true);
  buffer.print();
  buffer.decode();
}
#endif

  if (VerifySharedCode) {
    return false;
  }

  // Register nmethod
  TraceTime t1("SC total nmethod register time", &_t_totalRegister, CITime, false);
  env->register_method(target, entry_bci,
                       offsets, orig_pc_offset,
                       &buffer, frame_size,
                       oop_maps, &handler_table,
                       &nul_chk_table, compiler,
                       _entry->has_clinit_barriers(),
                       false,
                       has_unsafe_access,
                       has_wide_vectors,
                       has_monitors,
                       0, true, NoRTM,
                       (SCAEntry *)_entry);
  CompileTask* task = env->task();
  bool success = task->is_success();
  if (success && task->preload()) {
    ((SCAEntry *)_entry)->set_preloaded();
  }
  return success;
}

// No concurency for writing to archive file because this method is called from
// ciEnv::register_method() under MethodCompileQueue_lock and Compile_lock locks.
SCAEntry* SCAFile::store_nmethod(const methodHandle& method,
                     int comp_id,
                     int entry_bci,
                     CodeOffsets* offsets,
                     int orig_pc_offset,
                     DebugInformationRecorder* recorder,
                     Dependencies* dependencies,
                     CodeBuffer* buffer,
                     int frame_size,
                     OopMapSet* oop_maps,
                     ExceptionHandlerTable* handler_table,
                     ImplicitExceptionTable* nul_chk_table,
                     AbstractCompiler* compiler,
                     CompLevel comp_level,
                     bool has_clinit_barriers,
                     bool for_preload,
                     bool has_unsafe_access,
                     bool has_wide_vectors,
                     bool has_monitors) {
  CompileTask* task = ciEnv::current()->task();

  if (entry_bci != InvocationEntryBci) {
    return nullptr; // No OSR
  }
  if (compiler->is_c1() && (comp_level == CompLevel_simple || comp_level == CompLevel_limited_profile)) {
    // Cache tier1 compilations
  } else if (!compiler->is_c2()) {
    return nullptr; // Only C2 now
  }
  TraceTime t1("SC total store time", &_t_totalStore, CITime, false);
  SCAFile* archive = open_for_write();
  if (archive == nullptr) {
    return nullptr; // Archive is closed
  }
  if (method->is_hidden()) {
    ResourceMark rm;
    log_info(sca, nmethod)("%d (L%d): Skip hidden method '%s'", task->compile_id(), task->comp_level(), method->name_and_sig_as_C_string());
    return nullptr;
  }
  if (buffer->before_expand() != nullptr) {
    ResourceMark rm;
    log_info(sca, nmethod)("%d (L%d): Skip nmethod with expanded buffer '%s'", task->compile_id(), task->comp_level(), method->name_and_sig_as_C_string());
    return nullptr;
  }
#ifdef ASSERT
if (UseNewCode3) {
  tty->print_cr(" == store_nmethod");
  FlagSetting fs(PrintRelocations, true);
  buffer->print();
  buffer->decode();
}
#endif
  assert(!has_clinit_barriers || archive->_gen_preload_code, "sanity");
  Method* m = method();
  bool method_in_cds = MetaspaceShared::is_in_shared_metaspace((address)m);
  assert(!for_preload || method_in_cds, "sanity");
  archive->_for_preload = for_preload;

  if (!archive->align_write()) {
    return nullptr;
  }
  archive->_compile_id = task->compile_id();
  archive->_comp_level = task->comp_level();

  uint entry_position = archive->_write_position;

  uint decomp = (method->method_data() == nullptr) ? 0 : method->method_data()->decompile_count();
  // Write name
  uint name_offset = 0;
  uint name_size   = 0;
  uint hash = 0;
  uint n;
  {
    ResourceMark rm;
    const char* name   = method->name_and_sig_as_C_string();
    log_info(sca, nmethod)("%d (L%d): Writing nmethod '%s' (comp level: %d, decomp: %d%s) to shared code archive '%s'",
                           task->compile_id(), task->comp_level(), name, comp_level, decomp,
                           (has_clinit_barriers ? ", has clinit barriers" : ""), archive->_archive_path);

if (UseNewCode) {
  Klass* klass = method->method_holder();
  oop loader = klass->class_loader();
  oop domain = klass->protection_domain();
  tty->print("Holder: ");
  klass->print_value_on(tty);
  tty->print(" loader: ");
  if (loader == nullptr) {
    tty->print("nullptr");
  } else {
    loader->print_value_on(tty);
  }
  tty->print(" domain: ");
  if (domain == nullptr) {
    tty->print("nullptr");
  } else {
    domain->print_value_on(tty);
  }
  tty->cr();
}
    name_offset = archive->_write_position  - entry_position;
    name_size   = (uint)strlen(name) + 1; // Includes '/0'
    n = archive->write_bytes(name, name_size);
    if (n != name_size) {
      return nullptr;
    }
    hash = java_lang_String::hash_code((const jbyte*)name, strlen(name));
  }

  if (!archive->align_write()) {
    return nullptr;
  }

  uint code_offset = archive->_write_position - entry_position;

  int flags = ((has_unsafe_access ? 1 : 0) << 16) | ((has_wide_vectors ? 1 : 0) << 8) | (has_monitors ? 1 : 0);
  n = archive->write_bytes(&flags, sizeof(int));
  if (n != sizeof(int)) {
    return nullptr;
  }

  n = archive->write_bytes(&orig_pc_offset, sizeof(int));
  if (n != sizeof(int)) {
    return nullptr;
  }

  n = archive->write_bytes(&frame_size, sizeof(int));
  if (n != sizeof(int)) {
    return nullptr;
  }

  // Write offsets
  n = archive->write_bytes(offsets, sizeof(CodeOffsets));
  if (n != sizeof(CodeOffsets)) {
    return nullptr;
  }

  // Write OopRecorder data
  if (!archive->write_oops(buffer->oop_recorder())) {
    if (archive->lookup_failed() && !archive->failed()) {
      // Skip this method and reposition file
      archive->set_write_position(entry_position);
    }
    return nullptr;
  }
  if (!archive->write_metadata(buffer->oop_recorder())) {
    if (archive->lookup_failed() && !archive->failed()) {
      // Skip this method and reposition file
      archive->set_write_position(entry_position);
    }
    return nullptr;
  }

  // Write Debug info
  if (!archive->write_debug_info(recorder)) {
    return nullptr;
  }
  // Write Dependencies
  int dependencies_size = (int)dependencies->size_in_bytes();
  n = archive->write_bytes(&dependencies_size, sizeof(int));
  if (n != sizeof(int)) {
    return nullptr;
  }
  if (!archive->align_write()) {
    return nullptr;
  }
  n = archive->write_bytes(dependencies->content_bytes(), dependencies_size);
  if (n != (uint)dependencies_size) {
    return nullptr;
  }

  // Write oop maps
  if (!archive->write_oop_maps(oop_maps)) {
    return nullptr;
  }

  // Write exception handles
  int exc_table_length = handler_table->length();
  n = archive->write_bytes(&exc_table_length, sizeof(int));
  if (n != sizeof(int)) {
    return nullptr;
  }
  uint exc_table_size = handler_table->size_in_bytes();
  n = archive->write_bytes(handler_table->table(), exc_table_size);
  if (n != exc_table_size) {
    return nullptr;
  }

  // Write null check table
  int nul_chk_length = nul_chk_table->len();
  n = archive->write_bytes(&nul_chk_length, sizeof(int));
  if (n != sizeof(int)) {
    return nullptr;
  }
  uint nul_chk_size = nul_chk_table->size_in_bytes();
  n = archive->write_bytes(nul_chk_table->data(), nul_chk_size);
  if (n != nul_chk_size) {
    return nullptr;
  }

  // Write code section
  if (!archive->align_write()) {
    return nullptr;
  }
  uint code_size = 0;
  if (!archive->write_code(buffer, code_size)) {
    return nullptr;
  }
  // Write relocInfo array
  uint reloc_offset = archive->_write_position - entry_position;
  uint reloc_size = 0;
  if (!archive->write_relocations(buffer, reloc_size)) {
    if (archive->lookup_failed() && !archive->failed()) {
      // Skip this method and reposition file
      archive->set_write_position(entry_position);
    }
    return nullptr;
  }
  uint entry_size = archive->_write_position - entry_position;

  uint nm_flags = (ciEnv::current()->is_precompiled() ? 1 : 0); // TODO: record info about other assumptions (e.g., init barriers)

  uint level = (uint)comp_level;
//  if (comp_level == CompLevel_full_optimization) {
//    level += nm_flags;
//  } else {
//    guarantee(nm_flags == 0, "");
//  }
  SCAEntry* entry = new(archive) SCAEntry(entry_position, entry_size, name_offset, name_size,
                                 code_offset, code_size, reloc_offset, reloc_size,
                                 SCAEntry::Code, hash, nm_flags, level, (uint)comp_id, decomp,
                                 has_clinit_barriers, archive->_for_preload);
  if (method_in_cds) {
    entry->set_method(m);
  }
#ifdef ASSERT
  if (has_clinit_barriers || archive->_for_preload) {
    assert(for_preload, "sanity");
    assert(entry->method() != nullptr, "sanity");
  }
#endif
  {
    ResourceMark rm;
    const char* name   = method->name_and_sig_as_C_string();
    log_info(sca, nmethod)("%d (L%d): Wrote nmethod '%s'%s to shared code archive '%s'",
                           task->compile_id(), task->comp_level(), name, (archive->_for_preload ? " (for preload)" : ""), archive->_archive_path);
  }
  if (VerifySharedCode) {
    return nullptr;
  }
  return entry;
}

void SCAFile::print_on(outputStream* st) {
  SCAFile* archive = open_for_read();
  if (archive != nullptr) {
    ReadingMark rdmk;

    uint count = archive->_load_header->entries_count();
    uint* search_entries = (uint*)archive->addr(archive->_load_header->entries_offset()); // [id, index]
    SCAEntry* load_entries = (SCAEntry*)(search_entries + 2 * count);

    for (uint i = 0; i < count; i++) {
      int index = search_entries[2*i + 1];
      SCAEntry* entry = &(load_entries[index]);

<<<<<<< HEAD
      st->print_cr("%4u: %4u: K%u L%u flags=%u offset=%u decompile=%u size=%u code_size=%u%s",
                i, index, entry->kind(), entry->comp_level(), entry->flags(), entry->offset(), entry->decompile(), entry->size(), entry->code_size(), entry->not_entrant() ? " not_entrant" : "");
=======
      st->print_cr("%4u: %4u: K%u L%u offset=%u decompile=%u size=%u code_size=%u%s%s%s%s",
                i, index, entry->kind(), entry->comp_level(), entry->offset(),
                entry->decompile(), entry->size(), entry->code_size(),
                entry->has_clinit_barriers() ? " has_clinit_barriers" : "",
                entry->for_preload()         ? " for_preload"         : "",
                entry->preloaded()           ? " preloaded"           : "",
                entry->not_entrant()         ? " not_entrant"         : "");
>>>>>>> 77a28595
      st->print_raw("         ");
      SCAReader reader(archive, entry, nullptr);
      reader.print_on(st);
    }
  } else {
    st->print_cr("failed to open SCA at %s", SharedCodeArchive);
  }
}

void SCAReader::print_on(outputStream* st) {
  uint entry_position = _entry->offset();
  set_read_position(entry_position);

  // Read name
  uint name_offset = entry_position + _entry->name_offset();
  uint name_size = _entry->name_size(); // Includes '/0'
  const char* name = addr(name_offset);

  st->print_cr("  name: %s", name);
}

#define _extrs_max 80
#define _stubs_max 120
#define _blobs_max 80
#define   _all_max 280

#define SET_ADDRESS(type, addr)                          \
  {                                                      \
    type##_addr[type##_length++] = (address) (addr);     \
    assert(type##_length < type##_max - 1, "increase size"); \
  }

static bool initializing = false;
void SCAddressTable::init() {
  if (_complete || initializing) return; // Done already
  initializing = true;
  _extrs_addr = NEW_C_HEAP_ARRAY(address, _extrs_max, mtCode);
  _stubs_addr = NEW_C_HEAP_ARRAY(address, _stubs_max, mtCode);
  _blobs_addr = NEW_C_HEAP_ARRAY(address, _blobs_max, mtCode);

  _extrs_length = 0;
  _stubs_length = 0;
  _blobs_length = 0;

  // Runtime methods
#ifdef COMPILER2
  SET_ADDRESS(_extrs, OptoRuntime::handle_exception_C);
#endif
#ifdef COMPILER1
  SET_ADDRESS(_extrs, Runtime1::is_instance_of);
  SET_ADDRESS(_extrs, Runtime1::trace_block_entry);
#endif

  SET_ADDRESS(_extrs, CompressedOops::ptrs_base_addr());
  SET_ADDRESS(_extrs, G1BarrierSetRuntime::write_ref_field_post_entry);
  SET_ADDRESS(_extrs, G1BarrierSetRuntime::write_ref_field_pre_entry);

  SET_ADDRESS(_extrs, SharedRuntime::complete_monitor_unlocking_C);
  SET_ADDRESS(_extrs, SharedRuntime::enable_stack_reserved_zone);

  SET_ADDRESS(_extrs, SharedRuntime::d2f);
  SET_ADDRESS(_extrs, SharedRuntime::d2i);
  SET_ADDRESS(_extrs, SharedRuntime::d2l);
  SET_ADDRESS(_extrs, SharedRuntime::dcos);
  SET_ADDRESS(_extrs, SharedRuntime::dexp);
  SET_ADDRESS(_extrs, SharedRuntime::dlog);
  SET_ADDRESS(_extrs, SharedRuntime::dlog10);
  SET_ADDRESS(_extrs, SharedRuntime::dpow);
  SET_ADDRESS(_extrs, SharedRuntime::drem);
  SET_ADDRESS(_extrs, SharedRuntime::dsin);
  SET_ADDRESS(_extrs, SharedRuntime::dtan);
  SET_ADDRESS(_extrs, SharedRuntime::f2i);
  SET_ADDRESS(_extrs, SharedRuntime::f2l);
  SET_ADDRESS(_extrs, SharedRuntime::frem);
  SET_ADDRESS(_extrs, SharedRuntime::l2d);
  SET_ADDRESS(_extrs, SharedRuntime::l2f);
  SET_ADDRESS(_extrs, SharedRuntime::ldiv);
  SET_ADDRESS(_extrs, SharedRuntime::lmul);
  SET_ADDRESS(_extrs, SharedRuntime::lrem);

  SET_ADDRESS(_extrs, ci_card_table_address_as<address>());
  SET_ADDRESS(_extrs, ThreadIdentifier::unsafe_offset());
  SET_ADDRESS(_extrs, Thread::current);

  SET_ADDRESS(_extrs, os::javaTimeMillis);
  SET_ADDRESS(_extrs, os::javaTimeNanos);

#ifndef PRODUCT
  SET_ADDRESS(_extrs, &SharedRuntime::_partial_subtype_ctr);
  SET_ADDRESS(_extrs, JavaThread::verify_cross_modify_fence_failure);
#endif

#if defined(AMD64) || defined(AARCH64) || defined(RISCV64)
  SET_ADDRESS(_extrs, MacroAssembler::debug64);
#endif
#if defined(AMD64)
  SET_ADDRESS(_extrs, StubRoutines::x86::arrays_hashcode_powers_of_31());
#endif

#ifdef X86
  SET_ADDRESS(_extrs, LIR_Assembler::float_signmask_pool);
  SET_ADDRESS(_extrs, LIR_Assembler::double_signmask_pool);
  SET_ADDRESS(_extrs, LIR_Assembler::float_signflip_pool);
  SET_ADDRESS(_extrs, LIR_Assembler::double_signflip_pool);
#endif

  // Stubs
  SET_ADDRESS(_stubs, StubRoutines::method_entry_barrier());
  SET_ADDRESS(_stubs, StubRoutines::forward_exception_entry());
/*
  SET_ADDRESS(_stubs, StubRoutines::throw_AbstractMethodError_entry());
  SET_ADDRESS(_stubs, StubRoutines::throw_IncompatibleClassChangeError_entry());
  SET_ADDRESS(_stubs, StubRoutines::throw_NullPointerException_at_call_entry());
  SET_ADDRESS(_stubs, StubRoutines::throw_StackOverflowError_entry());
  SET_ADDRESS(_stubs, StubRoutines::throw_delayed_StackOverflowError_entry());
*/
  SET_ADDRESS(_stubs, StubRoutines::atomic_xchg_entry());
  SET_ADDRESS(_stubs, StubRoutines::atomic_cmpxchg_entry());
  SET_ADDRESS(_stubs, StubRoutines::atomic_cmpxchg_long_entry());
  SET_ADDRESS(_stubs, StubRoutines::atomic_add_entry());
  SET_ADDRESS(_stubs, StubRoutines::fence_entry());

  SET_ADDRESS(_stubs, StubRoutines::cont_thaw());
  SET_ADDRESS(_stubs, StubRoutines::cont_returnBarrier());
  SET_ADDRESS(_stubs, StubRoutines::cont_returnBarrierExc());

  JFR_ONLY(SET_ADDRESS(_stubs, StubRoutines::jfr_write_checkpoint());)


  SET_ADDRESS(_stubs, StubRoutines::jbyte_arraycopy());
  SET_ADDRESS(_stubs, StubRoutines::jshort_arraycopy());
  SET_ADDRESS(_stubs, StubRoutines::jint_arraycopy());
  SET_ADDRESS(_stubs, StubRoutines::jlong_arraycopy());
  SET_ADDRESS(_stubs, StubRoutines::_oop_arraycopy);
  SET_ADDRESS(_stubs, StubRoutines::_oop_arraycopy_uninit);

  SET_ADDRESS(_stubs, StubRoutines::jbyte_disjoint_arraycopy());
  SET_ADDRESS(_stubs, StubRoutines::jshort_disjoint_arraycopy());
  SET_ADDRESS(_stubs, StubRoutines::jint_disjoint_arraycopy());
  SET_ADDRESS(_stubs, StubRoutines::jlong_disjoint_arraycopy());
  SET_ADDRESS(_stubs, StubRoutines::_oop_disjoint_arraycopy);
  SET_ADDRESS(_stubs, StubRoutines::_oop_disjoint_arraycopy_uninit);

  SET_ADDRESS(_stubs, StubRoutines::arrayof_jbyte_arraycopy());
  SET_ADDRESS(_stubs, StubRoutines::arrayof_jshort_arraycopy());
  SET_ADDRESS(_stubs, StubRoutines::arrayof_jint_arraycopy());
  SET_ADDRESS(_stubs, StubRoutines::arrayof_jlong_arraycopy());
  SET_ADDRESS(_stubs, StubRoutines::_arrayof_oop_arraycopy);
  SET_ADDRESS(_stubs, StubRoutines::_arrayof_oop_arraycopy_uninit);

  SET_ADDRESS(_stubs, StubRoutines::arrayof_jbyte_disjoint_arraycopy());
  SET_ADDRESS(_stubs, StubRoutines::arrayof_jshort_disjoint_arraycopy());
  SET_ADDRESS(_stubs, StubRoutines::arrayof_jint_disjoint_arraycopy());
  SET_ADDRESS(_stubs, StubRoutines::arrayof_jlong_disjoint_arraycopy());
  SET_ADDRESS(_stubs, StubRoutines::_arrayof_oop_disjoint_arraycopy);
  SET_ADDRESS(_stubs, StubRoutines::_arrayof_oop_disjoint_arraycopy_uninit);

  SET_ADDRESS(_stubs, StubRoutines::_checkcast_arraycopy);
  SET_ADDRESS(_stubs, StubRoutines::_checkcast_arraycopy_uninit);

  SET_ADDRESS(_stubs, StubRoutines::unsafe_arraycopy());
  SET_ADDRESS(_stubs, StubRoutines::generic_arraycopy());

  SET_ADDRESS(_stubs, StubRoutines::jbyte_fill());
  SET_ADDRESS(_stubs, StubRoutines::jshort_fill());
  SET_ADDRESS(_stubs, StubRoutines::jint_fill());
  SET_ADDRESS(_stubs, StubRoutines::arrayof_jbyte_fill());
  SET_ADDRESS(_stubs, StubRoutines::arrayof_jshort_fill());
  SET_ADDRESS(_stubs, StubRoutines::arrayof_jint_fill());

  SET_ADDRESS(_stubs, StubRoutines::data_cache_writeback());
  SET_ADDRESS(_stubs, StubRoutines::data_cache_writeback_sync());

  SET_ADDRESS(_stubs, StubRoutines::aescrypt_encryptBlock());
  SET_ADDRESS(_stubs, StubRoutines::aescrypt_decryptBlock());
  SET_ADDRESS(_stubs, StubRoutines::cipherBlockChaining_encryptAESCrypt());
  SET_ADDRESS(_stubs, StubRoutines::cipherBlockChaining_decryptAESCrypt());
  SET_ADDRESS(_stubs, StubRoutines::electronicCodeBook_encryptAESCrypt());
  SET_ADDRESS(_stubs, StubRoutines::electronicCodeBook_decryptAESCrypt());
  SET_ADDRESS(_stubs, StubRoutines::poly1305_processBlocks());
  SET_ADDRESS(_stubs, StubRoutines::counterMode_AESCrypt());
  SET_ADDRESS(_stubs, StubRoutines::ghash_processBlocks());
  SET_ADDRESS(_stubs, StubRoutines::chacha20Block());
  SET_ADDRESS(_stubs, StubRoutines::base64_encodeBlock());
  SET_ADDRESS(_stubs, StubRoutines::base64_decodeBlock());
  SET_ADDRESS(_stubs, StubRoutines::md5_implCompress());
  SET_ADDRESS(_stubs, StubRoutines::md5_implCompressMB());
  SET_ADDRESS(_stubs, StubRoutines::sha1_implCompress());
  SET_ADDRESS(_stubs, StubRoutines::sha1_implCompressMB());
  SET_ADDRESS(_stubs, StubRoutines::sha256_implCompress());
  SET_ADDRESS(_stubs, StubRoutines::sha256_implCompressMB());
  SET_ADDRESS(_stubs, StubRoutines::sha512_implCompress());
  SET_ADDRESS(_stubs, StubRoutines::sha512_implCompressMB());
  SET_ADDRESS(_stubs, StubRoutines::sha3_implCompress());
  SET_ADDRESS(_stubs, StubRoutines::sha3_implCompressMB());

  SET_ADDRESS(_stubs, StubRoutines::updateBytesCRC32());
  SET_ADDRESS(_stubs, StubRoutines::crc_table_addr());

  SET_ADDRESS(_stubs, StubRoutines::crc32c_table_addr());
  SET_ADDRESS(_stubs, StubRoutines::updateBytesCRC32C());
  SET_ADDRESS(_stubs, StubRoutines::updateBytesAdler32());

  SET_ADDRESS(_stubs, StubRoutines::multiplyToLen());
  SET_ADDRESS(_stubs, StubRoutines::squareToLen());
  SET_ADDRESS(_stubs, StubRoutines::mulAdd());
  SET_ADDRESS(_stubs, StubRoutines::montgomeryMultiply());
  SET_ADDRESS(_stubs, StubRoutines::montgomerySquare());
  SET_ADDRESS(_stubs, StubRoutines::bigIntegerRightShift());
  SET_ADDRESS(_stubs, StubRoutines::bigIntegerLeftShift());
  SET_ADDRESS(_stubs, StubRoutines::galoisCounterMode_AESCrypt());

  SET_ADDRESS(_stubs, StubRoutines::vectorizedMismatch());

  SET_ADDRESS(_stubs, StubRoutines::dexp());
  SET_ADDRESS(_stubs, StubRoutines::dlog());
  SET_ADDRESS(_stubs, StubRoutines::dlog10());
  SET_ADDRESS(_stubs, StubRoutines::dpow());
  SET_ADDRESS(_stubs, StubRoutines::dsin());
  SET_ADDRESS(_stubs, StubRoutines::dcos());
  SET_ADDRESS(_stubs, StubRoutines::dlibm_reduce_pi04l());
  SET_ADDRESS(_stubs, StubRoutines::dlibm_sin_cos_huge());
  SET_ADDRESS(_stubs, StubRoutines::dlibm_tan_cot_huge());
  SET_ADDRESS(_stubs, StubRoutines::dtan());

  SET_ADDRESS(_stubs, StubRoutines::f2hf_adr());
  SET_ADDRESS(_stubs, StubRoutines::hf2f_adr());

#if defined(AMD64)
  SET_ADDRESS(_stubs, StubRoutines::x86::d2i_fixup());
  SET_ADDRESS(_stubs, StubRoutines::x86::f2i_fixup());
  SET_ADDRESS(_stubs, StubRoutines::x86::d2l_fixup());
  SET_ADDRESS(_stubs, StubRoutines::x86::f2l_fixup());
  SET_ADDRESS(_stubs, StubRoutines::x86::float_sign_mask());
  SET_ADDRESS(_stubs, StubRoutines::x86::float_sign_flip());
  SET_ADDRESS(_stubs, StubRoutines::x86::double_sign_mask());
  SET_ADDRESS(_stubs, StubRoutines::x86::double_sign_flip());
  SET_ADDRESS(_stubs, StubRoutines::x86::vector_popcount_lut());
  // The iota indices are ordered by type B/S/I/L/F/D, and the offset between two types is 64.
  // See C2_MacroAssembler::load_iota_indices().
  for (int i = 0; i < 6; i++) {
    SET_ADDRESS(_stubs, StubRoutines::x86::vector_iota_indices() + i * 64);
  }
#endif
#if defined(AARCH64)
  SET_ADDRESS(_stubs, StubRoutines::aarch64::d2i_fixup());
  SET_ADDRESS(_stubs, StubRoutines::aarch64::f2i_fixup());
  SET_ADDRESS(_stubs, StubRoutines::aarch64::d2l_fixup());
  SET_ADDRESS(_stubs, StubRoutines::aarch64::f2l_fixup());
  SET_ADDRESS(_stubs, StubRoutines::aarch64::float_sign_mask());
  SET_ADDRESS(_stubs, StubRoutines::aarch64::float_sign_flip());
  SET_ADDRESS(_stubs, StubRoutines::aarch64::double_sign_mask());
  SET_ADDRESS(_stubs, StubRoutines::aarch64::double_sign_flip());
  SET_ADDRESS(_stubs, StubRoutines::aarch64::zero_blocks());
#endif

  // Blobs
  SET_ADDRESS(_blobs, SharedRuntime::get_handle_wrong_method_stub());
  SET_ADDRESS(_blobs, SharedRuntime::get_ic_miss_stub());
  SET_ADDRESS(_blobs, SharedRuntime::get_resolve_opt_virtual_call_stub());
  SET_ADDRESS(_blobs, SharedRuntime::get_resolve_virtual_call_stub());
  SET_ADDRESS(_blobs, SharedRuntime::get_resolve_static_call_stub());
  SET_ADDRESS(_blobs, SharedRuntime::deopt_blob()->entry_point());
  SET_ADDRESS(_blobs, SharedRuntime::polling_page_safepoint_handler_blob()->entry_point());
  SET_ADDRESS(_blobs, SharedRuntime::polling_page_return_handler_blob()->entry_point());
#ifdef COMPILER2
  SET_ADDRESS(_blobs, SharedRuntime::polling_page_vectors_safepoint_handler_blob()->entry_point());
  SET_ADDRESS(_blobs, SharedRuntime::uncommon_trap_blob()->entry_point());
#endif
  SET_ADDRESS(_blobs, StubRoutines::throw_AbstractMethodError_entry());
  SET_ADDRESS(_blobs, StubRoutines::throw_IncompatibleClassChangeError_entry());
  SET_ADDRESS(_blobs, StubRoutines::throw_NullPointerException_at_call_entry());
  SET_ADDRESS(_blobs, StubRoutines::throw_StackOverflowError_entry());
  SET_ADDRESS(_blobs, StubRoutines::throw_delayed_StackOverflowError_entry());

  _complete = true;
}

void SCAddressTable::init_opto() {
#ifdef COMPILER2
  // OptoRuntime Blobs
  SET_ADDRESS(_blobs, OptoRuntime::exception_blob()->entry_point());
  SET_ADDRESS(_blobs, OptoRuntime::new_instance_Java());
  SET_ADDRESS(_blobs, OptoRuntime::new_array_Java());
  SET_ADDRESS(_blobs, OptoRuntime::new_array_nozero_Java());
  SET_ADDRESS(_blobs, OptoRuntime::multianewarray2_Java());
  SET_ADDRESS(_blobs, OptoRuntime::multianewarray3_Java());
  SET_ADDRESS(_blobs, OptoRuntime::multianewarray4_Java());
  SET_ADDRESS(_blobs, OptoRuntime::multianewarray5_Java());
  SET_ADDRESS(_blobs, OptoRuntime::multianewarrayN_Java());
  SET_ADDRESS(_blobs, OptoRuntime::vtable_must_compile_stub());
  SET_ADDRESS(_blobs, OptoRuntime::complete_monitor_locking_Java());
  SET_ADDRESS(_blobs, OptoRuntime::monitor_notify_Java());
  SET_ADDRESS(_blobs, OptoRuntime::monitor_notifyAll_Java());
  SET_ADDRESS(_blobs, OptoRuntime::rethrow_stub());
  SET_ADDRESS(_blobs, OptoRuntime::slow_arraycopy_Java());
  SET_ADDRESS(_blobs, OptoRuntime::register_finalizer_Java());
#endif
  _opto_complete = true;
}

void SCAddressTable::init_c1() {
#ifdef COMPILER1
  // Runtime1 Blobs
  for (int i = 0; i < Runtime1::number_of_ids; i++) {
    Runtime1::StubID id = (Runtime1::StubID)i;
    if (Runtime1::blob_for(id) == nullptr) {
      log_info(sca, init)("C1 blob %s is missing", Runtime1::name_for(id));
      continue;
    }
    if (Runtime1::entry_for(id) == nullptr) {
      log_info(sca, init)("C1 blob %s is missing entry", Runtime1::name_for(id));
      continue;
    }
    address entry = Runtime1::entry_for(id);
    SET_ADDRESS(_blobs, entry);
  }
#if INCLUDE_G1GC
  if (UseG1GC) {
    G1BarrierSetC1* bs = (G1BarrierSetC1*)BarrierSet::barrier_set()->barrier_set_c1();
    address entry = bs->pre_barrier_c1_runtime_code_blob()->code_begin();
    SET_ADDRESS(_blobs, entry);
    entry = bs->post_barrier_c1_runtime_code_blob()->code_begin();
    SET_ADDRESS(_blobs, entry);
  }
#endif // INCLUDE_G1GC
#endif // COMPILER1
  _c1_complete = true;
}

#undef SET_ADDRESS
#undef _extrs_max
#undef _stubs_max
#undef _blobs_max

SCAddressTable::~SCAddressTable() {
  if (_extrs_addr != nullptr) {
    FREE_C_HEAP_ARRAY(address, _extrs_addr);
  }
  if (_stubs_addr != nullptr) {
    FREE_C_HEAP_ARRAY(address, _stubs_addr);
  }
  if (_blobs_addr != nullptr) {
    FREE_C_HEAP_ARRAY(address, _blobs_addr);
  }
}

#define MAX_STR_COUNT 200
static const char* _C_strings[MAX_STR_COUNT] = {nullptr};
static int _C_strings_count = 0;
static int _C_strings_s[MAX_STR_COUNT] = {0};
static int _C_strings_id[MAX_STR_COUNT] = {0};
static int _C_strings_len[MAX_STR_COUNT] = {0};
static int _C_strings_hash[MAX_STR_COUNT] = {0};
static int _C_strings_used = 0;

void SCAFile::load_strings() {
  uint strings_count  = _load_header->strings_count();
  if (strings_count == 0) {
    return;
  }
  uint strings_offset = _load_header->strings_offset();
  uint strings_size   = _load_header->entries_offset() - strings_offset;
  uint data_size = (uint)(strings_count * sizeof(uint));
  uint* sizes = (uint*)addr(strings_offset);
  uint* hashs = (uint*)addr(strings_offset + data_size);
  strings_size -= 2 * data_size;
  _C_strings_buf = addr(strings_offset + 2 * data_size);
  const char* p = _C_strings_buf;
  assert(strings_count <= MAX_STR_COUNT, "sanity");
  for (uint i = 0; i < strings_count; i++) {
    _C_strings[i] = p;
    uint len = sizes[i];
    _C_strings_s[i] = i;
    _C_strings_id[i] = i;
    _C_strings_len[i] = len;
    _C_strings_hash[i] = hashs[i];
    p += len;
  }
  assert((uint)(p - _C_strings_buf) <= strings_size, "(" INTPTR_FORMAT " - " INTPTR_FORMAT ") = %d > %d ", p2i(p), p2i(_C_strings_buf), (uint)(p - _C_strings_buf), strings_size);
  _C_strings_count = strings_count;
  _C_strings_used  = strings_count;
  log_info(sca, init)("Load %d C strings at offset %d from shared code archive '%s'", _C_strings_count, strings_offset, _archive_path);
}

int SCAFile::store_strings() {
  uint offset = _write_position;
  uint length = 0;
  if (_C_strings_used > 0) {
    // Write sizes first
    for (int i = 0; i < _C_strings_used; i++) {
      uint len = _C_strings_len[i] + 1; // Include 0
      length += len;
      assert(len < 1000, "big string: %s", _C_strings[i]);
      uint n = write_bytes(&len, sizeof(uint));
      if (n != sizeof(uint)) {
        return -1;
      }
    }
    // Write hashs
    for (int i = 0; i < _C_strings_used; i++) {
      uint n = write_bytes(&(_C_strings_hash[i]), sizeof(uint));
      if (n != sizeof(uint)) {
        return -1;
      }
    }
    for (int i = 0; i < _C_strings_used; i++) {
      uint len = _C_strings_len[i] + 1; // Include 0
      uint n = write_bytes(_C_strings[_C_strings_s[i]], len);
      if (n != len) {
        return -1;
      }
    }
    log_info(sca, exit)("Wrote %d C strings of total length %d at offset %d to shared code archive '%s'",
                        _C_strings_used, length, offset, _archive_path);
  }
  return _C_strings_used;
}

void SCAFile::add_C_string(const char* str) {
  assert(for_write(), "only when storing code");
  _table->add_C_string(str);
}

void SCAddressTable::add_C_string(const char* str) {
  if (str != nullptr && _complete && (_opto_complete || _c1_complete)) {
    // Check previous strings address
    for (int i = 0; i < _C_strings_count; i++) {
      if (_C_strings[i] == str) {
        return; // Found existing one
      }
    }
    // Add new one
    if (_C_strings_count < MAX_STR_COUNT) {
if (UseNewCode3) tty->print_cr("add_C_string: [%d] " INTPTR_FORMAT " %s", _C_strings_count, p2i(str), str);
      _C_strings_id[_C_strings_count] = -1; // Init
      _C_strings[_C_strings_count++] = str;
    } else {
      CompileTask* task = ciEnv::current()->task();
      log_warning(sca)("%d (L%d): Number of C strings > max %d %s",
                       task->compile_id(), task->comp_level(), MAX_STR_COUNT, str);
    }
  }
}

int SCAddressTable::id_for_C_string(address str) {
  for (int i = 0; i < _C_strings_count; i++) {
    if (_C_strings[i] == (const char*)str) { // found
      int id = _C_strings_id[i];
      if (id >= 0) {
        assert(id < _C_strings_used, "%d >= %d", id , _C_strings_used);
        return id; // Found recorded
      }
      // Search for the same string content
      int len = strlen((const char*)str);
      int hash = java_lang_String::hash_code((const jbyte*)str, len);
      for (int j = 0; j < _C_strings_used; j++) {
        if ((_C_strings_len[j] == len) && (_C_strings_hash[j] == hash)) {
          _C_strings_id[i] = j; // Found match
          return j;
        }
      }
      // Not found in recorded, add new
      id = _C_strings_used++;
      _C_strings_s[id] = i;
      _C_strings_id[i] = id;
      _C_strings_len[id] = len;
      _C_strings_hash[id] = hash;
      return id;
    }
  }
  return -1;
}

address SCAddressTable::address_for_C_string(int idx) {
  assert(idx < _C_strings_count, "sanity");
  return (address)_C_strings[idx];
}

int search_address(address addr, address* table, uint length) {
  for (int i = 0; i < (int)length; i++) {
    if (table[i] == addr) {
      return i;
    }
  }
  return -1;
}

address SCAddressTable::address_for_id(int idx) {
  if (!_complete) {
    fatal("SCA table is not complete");
  }
  if (idx == -1) {
    return (address)-1;
  }
  uint id = (uint)idx;
  if (id >= _all_max && idx < (_all_max + _C_strings_count)) {
    return address_for_C_string(idx - _all_max);
  }
  if (idx < 0 || id == (_extrs_length + _stubs_length + _blobs_length)) {
    fatal("Incorrect id %d for SCA table", id);
  }
  if (idx > (_all_max + _C_strings_count)) {
    return (address)os::init + idx;
  }
  if (id < _extrs_length) {
    return _extrs_addr[id];
  }
  id -= _extrs_length;
  if (id < _stubs_length) {
    return _stubs_addr[id];
  }
  id -= _stubs_length;
  if (id < _blobs_length) {
    return _blobs_addr[id];
  }
  return nullptr;
}

int SCAddressTable::id_for_address(address addr, RelocIterator reloc, CodeBuffer* buffer) {
  int id = -1;
  if (addr == (address)-1) { // Static call stub has jump to itself
    return id;
  }
  if (!_complete) {
    fatal("SCA table is not complete");
  }
  // Seach for C string
  id = id_for_C_string(addr);
  if (id >=0) {
    return id + _all_max;
  }
  if (StubRoutines::contains(addr)) {
    // Search in stubs
    id = search_address(addr, _stubs_addr, _stubs_length);
    if (id < 0) {
      StubCodeDesc* desc = StubCodeDesc::desc_for(addr);
      if (desc == nullptr) {
        desc = StubCodeDesc::desc_for(addr + frame::pc_return_offset);
      }
      const char* sub_name = (desc != nullptr) ? desc->name() : "<unknown>";
      fatal("Address " INTPTR_FORMAT " for Stub:%s is missing in SCA table", p2i(addr), sub_name);
    } else {
      id += _extrs_length;
    }
  } else {
    CodeBlob* cb = CodeCache::find_blob(addr);
    if (cb != nullptr) {
      // Search in code blobs
      id = search_address(addr, _blobs_addr, _blobs_length);
      if (id < 0) {
        fatal("Address " INTPTR_FORMAT " for Blob:%s is missing in SCA table", p2i(addr), cb->name());
      } else {
        id += _extrs_length + _stubs_length;
      }
    } else {
      // Search in runtime functions
      id = search_address(addr, _extrs_addr, _extrs_length);
      if (id < 0) {
        ResourceMark rm;
        const int buflen = 1024;
        char* func_name = NEW_RESOURCE_ARRAY(char, buflen);
        int offset = 0;
        if (os::dll_address_to_function_name(addr, func_name, buflen, &offset)) {
          if (offset > 0) {
            // Could be address of C string
            uint dist = (uint)pointer_delta(addr, (address)os::init, 1);
            CompileTask* task = ciEnv::current()->task();
            uint compile_id = 0;
            uint comp_level =0;
            if (task != nullptr) { // this could be called from compiler runtime initialization (compiler blobs)
              compile_id = task->compile_id();
              comp_level = task->comp_level();
            }
            log_info(sca)("%d (L%d): Address " INTPTR_FORMAT " (offset %d) for runtime target '%s' is missing in SCA table",
                          compile_id, comp_level, p2i(addr), dist, (const char*)addr);
            assert(dist > (uint)(_all_max + MAX_STR_COUNT), "change encoding of distance");
            return dist;
          }
          fatal("Address " INTPTR_FORMAT " for runtime target '%s+%d' is missing in SCA table", p2i(addr), func_name, offset);
        } else {
          os::print_location(tty, p2i(addr), true);
#ifndef PRODUCT
          reloc.print_current();
          buffer->print();
          buffer->decode();
#endif // !PRODUCT
          fatal("Address " INTPTR_FORMAT " for <unknown> is missing in SCA table", p2i(addr));
        }
      }
    }
  }
  return id;
}<|MERGE_RESOLUTION|>--- conflicted
+++ resolved
@@ -2760,18 +2760,13 @@
       int index = search_entries[2*i + 1];
       SCAEntry* entry = &(load_entries[index]);
 
-<<<<<<< HEAD
-      st->print_cr("%4u: %4u: K%u L%u flags=%u offset=%u decompile=%u size=%u code_size=%u%s",
-                i, index, entry->kind(), entry->comp_level(), entry->flags(), entry->offset(), entry->decompile(), entry->size(), entry->code_size(), entry->not_entrant() ? " not_entrant" : "");
-=======
-      st->print_cr("%4u: %4u: K%u L%u offset=%u decompile=%u size=%u code_size=%u%s%s%s%s",
-                i, index, entry->kind(), entry->comp_level(), entry->offset(),
+      st->print_cr("%4u: %4u: K%u L%u flags=%u offset=%u decompile=%u size=%u code_size=%u%s%s%s%s",
+                i, index, entry->kind(), entry->comp_level(), entry->flags(), entry->offset(),
                 entry->decompile(), entry->size(), entry->code_size(),
                 entry->has_clinit_barriers() ? " has_clinit_barriers" : "",
                 entry->for_preload()         ? " for_preload"         : "",
                 entry->preloaded()           ? " preloaded"           : "",
                 entry->not_entrant()         ? " not_entrant"         : "");
->>>>>>> 77a28595
       st->print_raw("         ");
       SCAReader reader(archive, entry, nullptr);
       reader.print_on(st);
