/*
 * Copyright (c) 2023, Oracle and/or its affiliates. All rights reserved.
 * DO NOT ALTER OR REMOVE COPYRIGHT NOTICES OR THIS FILE HEADER.
 *
 * This code is free software; you can redistribute it and/or modify it
 * under the terms of the GNU General Public License version 2 only, as
 * published by the Free Software Foundation.
 *
 * This code is distributed in the hope that it will be useful, but WITHOUT
 * ANY WARRANTY; without even the implied warranty of MERCHANTABILITY or
 * FITNESS FOR A PARTICULAR PURPOSE.  See the GNU General Public License
 * version 2 for more details (a copy is included in the LICENSE file that
 * accompanied this code).
 *
 * You should have received a copy of the GNU General Public License version
 * 2 along with this work; if not, write to the Free Software Foundation,
 * Inc., 51 Franklin St, Fifth Floor, Boston, MA 02110-1301 USA.
 *
 * Please contact Oracle, 500 Oracle Parkway, Redwood Shores, CA 94065 USA
 * or visit www.oracle.com if you need additional information or have any
 * questions.
 *
 */

#include "precompiled.hpp"
#include "asm/macroAssembler.hpp"
#include "cds/heapShared.hpp"
#include "cds/metaspaceShared.hpp"
#include "ci/ciConstant.hpp"
#include "ci/ciEnv.hpp"
#include "ci/ciField.hpp"
#include "ci/ciMethod.hpp"
#include "ci/ciMethodData.hpp"
#include "ci/ciObject.hpp"
#include "ci/ciUtilities.inline.hpp"
#include "classfile/stringTable.hpp"
#include "classfile/symbolTable.hpp"
#include "classfile/systemDictionary.hpp"
#include "classfile/vmIntrinsics.hpp"
#include "code/codeBlob.hpp"
#include "code/codeCache.hpp"
#include "code/oopRecorder.inline.hpp"
#include "code/SCArchive.hpp"
#include "compiler/abstractCompiler.hpp"
#include "compiler/compileBroker.hpp"
#include "compiler/compileTask.hpp"
#include "gc/g1/g1BarrierSetRuntime.hpp"
#include "logging/log.hpp"
#include "memory/universe.hpp"
#include "oops/klass.inline.hpp"
#include "oops/method.inline.hpp"
#include "prims/jvmtiThreadState.hpp"
#include "runtime/atomic.hpp"
#include "runtime/flags/flagSetting.hpp"
#include "runtime/globals_extension.hpp"
#include "runtime/handles.inline.hpp"
#include "runtime/jniHandles.inline.hpp"
#include "runtime/os.inline.hpp"
#include "runtime/sharedRuntime.hpp"
#include "runtime/stubCodeGenerator.hpp"
#include "runtime/stubRoutines.hpp"
#include "runtime/timerTrace.hpp"
#include "runtime/threadIdentifier.hpp"
#include "utilities/ostream.hpp"
#ifdef COMPILER1
#include "c1/c1_Runtime1.hpp"
#include "c1/c1_LIRAssembler.hpp"
#include "gc/shared/c1/barrierSetC1.hpp"
#include "gc/g1/c1/g1BarrierSetC1.hpp"
#endif
#ifdef COMPILER2
#include "opto/runtime.hpp"
#endif
#if INCLUDE_JVMCI
#include "jvmci/jvmci.hpp"
#endif

#include <sys/stat.h>
#include <errno.h>

#ifndef O_BINARY       // if defined (Win32) use binary files.
#define O_BINARY 0     // otherwise do nothing.
#endif

#ifdef _WINDOWS
    const char pathSep = ';';
#else
    const char pathSep = ':';
#endif

static elapsedTimer _t_totalLoad;
static elapsedTimer _t_totalRegister;
static elapsedTimer _t_totalFind;
static elapsedTimer _t_totalStore;

SCAFile* SCArchive::_archive = nullptr;

void SCArchive::initialize() {
  if (StorePreloadCode) {
    if (FLAG_IS_DEFAULT(StoreSharedCode)) {
      FLAG_SET_DEFAULT(StoreSharedCode, true);
    } else if (!StoreSharedCode) {
      log_warning(sca, init)("Set StorePreloadCode to false because StoreSharedCode is set to false.");
      FLAG_SET_DEFAULT(StorePreloadCode, false);
    }
  }
  if (!LoadSharedCode && PreloadSharedCode) {
    if (!FLAG_IS_DEFAULT(PreloadSharedCode)) {
      log_warning(sca, init)("Set PreloadSharedCode to false because LoadSharedCode is set to false.");
    }
    FLAG_SET_DEFAULT(PreloadSharedCode, false);
  }
  if ((LoadSharedCode || StoreSharedCode) && SharedCodeArchive != nullptr) {
    const int len = (int)strlen(SharedCodeArchive);
    char* cp  = NEW_C_HEAP_ARRAY(char, len+1, mtCode);
    memcpy(cp, SharedCodeArchive, len);
    cp[len] = '\0';
    const int file_separator = *os::file_separator();
    const char* start = strrchr(cp, file_separator);
    const char* path = (start == nullptr) ? cp : (start + 1);

    if (!open_archive(path)) {
      FREE_C_HEAP_ARRAY(char, cp);
      return;
    }
    if (StoreSharedCode) {
      FLAG_SET_DEFAULT(FoldStableValues, false);
      FLAG_SET_DEFAULT(ForceUnreachable, true);
    }
    FLAG_SET_DEFAULT(DelayCompilerStubsGeneration, false);
  }
}

void SCArchive::print_timers() {
  if (LoadSharedCode) {
    tty->print_cr ("    SC Load Time:         %7.3f s", _t_totalLoad.seconds());
    tty->print_cr ("      nmethod register:     %7.3f s", _t_totalRegister.seconds());
    tty->print_cr ("      find cached code:     %7.3f s", _t_totalFind.seconds());
  }
  if (StoreSharedCode) {
    tty->print_cr ("    SC Store Time:        %7.3f s", _t_totalStore.seconds());
  }
}

bool SCArchive::is_C3_on() {
#if INCLUDE_JVMCI
  if (UseJVMCICompiler) {
    return (StoreSharedCode || LoadSharedCode) && UseC2asC3;
  }
#endif
  return false;
}

bool SCArchive::is_SC_load_tread_on() {
  return UseCodeLoadThread && LoadSharedCode;
}

bool SCArchive::gen_preload_code(ciMethod* m, int entry_bci) {
  VM_ENTRY_MARK;
  return (entry_bci == InvocationEntryBci) && is_on() && _archive->gen_preload_code() &&
         MetaspaceShared::is_in_shared_metaspace((address)(m->get_Method()));
}

void SCArchive::close() {
  if (is_on()) {
    delete _archive; // Free memory
    _archive = nullptr;
  }
}

void SCArchive::invalidate(SCAEntry* entry) {
  // This could be concurent execution
  if (entry != nullptr && is_on()) { // Request could come after archive is closed.
    _archive->invalidate(entry);
  }
}

bool SCArchive::is_loaded(SCAEntry* entry) {
  if (is_on() && _archive->archive_buffer() != nullptr) {
    return (uint)((char*)entry - _archive->archive_buffer()) < _archive->load_size();
  }
  return false;
}

void SCArchive::preload_code(JavaThread* thread) {
  if (!PreloadSharedCode || !is_on_for_read()) {
    return;
  }
  _archive->preload_code(thread);
}

SCAEntry* SCArchive::find_code_entry(const methodHandle& method, uint comp_level) {
  if (!(comp_level == CompLevel_simple ||
        comp_level == CompLevel_limited_profile ||
        comp_level == CompLevel_full_optimization)) {
    return nullptr; // Level 1, 2, 4 only
  }
  TraceTime t1("SC total find code time", &_t_totalFind, CITime, false);
  if (is_on() && _archive->archive_buffer() != nullptr) {
    MethodData* md = method->method_data();
    uint decomp = (md == nullptr) ? 0 : md->decompile_count();

    ResourceMark rm;
    const char* target_name = method->name_and_sig_as_C_string();
    uint hash = java_lang_String::hash_code((const jbyte*)target_name, strlen(target_name));
    SCAEntry* entry = _archive->find_entry(SCAEntry::Code, hash, comp_level, decomp);
    if (entry == nullptr) {
      log_info(sca, nmethod)("Missing entry for '%s' (comp_level %d, decomp: %d, hash: " UINT32_FORMAT_X_0 ")", target_name, (uint)comp_level, decomp, hash);
#ifdef ASSERT
    } else {
      uint name_offset = entry->offset() + entry->name_offset();
      uint name_size   = entry->name_size(); // Includes '/0'
      const char* name = _archive->archive_buffer() + name_offset;
      if (strncmp(target_name, name, name_size) != 0) {
        assert(false, "SCA: saved nmethod's name '%s' is different from '%s', hash: " UINT32_FORMAT_X_0, name, target_name, hash);
      }
#endif
    }
    return entry;
  }
  return nullptr;
}

void SCArchive::add_C_string(const char* str) {
  if (is_on_for_write()) {
    _archive->add_C_string(str);
  }
}

bool SCArchive::allow_const_field(ciConstant& value) {
  return !is_on() || !StoreSharedCode // Restrict only when we generate archive
        // Can not trust primitive too   || !is_reference_type(value.basic_type())
        // May disable this too for now  || is_reference_type(value.basic_type()) && value.as_object()->should_be_constant()
        ;
}

bool SCArchive::open_archive(const char* archive_path) {
  if (LoadSharedCode) {
    log_info(sca)("Trying to load shared code archive '%s'", archive_path);
    struct stat st;
    if (os::stat(archive_path, &st) != 0) {
      log_info(sca, init)("Specified shared code archive not found '%s'", archive_path);
      return false;
    } else if ((st.st_mode & S_IFMT) != S_IFREG) {
      log_info(sca, init)("Specified shared code archive is not file '%s'", archive_path);
      return false;
    }
    int fd = os::open(archive_path, O_RDONLY | O_BINARY, 0);
    if (fd < 0) {
      if (errno == ENOENT) {
        log_info(sca, init)("Specified shared code archive not found '%s'", archive_path);
      } else {
        log_warning(sca, init)("Failed to open shared code archive file '%s': (%s)", archive_path, os::strerror(errno));
      }
      return false;
    } else {
      log_info(sca, init)("Opened for read shared code archive '%s'", archive_path);
    }
    SCAFile* archive = new SCAFile(archive_path, fd, (uint)st.st_size);
    bool failed = archive->failed();
    if (failed) {
      delete archive;
      _archive = nullptr;
    } else {
      _archive = archive;
    }
    if (::close(fd) < 0) {
      log_warning(sca)("Failed to close for read shared code archive file '%s'", archive_path);
      failed = true;
    }
    if (failed) return false;
  }
  if (_archive == nullptr && StoreSharedCode) {
    SCAFile* archive = new SCAFile(archive_path, -1 /* fd */, 0 /* size */);
    if (archive->failed()) {
      delete archive;
      _archive = nullptr;
      return false;
    }
    _archive = archive;
  }
  return true;
}

#define DATA_ALIGNMENT HeapWordSize

SCAFile::SCAFile(const char* archive_path, int fd, uint load_size) {
  _load_header = nullptr;
  _archive_path = archive_path;
  _for_read  = LoadSharedCode;
  _for_write = StoreSharedCode;
  _load_size = load_size;
  _store_size = 0;
  _write_position = 0;
  _closing  = false;
  _failed = false;
  _lookup_failed = false;
  _table = nullptr;
  _load_entries = nullptr;
  _store_entries  = nullptr;
  _C_strings_buf  = nullptr;
  _load_buffer = nullptr;
  _store_buffer = nullptr;
  _C_load_buffer = nullptr;
  _C_store_buffer = nullptr;
  _store_entries_cnt = 0;
  _gen_preload_code = false;
  _for_preload = false;       // changed while storing entry data

  _compile_id = 0;
  _comp_level = 0;

  _use_meta_ptrs = UseSharedSpaces ? UseMetadataPointers : false;

  // Read header at the begining of archive
  uint header_size = sizeof(SCAHeader);
  if (_for_read) {
    // Read archive
    _C_load_buffer = NEW_C_HEAP_ARRAY(char, load_size + DATA_ALIGNMENT, mtCode);
    _load_buffer = align_up(_C_load_buffer, DATA_ALIGNMENT);
    uint n = (uint)::read(fd, _load_buffer, load_size);
    if (n != load_size) {
      log_warning(sca, init)("Failed to read %d bytes at address " INTPTR_FORMAT " from shared code archive file '%s'", load_size, p2i(_load_buffer), _archive_path);
      set_failed();
      return;
    }
    log_info(sca, init)("Read %d bytes at address " INTPTR_FORMAT " from shared code archive '%s'", load_size, p2i(_load_buffer), _archive_path);

    _load_header = (SCAHeader*)addr(0);
    assert(_load_header->version() == VM_Version::jvm_version(), "sanity");
    assert(_load_header->archive_size() <= load_size, "recorded %d vs actual %d", _load_header->archive_size(), load_size);
    log_info(sca, init)("Read header from shared code archive '%s'", archive_path);
    if (_load_header->has_meta_ptrs()) {
      if (!UseSharedSpaces) {
        log_warning(sca, init)("Archive '%s' contains metadata pointers but CDS is off", _archive_path);
        set_failed();
        return;
      }
      _use_meta_ptrs = true; // Regardless UseMetadataPointers
      UseMetadataPointers = true;
    }
    // Read strings
    load_strings();
  }
  if (_for_write) {
    _gen_preload_code = _use_meta_ptrs && StorePreloadCode;

    _C_store_buffer = NEW_C_HEAP_ARRAY(char, ReservedSharedCodeSize + DATA_ALIGNMENT, mtCode);
    _store_buffer = align_up(_C_store_buffer, DATA_ALIGNMENT);
    // Entries allocated at the end of buffer in reverse (as on stack).
    _store_entries = (SCAEntry*)align_up(_C_store_buffer + ReservedSharedCodeSize, DATA_ALIGNMENT);
    log_info(sca, init)("Allocated store buffer at address " INTPTR_FORMAT " of size %d", p2i(_store_buffer), ReservedSharedCodeSize);
  }
  _table = new SCAddressTable();
}

void SCAFile::init_table() {
  SCAFile* archive = SCArchive::archive();
  if (archive != nullptr && archive->_table != nullptr) {
    archive->_table->init();
  }
}

void SCAFile::init_opto_table() {
  SCAFile* archive = SCArchive::archive();
  if (archive != nullptr && archive->_table != nullptr) {
    archive->_table->init_opto();
  }
}

void SCAFile::init_c1_table() {
  SCAFile* archive = SCArchive::archive();
  if (archive != nullptr && archive->_table != nullptr) {
    archive->_table->init_c1();
  }
}

static volatile int _reading_nmethod = 0;

class ReadingMark {
public:
  ReadingMark() {
    Atomic::inc(&_reading_nmethod);
  }
  ~ReadingMark() {
    Atomic::dec(&_reading_nmethod);
  }
};

SCAFile::~SCAFile() {
  if (_closing) {
    return; // Already closed
  }
  // Stop any further access to archive.
  // Checked on entry to load_nmethod() and store_nmethod().
  _closing = true;
  if (_for_read && _reading_nmethod > 0) {
    // Wait for all load_nmethod() finish.
    // TODO: may be have new separate locker for SCA.
    MonitorLocker locker(Compilation_lock, Mutex::_no_safepoint_check_flag);
    while (_reading_nmethod > 0) {
      locker.wait(10); // Wait 10 ms
    }
  }
  // Prevent writing code into archive while we are closing it.
  // This lock held by ciEnv::register_method() which calls store_nmethod().
  MutexLocker ml(Compile_lock);
  if (for_write()) { // Finalize archive
    finish_write();
  }

  FREE_C_HEAP_ARRAY(char, _archive_path);
  if (_C_load_buffer != nullptr) {
    FREE_C_HEAP_ARRAY(char, _C_load_buffer);
    _C_load_buffer = nullptr;
    _load_buffer = nullptr;
  }
  if (_C_store_buffer != nullptr) {
    FREE_C_HEAP_ARRAY(char, _C_store_buffer);
    _C_store_buffer = nullptr;
    _store_buffer = nullptr;
  }
  if (_table != nullptr) {
    delete _table;
    _table = nullptr;
  }
}

bool SCAFile::for_read()  const { return _for_read  && !_failed; }

bool SCAFile::for_write() const { return _for_write && !_failed; }

SCAFile* SCAFile::open_for_read() {
  if (SCArchive::is_on_for_read()) {
    return SCArchive::archive();
  }
  return nullptr;
}

SCAFile* SCAFile::open_for_write() {
  if (SCArchive::is_on_for_write()) {
    SCAFile* archive = SCArchive::archive();
    archive->clear_lookup_failed(); // Reset bit
    return archive;
  }
  return nullptr;
}

void copy_bytes(const char* from, address to, uint size) {
  assert(size > 0, "sanity");
  bool by_words = true;
  if ((size > 2 * HeapWordSize) && (((intptr_t)from | (intptr_t)to) & (HeapWordSize - 1)) == 0) {
    // Use wordwise copies if possible:
    Copy::disjoint_words((HeapWord*)from,
                         (HeapWord*)to,
                         ((size_t)size + HeapWordSize-1) / HeapWordSize);
  } else {
    by_words = false;
    Copy::conjoint_jbytes(from, to, (size_t)size);
  }
  log_debug(sca)("Copied %d bytes as %s from " INTPTR_FORMAT " to " INTPTR_FORMAT, size, (by_words ? "HeapWord" : "bytes"), p2i(from), p2i(to));
}

void SCAReader::set_read_position(uint pos) {
  if (pos == _read_position) {
    return;
  }
  assert(pos < _archive->load_size(), "offset:%d >= file size:%d", pos, _archive->load_size());
  _read_position = pos;
}

bool SCAFile::set_write_position(uint pos) {
  if (pos == _write_position) {
    return true;
  }
  if (_store_size < _write_position) {
    _store_size = _write_position; // Adjust during write
  }
  assert(pos < _store_size, "offset:%d >= file size:%d", pos, _store_size);
  _write_position = pos;
  return true;
}

static char align_buffer[256] = { 0 };

bool SCAFile::align_write() {
  // We are not executing code from archive - we copy it by bytes first.
  // No need for big alignment (or at all).
  uint padding = DATA_ALIGNMENT - (_write_position & (DATA_ALIGNMENT - 1));
  if (padding == DATA_ALIGNMENT) {
    return true;
  }
  uint n = write_bytes((const void*)&align_buffer, padding);
  if (n != padding) {
    return false;
  }
  log_debug(sca)("Adjust write alignment in shared code archive '%s'", _archive_path);
  return true;
}

uint SCAFile::write_bytes(const void* buffer, uint nbytes) {
  assert(for_write(), "Archive file is not created");
  if (nbytes == 0) {
    return 0;
  }
  uint new_position = _write_position + nbytes;
  if (new_position >= (uint)((char*)_store_entries - _store_buffer)) {
    log_warning(sca)("Failed to write %d bytes at offset %d to shared code archive file '%s'. Increase ReservedSharedCodeSize.",
                     nbytes, _write_position, _archive_path);
    set_failed();
    return 0;
  }
  copy_bytes((const char* )buffer, (address)(_store_buffer + _write_position), nbytes);
  log_debug(sca)("Wrote %d bytes at offset %d to shared code archive '%s'", nbytes, _write_position, _archive_path);
  _write_position += nbytes;
  if (_store_size < _write_position) {
    _store_size = _write_position;
  }
  return nbytes;
}

void SCAEntry::print(outputStream* st) const {
  st->print_cr(" SCA entry " INTPTR_FORMAT " [kind: %d, id: " UINT32_FORMAT_X_0 ", offset: %d, size: %d, comp_level: %d, comp_id: %d, decompiled: %d, %s%s]", p2i(this), (int)_kind, _id, _offset, _size, _comp_level, _comp_id, _decompile, (_not_entrant? "not_entrant" : "entrant"), (_has_clinit_barriers ? ", has clinit barriers" : (_for_preload ? ", preload ready" : "")));
}

void* SCAEntry::operator new(size_t x, SCAFile* sca) {
  return (void*)(sca->add_entry());
}

static char* exclude_names[42];
static uint exclude_count = 0;
static char* exclude_line = nullptr;

bool skip_preload(Method* m) {
  const char* line = SCPreloadExclude;
  if (exclude_line == nullptr && line != nullptr && line[0] != '\0') {
    exclude_line = os::strdup(line);
    char* ptr;
    char* tok = strtok_r(exclude_line, ",", &ptr);
    while (tok != nullptr && exclude_count < 42) {
      exclude_names[exclude_count++] = tok;
      tok = strtok_r(nullptr, ",", &ptr);
    }
    for(uint i = 0; i < exclude_count; i++) {
      log_info(sca, init)("Exclude preloading code for '%s'", exclude_names[i]);
    }
  }
  if (exclude_line != nullptr) {
    char buf[256];
    stringStream namest(buf, sizeof(buf));
    m->print_short_name(&namest);
    const char* name = namest.base() + 1;
    size_t len = namest.size();
    for(uint i = 0; i < exclude_count; i++) {
      if (strncmp(exclude_names[i], name, len) == 0) {
        log_info(sca, init)("Preloading code for %s excluded by SCPreloadExclude", name);
        return true; // Exclude preloading for this method
      }
    }
  }
  return false;
}

void SCAFile::preload_code(JavaThread* thread) {
  assert(_for_read, "sanity");
  uint count = _load_header->entries_count();
  if (_load_entries == nullptr) {
    // Read it
    _search_entries = (uint*)addr(_load_header->entries_offset()); // [id, index]
    _load_entries = (SCAEntry*)(_search_entries + 2 * count);
    log_info(sca, init)("Read %d entries table at offset %d from shared code archive '%s'", count, _load_header->entries_offset(), _archive_path);
  }
  uint preload_entries_count = _load_header->preload_entries_count();
  if (preload_entries_count > 0) {
    uint* entries_index = (uint*)addr(_load_header->preload_entries_offset());
    log_info(sca, init)("Load %d preload entries from shared code archive '%s'", preload_entries_count, _archive_path);
    uint count = MIN2(preload_entries_count, SCPreloadStop);
    for (uint i = SCPreloadStart; i < count; i++) {
      uint index = entries_index[i];
      SCAEntry* entry = &(_load_entries[index]);
      if (entry->not_entrant()) {
        continue;
      }
      Method* m = entry->method();
      assert(((m != nullptr) && MetaspaceShared::is_in_shared_metaspace((address)m)), "sanity");
      if (skip_preload(m)) {
        continue; // Exclude preloading for this method
      }
      methodHandle mh(thread, m);
      if (mh->sca_entry() != nullptr) {
        // Second C2 compilation of the same method could happen for
        // different reasons without marking first entry as not entrant.
        continue; // Keep old entry to avoid issues
      }
      mh->set_sca_entry(entry);
      CompileBroker::compile_method(mh, InvocationEntryBci, CompLevel_full_optimization, methodHandle(), 0, false, CompileTask::Reason_Preload, thread);
    }
    if (exclude_line != nullptr) {
      os::free(exclude_line);
      exclude_line = nullptr;
    }
  }
}

static bool check_entry(SCAEntry::Kind kind, uint id, uint comp_level, uint decomp, SCAEntry* entry) {
  if (entry->kind() == kind) {
    assert(entry->id() == id, "sanity");
    if (kind != SCAEntry::Code || (!entry->not_entrant() && !entry->has_clinit_barriers() &&
                                  entry->comp_level() == comp_level &&
                                  (comp_level == CompLevel_limited_profile || entry->decompile() == decomp))) {
      return true; // Found
    }
  }
  return false;
}

SCAEntry* SCAFile::find_entry(SCAEntry::Kind kind, uint id, uint comp_level, uint decomp) {
  assert(_for_read, "sanity");
  uint count = _load_header->entries_count();
  if (_load_entries == nullptr) {
    // Read it
    _search_entries = (uint*)addr(_load_header->entries_offset()); // [id, index]
    _load_entries = (SCAEntry*)(_search_entries + 2 * count);
    log_info(sca, init)("Read %d entries table at offset %d from shared code archive '%s'", count, _load_header->entries_offset(), _archive_path);
  }
  // Binary search
  int l = 0;
  int h = count - 1;
  while (l <= h) {
    int mid = (l + h) >> 1;
    int ix = mid * 2;
    uint is = _search_entries[ix];
    if (is == id) {
      int index = _search_entries[ix + 1];
      SCAEntry* entry = &(_load_entries[index]);
      if (check_entry(kind, id, comp_level, decomp, entry)) {
        return entry; // Found
      }
      // Leaner search around (could be the same nmethod with different decompile count)
      for (int i = mid - 1; i >= l; i--) { // search back
        ix = i * 2;
        is = _search_entries[ix];
        if (is != id) {
          break;
        }
        index = _search_entries[ix + 1];
        SCAEntry* entry = &(_load_entries[index]);
        if (check_entry(kind, id, comp_level, decomp, entry)) {
          return entry; // Found
        }
      }
      for (int i = mid + 1; i <= h; i++) { // search forward
        ix = i * 2;
        is = _search_entries[ix];
        if (is != id) {
          break;
        }
        index = _search_entries[ix + 1];
        SCAEntry* entry = &(_load_entries[index]);
        if (check_entry(kind, id, comp_level, decomp, entry)) {
          return entry; // Found
        }
      }
      break; // Not found match (different decompile count or not_entrant state).
    } else if (is < id) {
      l = mid + 1;
    } else {
      h = mid - 1;
    }
  }
  return nullptr;
}

void SCAFile::invalidate(SCAEntry* entry) {
  assert(entry!= nullptr, "all entries should be read already");
  if (entry->not_entrant()) {
    return; // Someone invalidated it already
  }
#ifdef ASSERT
  bool found = false;
  if (_for_read) {
    uint count = _load_header->entries_count();
    uint i = 0;
    for(; i < count; i++) {
      if (entry == &(_load_entries[i])) {
        break;
      }
    }
    found = (i < count);
  }
  if (!found && _for_write) {
    uint count = _store_entries_cnt;
    uint i = 0;
    for(; i < count; i++) {
      if (entry == &(_store_entries[i])) {
        break;
      }
    }
    found = (i < count);
  }
  assert(found, "entry should exist");
#endif
  entry->set_not_entrant();
  {
    uint name_offset = entry->offset() + entry->name_offset();
    const char* name;
    if (SCArchive::is_loaded(entry)) {
      name = _load_buffer + name_offset;
    } else {
      name = _store_buffer + name_offset;
    }
    uint level   = entry->comp_level();
    uint comp_id = entry->comp_id();
    uint decomp  = entry->decompile();
    bool clinit_brs = entry->has_clinit_barriers();
    log_info(sca, nmethod)("Invalidated entry for '%s' (comp_id %d, comp_level %d, decomp: %d, hash: " UINT32_FORMAT_X_0 "%s)",
                           name, comp_id, level, decomp, entry->id(), (clinit_brs ? ", has clinit barriers" : ""));
  }
  if (entry->next() != nullptr) {
    entry = entry->next();
    assert(entry->has_clinit_barriers(), "expecting only such entries here");
    invalidate(entry);
  }
}

extern "C" {
  static int uint_cmp(const void *i, const void *j) {
    uint a = *(uint *)i;
    uint b = *(uint *)j;
    return a > b ? 1 : a < b ? -1 : 0;
  }
}

bool SCAFile::finish_write() {
  if (!align_write()) {
    return false;
  }
  uint strings_offset = _write_position;
  int strings_count = store_strings();
  if (strings_count < 0) {
    return false;
  }
  if (!align_write()) {
    return false;
  }
  uint strings_size = _write_position - strings_offset;
  uint header_size = sizeof(SCAHeader);

  uint entries_count = 0; // Number of entrant (useful) code entries
  uint entries_offset = _write_position;

  uint store_count = _store_entries_cnt;
  if (store_count > 0) {
    uint load_count = (_load_header != nullptr) ? _load_header->entries_count() : 0;
    uint code_count = store_count + load_count;
    uint search_count = code_count * 2;
    uint search_size = search_count * sizeof(uint);
    uint entries_size = code_count * sizeof(SCAEntry); // In bytes
    uint preload_entries_cnt = 0;
    uint* preload_entries = NEW_C_HEAP_ARRAY(uint, code_count, mtCode);
    uint preload_entries_size = code_count * sizeof(uint);
    // _write_position should include code and strings
    uint code_alignment = code_count * DATA_ALIGNMENT; // We align_up code size when storing it.
<<<<<<< HEAD
    uint total_size = align_up(header_size, DATA_ALIGNMENT) +
                      _write_position + _load_size + code_alignment +
                      preload_entries_size + search_size +
                      align_up(entries_size, DATA_ALIGNMENT);
=======
    uint total_size = _write_position + _load_size + header_size + code_alignment + search_size + preload_entries_size + align_up(entries_size, DATA_ALIGNMENT);
>>>>>>> 8b8f250b

    // Create ordered search table for entries [id, index];
    uint* search = NEW_C_HEAP_ARRAY(uint, search_count, mtCode);
    char* buffer = NEW_C_HEAP_ARRAY(char, total_size + DATA_ALIGNMENT, mtCode);
    char* start = align_up(buffer, DATA_ALIGNMENT);
    char* current = start + align_up(header_size, DATA_ALIGNMENT); // Skip header

    SCAEntry* entries_address = _store_entries; // Pointer to latest entry
    uint not_entrant_nb = 0;
    uint max_size = 0;
    // SCAEntry entries were allocated in reverse in store buffer.
    // Process them in reverse order to cache first code first.
    for (int i = store_count - 1; i >= 0; i--) {
      if (entries_address[i].not_entrant()) {
        log_info(sca, exit)("Not entrant new entry comp_id: %d, comp_level: %d, decomp: %d, hash: " UINT32_FORMAT_X_0 "%s", entries_address[i].comp_id(), entries_address[i].comp_level(), entries_address[i].decompile(), entries_address[i].id(), (entries_address[i].has_clinit_barriers() ? ", has clinit barriers" : ""));
        not_entrant_nb++;
        entries_address[i].set_entrant(); // Reset
      } else if (entries_address[i].for_preload() && entries_address[i].method() != nullptr) {
        // record entrant first version code for pre-loading
        preload_entries[preload_entries_cnt++] = entries_count;
      }
      {
        entries_address[i].set_next(nullptr); // clear pointers before storing data
        uint size = align_up(entries_address[i].size(), DATA_ALIGNMENT);
        if (size > max_size) {
          max_size = size;
        }
        copy_bytes((_store_buffer + entries_address[i].offset()), (address)current, size);
        entries_address[i].set_offset(current - start); // New offset
        current += size;
        uint n = write_bytes(&(entries_address[i]), sizeof(SCAEntry));
        if (n != sizeof(SCAEntry)) {
          FREE_C_HEAP_ARRAY(char, buffer);
          FREE_C_HEAP_ARRAY(uint, search);
          return false;
        }
        search[entries_count*2 + 0] = entries_address[i].id();
        search[entries_count*2 + 1] = entries_count;
        entries_count++;
      }
    }
    if (entries_count == 0) {
      log_info(sca, exit)("No new entires, archive files %s was not %s", _archive_path, (_for_read ? "updated" : "created"));
      FREE_C_HEAP_ARRAY(char, buffer);
      FREE_C_HEAP_ARRAY(uint, search);
      return true; // Nothing to write
    }
    // Add old entries
    if (_for_read && (_load_header != nullptr)) {
      for(uint i = 0; i < load_count; i++) {
        if (_load_entries[i].not_entrant()) {
          log_info(sca, exit)("Not entrant load entry id: %d, decomp: %d, hash: " UINT32_FORMAT_X_0, i, _load_entries[i].decompile(), _load_entries[i].id());
          not_entrant_nb++;
          _load_entries[i].set_entrant(); // Reset
        } else if (_load_entries[i].for_preload() && _load_entries[i].method() != nullptr) {
          // record entrant first version code for pre-loading
          preload_entries[preload_entries_cnt++] = entries_count;
        }
        {
          uint size = align_up(_load_entries[i].size(), DATA_ALIGNMENT);
          if (size > max_size) {
            max_size = size;
          }
          copy_bytes((_load_buffer + _load_entries[i].offset()), (address)current, size);
          _load_entries[i].set_offset(current - start); // New offset
          current += size;
          uint n = write_bytes(&(_load_entries[i]), sizeof(SCAEntry));
          if (n != sizeof(SCAEntry)) {
            FREE_C_HEAP_ARRAY(char, buffer);
            FREE_C_HEAP_ARRAY(uint, search);
            return false;
          }
          search[entries_count*2 + 0] = _load_entries[i].id();
          search[entries_count*2 + 1] = entries_count;
          entries_count++;
        }
      }
    }
    assert(entries_count <= (store_count + load_count), "%d > (%d + %d)", entries_count, store_count, load_count);
    // Write strings
    if (strings_count > 0) {
      copy_bytes((_store_buffer + strings_offset), (address)current, strings_size);
      strings_offset = (current - start); // New offset
      current += strings_size;
    }
    uint preload_entries_offset = (current - start);
    preload_entries_size = preload_entries_cnt * sizeof(uint);
    if (preload_entries_size > 0) {
      copy_bytes((const char*)preload_entries, (address)current, preload_entries_size);
      current += preload_entries_size;
      log_info(sca, exit)("Wrote %d preload entries to shared code archive '%s'", preload_entries_cnt, _archive_path);
    }
    if (preload_entries != nullptr) {
      FREE_C_HEAP_ARRAY(uint, preload_entries);
    }

    uint new_entries_offset = (current - start); // New offset
    // Sort and store search table
    qsort(search, entries_count, 2*sizeof(uint), uint_cmp);
    search_size = 2 * entries_count * sizeof(uint);
    copy_bytes((const char*)search, (address)current, search_size);
    FREE_C_HEAP_ARRAY(uint, search);
    current += search_size;

    // Write entries
    entries_size = entries_count * sizeof(SCAEntry); // New size
    copy_bytes((_store_buffer + entries_offset), (address)current, entries_size);
    current += entries_size;
    log_info(sca, exit)("Wrote %d SCAEntry entries (%d were not entrant, %d max size) to shared code archive '%s'", entries_count, not_entrant_nb, max_size, _archive_path);

    uint size = (current - start);
    assert(size <= total_size, "%d > %d", size , total_size);

    // Finalize header
    SCAHeader* header = (SCAHeader*)start;
    header->init(VM_Version::jvm_version(), size, (uint)strings_count, strings_offset,
                 entries_count, new_entries_offset,
                 preload_entries_cnt, preload_entries_offset);
    if (_use_meta_ptrs) {
      header->set_meta_ptrs();
    }
    log_info(sca, init)("Wrote header to shared code archive '%s'", _archive_path);

    // Now store to file
#ifdef _WINDOWS  // On Windows, need WRITE permission to remove the file.
    chmod(archive_path, _S_IREAD | _S_IWRITE);
#endif
    // Use remove() to delete the existing file because, on Unix, this will
    // allow processes that have it open continued access to the file.
    remove(_archive_path);
    int fd = os::open(_archive_path, O_RDWR | O_CREAT | O_TRUNC | O_BINARY, 0444);
    if (fd < 0) {
      log_warning(sca, exit)("Unable to create shared code archive file '%s': (%s)", _archive_path, os::strerror(errno));
      FREE_C_HEAP_ARRAY(char, buffer);
      return false;
    } else {
      log_info(sca, exit)("Opened for write shared code archive '%s'", _archive_path);
    }
    bool success = os::write(fd, start, (size_t)size);
    if (!success) {
      log_warning(sca, exit)("Failed to write %d bytes to shared code archive file '%s': (%s)", size, _archive_path, os::strerror(errno));
      FREE_C_HEAP_ARRAY(char, buffer);
      return false;
    }
    log_info(sca, exit)("Wrote %d bytes to shared code archive '%s'", size, _archive_path);
    if (::close(fd) < 0) {
      log_warning(sca, exit)("Failed to close for write shared code archive file '%s'", _archive_path);
    } else {
      log_info(sca, exit)("Closed for write shared code archive '%s'", _archive_path);
    }
    FREE_C_HEAP_ARRAY(char, buffer);
  }
  return true;
}

bool SCAFile::load_stub(StubCodeGenerator* cgen, vmIntrinsicID id, const char* name, address start) {
  assert(start == cgen->assembler()->pc(), "wrong buffer");
  SCAFile* archive = open_for_read();
  if (archive == nullptr) {
    return false;
  }
  SCAEntry* entry = archive->find_entry(SCAEntry::Stub, (uint)id);
  if (entry == nullptr) {
    return false;
  }
  uint entry_position = entry->offset();
  // Read name
  uint name_offset = entry->name_offset() + entry_position;
  uint name_size   = entry->name_size(); // Includes '/0'
  const char* saved_name = archive->addr(name_offset);
  if (strncmp(name, saved_name, (name_size - 1)) != 0) {
    log_warning(sca)("Saved stub's name '%s' is different from '%s' for id:%d", saved_name, name, (int)id);
    archive->set_failed();
    return false;
  }
  log_info(sca,stubs)("Reading stub '%s' id:%d from shared code archive '%s'", name, (int)id, archive->_archive_path);
  // Read code
  uint code_offset = entry->code_offset() + entry_position;
  uint code_size   = entry->code_size();
  copy_bytes(archive->addr(code_offset), start, code_size);
  cgen->assembler()->code_section()->set_end(start + code_size);
  log_info(sca,stubs)("Read stub '%s' id:%d from shared code archive '%s'", name, (int)id, archive->_archive_path);
  return true;
}

bool SCAFile::store_stub(StubCodeGenerator* cgen, vmIntrinsicID id, const char* name, address start) {
  SCAFile* archive = open_for_write();
  if (archive == nullptr) {
    return false;
  }
  log_info(sca, stubs)("Writing stub '%s' id:%d to shared code archive '%s'", name, (int)id, archive->_archive_path);
  if (!archive->align_write()) {
    return false;
  }
#ifdef ASSERT
  CodeSection* cs = cgen->assembler()->code_section();
  if (cs->has_locs()) {
    uint reloc_count = cs->locs_count();
    tty->print_cr("======== write stubs code section relocations [%d]:", reloc_count);
    // Collect additional data
    RelocIterator iter(cs);
    while (iter.next()) {
      switch (iter.type()) {
        case relocInfo::none:
          break;
        default: {
          iter.print_current();
          fatal("stub's relocation %d unimplemented", (int)iter.type());
          break;
        }
      }
    }
  }
#endif
  uint entry_position = archive->_write_position;

  // Write code
  uint code_offset = 0;
  uint code_size = cgen->assembler()->pc() - start;
  uint n = archive->write_bytes(start, code_size);
  if (n != code_size) {
    return false;
  }
  // Write name
  uint name_offset = archive->_write_position - entry_position;
  uint name_size = (uint)strlen(name) + 1; // Includes '/0'
  n = archive->write_bytes(name, name_size);
  if (n != name_size) {
    return false;
  }
  uint entry_size = archive->_write_position - entry_position;
  SCAEntry* entry = new(archive) SCAEntry(entry_position, entry_size, name_offset, name_size,
                                          code_offset, code_size, 0, 0,
                                          SCAEntry::Stub, (uint32_t)id, 0 /*flags*/);
  log_info(sca, stubs)("Wrote stub '%s' id:%d to shared code archive '%s'", name, (int)id, archive->_archive_path);
  return true;
}

Klass* SCAReader::read_klass(const methodHandle& comp_method, bool shared) {
  uint code_offset = read_position();
  int not_init = *(int*)addr(code_offset);
  code_offset += sizeof(int);
  if (_archive->use_meta_ptrs() && shared) {
    uint klass_offset = *(uint*)addr(code_offset);
    code_offset += sizeof(uint);
    set_read_position(code_offset);
    Klass* k = (Klass*)((address)SharedBaseAddress + klass_offset);
    if (!MetaspaceShared::is_in_shared_metaspace((address)k)) {
      // Something changed in CDS
      set_lookup_failed();
      log_warning(sca)("Lookup failed for shared klass: " INTPTR_FORMAT " is not in CDS ", p2i((address)k));
      return nullptr;
    }
    assert(k->is_klass(), "sanity");
    ResourceMark rm;
    // Allow not initialized klass which was uninitialized during code caching or for preload
    if (k->is_instance_klass() && !InstanceKlass::cast(k)->is_initialized() && (not_init != 1) && !_preload) {
      set_lookup_failed();
      log_warning(sca)("%d (L%d): Lookup failed for klass %s: not initialized",
                       compile_id(), comp_level(), k->external_name());
      return nullptr;
    }
    log_info(sca)("%d (L%d): Shared klass lookup: %s",
                  compile_id(), comp_level(), k->external_name());
    return k;
  }
  int name_length = *(int*)addr(code_offset);
  code_offset += sizeof(int);
  const char* dest = addr(code_offset);
  code_offset += name_length + 1;
  set_read_position(code_offset);
  TempNewSymbol klass_sym = SymbolTable::probe(&(dest[0]), name_length);
  if (klass_sym == nullptr) {
    set_lookup_failed();
    log_warning(sca)("%d (L%d): Probe failed for class %s",
                     compile_id(), comp_level(), &(dest[0]));
    return nullptr;
  }
  // Use class loader of compiled method.
  Thread* thread = Thread::current();
  Handle loader(thread, comp_method->method_holder()->class_loader());
  Handle protection_domain(thread, comp_method->method_holder()->protection_domain());
  Klass* k = SystemDictionary::find_instance_or_array_klass(thread, klass_sym, loader, protection_domain);
  assert(!thread->has_pending_exception(), "should not throw");
  if (k == nullptr && !loader.is_null()) {
    // Try default loader and domain
    k = SystemDictionary::find_instance_or_array_klass(thread, klass_sym, Handle(), Handle());
    assert(!thread->has_pending_exception(), "should not throw");
  }
  if (k != nullptr) {
    // Allow not initialized klass which was uninitialized during code caching
    if (k->is_instance_klass() && !InstanceKlass::cast(k)->is_initialized() && (not_init != 1)) {
      set_lookup_failed();
      log_warning(sca)("%d (L%d): Lookup failed for klass %s: not initialized", compile_id(), comp_level(), &(dest[0]));
      return nullptr;
    }
    log_info(sca)("%d (L%d): Klass lookup %s", compile_id(), comp_level(), k->external_name());
  } else {
    set_lookup_failed();
    log_warning(sca)("%d (L%d): Lookup failed for class %s", compile_id(), comp_level(), &(dest[0]));
    return nullptr;
  }
  return k;
}

Method* SCAReader::read_method(const methodHandle& comp_method, bool shared) {
  uint code_offset = read_position();
  if (_archive->use_meta_ptrs() && shared) {
    uint method_offset = *(uint*)addr(code_offset);
    code_offset += sizeof(uint);
    set_read_position(code_offset);
    Method* m = (Method*)((address)SharedBaseAddress + method_offset);
    if (!MetaspaceShared::is_in_shared_metaspace((address)m)) {
      // Something changed in CDS
      set_lookup_failed();
      log_warning(sca)("Lookup failed for shared method: " INTPTR_FORMAT " is not in CDS ", p2i((address)m));
      return nullptr;
    }
    assert(m->is_method(), "sanity");
    ResourceMark rm;
    Klass* k = m->method_holder();
    if (!k->is_instance_klass()) {
      set_lookup_failed();
      log_warning(sca)("%d (L%d): Lookup failed for holder %s: not instance klass", compile_id(), comp_level(), k->external_name());
      return nullptr;
    } else if (!MetaspaceShared::is_in_shared_metaspace((address)k)) {
      set_lookup_failed();
      log_warning(sca)("%d (L%d): Lookup failed for holder %s: not in CDS", compile_id(), comp_level(), k->external_name());
      return nullptr;
    } else if (!InstanceKlass::cast(k)->is_linked() && !_preload) {
      set_lookup_failed();
      log_warning(sca)("%d (L%d): Lookup failed for holder %s: not linked", compile_id(), comp_level(), k->external_name());
      return nullptr;
    }
    log_info(sca)("%d (L%d): Shared method lookup: %s", compile_id(), comp_level(), m->name_and_sig_as_C_string());
    return m;
  }
  int holder_length = *(int*)addr(code_offset);
  code_offset += sizeof(int);
  int name_length = *(int*)addr(code_offset);
  code_offset += sizeof(int);
  int signat_length = *(int*)addr(code_offset);
  code_offset += sizeof(int);

  const char* dest = addr(code_offset);
  code_offset += holder_length + 1 + name_length + 1 + signat_length + 1;
  set_read_position(code_offset);
  TempNewSymbol klass_sym = SymbolTable::probe(&(dest[0]), holder_length);
  if (klass_sym == nullptr) {
    set_lookup_failed();
    log_warning(sca)("%d (L%d): Probe failed for class %s", compile_id(), comp_level(), &(dest[0]));
    return nullptr;
  }
  // Use class loader of compiled method.
  Thread* thread = Thread::current();
  Handle loader(thread, comp_method->method_holder()->class_loader());
  Handle protection_domain(thread, comp_method->method_holder()->protection_domain());
  Klass* k = SystemDictionary::find_instance_or_array_klass(thread, klass_sym, loader, protection_domain);
  assert(!thread->has_pending_exception(), "should not throw");
  if (k == nullptr && !loader.is_null()) {
    // Try default loader and domain
    k = SystemDictionary::find_instance_or_array_klass(thread, klass_sym, Handle(), Handle());
    assert(!thread->has_pending_exception(), "should not throw");
  }
  if (k != nullptr) {
    if (!k->is_instance_klass()) {
      set_lookup_failed();
      log_warning(sca)("%d (L%d): Lookup failed for holder %s: not instance klass",
                       compile_id(), comp_level(), &(dest[0]));
      return nullptr;
    } else if (!InstanceKlass::cast(k)->is_linked()) {
      set_lookup_failed();
      log_warning(sca)("%d (L%d): Lookup failed for holder %s: not linked",
                       compile_id(), comp_level(), &(dest[0]));
      return nullptr;
    }
    log_info(sca)("%d (L%d): Holder lookup: %s", compile_id(), comp_level(), k->external_name());
  } else {
    set_lookup_failed();
    log_warning(sca)("%d (L%d): Lookup failed for holder %s",
                  compile_id(), comp_level(), &(dest[0]));
    return nullptr;
  }
  TempNewSymbol name_sym = SymbolTable::probe(&(dest[holder_length + 1]), name_length);
  int pos = holder_length + 1 + name_length + 1;
  TempNewSymbol sign_sym = SymbolTable::probe(&(dest[pos]), signat_length);
  if (name_sym == nullptr) {
    set_lookup_failed();
    log_warning(sca)("%d (L%d): Probe failed for method name %s",
                     compile_id(), comp_level(), &(dest[holder_length + 1]));
    return nullptr;
  }
  if (sign_sym == nullptr) {
    set_lookup_failed();
    log_warning(sca)("%d (L%d): Probe failed for method signature %s",
                     compile_id(), comp_level(), &(dest[pos]));
    return nullptr;
  }
  Method* m = InstanceKlass::cast(k)->find_method(name_sym, sign_sym);
  if (m != nullptr) {
    ResourceMark rm;
    log_info(sca)("%d (L%d): Method lookup: %s", compile_id(), comp_level(), m->name_and_sig_as_C_string());
  } else {
    set_lookup_failed();
    log_warning(sca)("%d (L%d): Lookup failed for method %s::%s%s",
                     compile_id(), comp_level(), &(dest[0]), &(dest[holder_length + 1]), &(dest[pos]));
    return nullptr;
  }
  return m;
}

bool SCAFile::write_klass(Klass* klass) {
  if (klass->is_hidden()) { // Skip such nmethod
    set_lookup_failed();
    return false;
  }
  ResourceMark rm;
  int not_init = klass->is_instance_klass() && !InstanceKlass::cast(klass)->is_initialized() ? 1 : 0;
  if (_use_meta_ptrs && MetaspaceShared::is_in_shared_metaspace((address)klass)) {
    DataKind kind = DataKind::Klass_Shared;
    uint n = write_bytes(&kind, sizeof(int));
    if (n != sizeof(int)) {
      return false;
    }
    // Record state of instance klass initialization.
    n = write_bytes(&not_init, sizeof(int));
    if (n != sizeof(int)) {
      return false;
    }
    uint klass_offset = (uint)pointer_delta((address)klass, (address)SharedBaseAddress, 1);
    n = write_bytes(&klass_offset, sizeof(uint));
    if (n != sizeof(uint)) {
      return false;
    }
    log_info(sca)("%d (L%d): Wrote shared klass: %s%s", compile_id(), comp_level(), klass->external_name(), (!klass->is_instance_klass() ? "" : ((not_init == 0) ? " (initialized)" : " (not-initialized)")));
    return true;
  }
  _for_preload = false;
  log_info(sca,cds)("%d (L%d): Not shared klass: %s", compile_id(), comp_level(), klass->external_name());
  DataKind kind = DataKind::Klass;
  uint n = write_bytes(&kind, sizeof(int));
  if (n != sizeof(int)) {
    return false;
  }
  // Record state of instance klass initialization.
  n = write_bytes(&not_init, sizeof(int));
  if (n != sizeof(int)) {
    return false;
  }
  Symbol* name = klass->name();
  int name_length = name->utf8_length();
  int total_length = name_length + 1;
  char* dest = NEW_RESOURCE_ARRAY(char, total_length);
  name->as_C_string(dest, total_length);
  dest[total_length - 1] = '\0';
if (UseNewCode) {
  oop loader = klass->class_loader();
  oop domain = klass->protection_domain();
  tty->print("Class %s loader: ", dest);
  if (loader == nullptr) {
    tty->print("nullptr");
  } else {
    loader->print_value_on(tty);
  }
  tty->print(" domain: ");
  if (domain == nullptr) {
    tty->print("nullptr");
  } else {
    domain->print_value_on(tty);
  }
  tty->cr();
}
  n = write_bytes(&name_length, sizeof(int));
  if (n != sizeof(int)) {
    return false;
  }
  n = write_bytes(dest, total_length);
  if (n != (uint)total_length) {
    return false;
  }
  log_info(sca)("%d (L%d): Wrote klass: %s%s",
                compile_id(), comp_level(),
                dest, (!klass->is_instance_klass() ? "" : ((not_init == 0) ? " (initialized)" : " (not-initialized)")));
  return true;
}

bool SCAFile::write_method(Method* method) {
  if (method->is_hidden()) { // Skip such nmethod
    set_lookup_failed();
    return false;
  }
  ResourceMark rm;
  if (_use_meta_ptrs && MetaspaceShared::is_in_shared_metaspace((address)method)) {
    DataKind kind = DataKind::Method_Shared;
    uint n = write_bytes(&kind, sizeof(int));
    if (n != sizeof(int)) {
      return false;
    }
    uint method_offset = (uint)pointer_delta((address)method, (address)SharedBaseAddress, 1);
    n = write_bytes(&method_offset, sizeof(uint));
    if (n != sizeof(uint)) {
      return false;
    }
    log_info(sca)("%d (L%d): Wrote shared method: %s", compile_id(), comp_level(), method->name_and_sig_as_C_string());
    return true;
  }
  _for_preload = false;
  log_info(sca,cds)("%d (L%d): Not shared method: %s", compile_id(), comp_level(), method->name_and_sig_as_C_string());
  DataKind kind = DataKind::Method;
  uint n = write_bytes(&kind, sizeof(int));
  if (n != sizeof(int)) {
    return false;
  }
  Symbol* name   = method->name();
  Symbol* holder = method->klass_name();
  Symbol* signat = method->signature();
  int name_length   = name->utf8_length();
  int holder_length = holder->utf8_length();
  int signat_length = signat->utf8_length();

  // Write sizes and strings
  int total_length = holder_length + 1 + name_length + 1 + signat_length + 1;
  char* dest = NEW_RESOURCE_ARRAY(char, total_length);
  holder->as_C_string(dest, total_length);
  dest[holder_length] = '\0';
  int pos = holder_length + 1;
  name->as_C_string(&(dest[pos]), (total_length - pos));
  pos += name_length;
  dest[pos++] = '\0';
  signat->as_C_string(&(dest[pos]), (total_length - pos));
  dest[total_length - 1] = '\0';

if (UseNewCode) {
  Klass* klass = method->method_holder();
  oop loader = klass->class_loader();
  oop domain = klass->protection_domain();
  tty->print("Holder %s loader: ", dest);
  if (loader == nullptr) {
    tty->print("nullptr");
  } else {
    loader->print_value_on(tty);
  }
  tty->print(" domain: ");
  if (domain == nullptr) {
    tty->print("nullptr");
  } else {
    domain->print_value_on(tty);
  }
  tty->cr();
}

  n = write_bytes(&holder_length, sizeof(int));
  if (n != sizeof(int)) {
    return false;
  }
  n = write_bytes(&name_length, sizeof(int));
  if (n != sizeof(int)) {
    return false;
  }
  n = write_bytes(&signat_length, sizeof(int));
  if (n != sizeof(int)) {
    return false;
  }
  n = write_bytes(dest, total_length);
  if (n != (uint)total_length) {
    return false;
  }
  dest[holder_length] = ' ';
  dest[holder_length + 1 + name_length] = ' ';
  log_info(sca)("%d (L%d): Wrote method: %s", compile_id(), comp_level(), dest);
  return true;
}

// Repair the pc relative information in the code after load
bool SCAReader::read_relocations(CodeBuffer* buffer, CodeBuffer* orig_buffer,
                                 OopRecorder* oop_recorder, ciMethod* target) {
  bool success = true;
  for (int i = 0; i < (int)CodeBuffer::SECT_LIMIT; i++) {
    uint code_offset = read_position();
    int reloc_count = *(int*)addr(code_offset);
    code_offset += sizeof(int);
    if (reloc_count == 0) {
      set_read_position(code_offset);
      continue;
    }
    // Read _locs_point (as offset from start)
    int locs_point_off = *(int*)addr(code_offset);
    code_offset += sizeof(int);
    uint reloc_size = reloc_count * sizeof(relocInfo);
    CodeSection* cs  = buffer->code_section(i);
    if (cs->locs_capacity() < reloc_count) {
      cs->expand_locs(reloc_count);
    }
    relocInfo* reloc_start = cs->locs_start();
    copy_bytes(addr(code_offset), (address)reloc_start, reloc_size);
    code_offset += reloc_size;
    cs->set_locs_end(reloc_start + reloc_count);
    cs->set_locs_point(cs->start() + locs_point_off);

    // Read additional relocation data: uint per relocation
    uint  data_size  = reloc_count * sizeof(uint);
    uint* reloc_data = (uint*)addr(code_offset);
    code_offset += data_size;
    set_read_position(code_offset);
    if (UseNewCode) {
      tty->print_cr("======== read code section %d relocations [%d]:", i, reloc_count);
    }
    RelocIterator iter(cs);
    int j = 0;
    while (iter.next()) {
      switch (iter.type()) {
        case relocInfo::none:
          break;
        case relocInfo::oop_type: {
          VM_ENTRY_MARK;
          oop_Relocation* r = (oop_Relocation*)iter.reloc();
          if (r->oop_is_immediate()) {
            assert(reloc_data[j] == (uint)j, "should be");
            methodHandle comp_method(THREAD, target->get_Method());
            jobject jo = read_oop(THREAD, comp_method);
            if (lookup_failed()) {
              success = false;
              break;
            }
            r->set_value((address)jo);
          } else if (false) {
            // Get already updated value from OopRecorder.
            assert(oop_recorder != nullptr, "sanity");
            int index = r->oop_index();
            jobject jo = oop_recorder->oop_at(index);
            oop obj = JNIHandles::resolve(jo);
            r->set_value(*reinterpret_cast<address*>(&obj));
          }
          break;
        }
        case relocInfo::metadata_type: {
          VM_ENTRY_MARK;
          metadata_Relocation* r = (metadata_Relocation*)iter.reloc();
          Metadata* m;
          if (r->metadata_is_immediate()) {
            assert(reloc_data[j] == (uint)j, "should be");
            methodHandle comp_method(THREAD, target->get_Method());
            m = read_metadata(comp_method);
            if (lookup_failed()) {
              success = false;
              break;
            }
          } else {
            // Get already updated value from OopRecorder.
            assert(oop_recorder != nullptr, "sanity");
            int index = r->metadata_index();
            m = oop_recorder->metadata_at(index);
          }
          r->set_value((address)m);
          break;
        }
        case relocInfo::virtual_call_type:   // Fall through. They all call resolve_*_call blobs.
        case relocInfo::opt_virtual_call_type:
        case relocInfo::static_call_type: {
          address dest = _archive->address_for_id(reloc_data[j]);
          if (dest != (address)-1) {
            ((CallRelocation*)iter.reloc())->set_destination(dest);
          }
          break;
        }
        case relocInfo::trampoline_stub_type: {
          address dest = _archive->address_for_id(reloc_data[j]);
          if (dest != (address)-1) {
            ((trampoline_stub_Relocation*)iter.reloc())->set_destination(dest);
          }
          break;
        }
        case relocInfo::static_stub_type:
          break;
        case relocInfo::runtime_call_type: {
          address dest = _archive->address_for_id(reloc_data[j]);
          if (dest != (address)-1) {
            ((CallRelocation*)iter.reloc())->set_destination(dest);
          }
          break;
        }
        case relocInfo::runtime_call_w_cp_type:
          fatal("runtime_call_w_cp_type unimplemented");
          //address destination = iter.reloc()->value();
          break;
        case relocInfo::external_word_type: {
          iter.reloc()->fix_relocation_after_move(orig_buffer, buffer);
          address target = _archive->address_for_id(reloc_data[j]);
          int data_len = iter.datalen();
          if (data_len > 0) {
            // Overwrite RelocInfo embedded address
            RelocationHolder rh = external_word_Relocation::spec(target);
            external_word_Relocation* new_reloc = (external_word_Relocation*)rh.reloc();
            short buf[4] = {0}; // 8 bytes
            short* p = new_reloc->pack_data_to(buf);
            if ((p - buf) != data_len) {
              return false; // New address does not fit into old relocInfo
            }
            short* data = iter.data();
            for (int i = 0; i < data_len; i++) {
              data[i] = buf[i];
            }
          }
          external_word_Relocation* reloc = (external_word_Relocation*)iter.reloc();
          reloc->set_value(target); // Patch address in the code
          break;
        }
        case relocInfo::internal_word_type:
          iter.reloc()->fix_relocation_after_move(orig_buffer, buffer);
          break;
        case relocInfo::section_word_type:
          iter.reloc()->fix_relocation_after_move(orig_buffer, buffer);
          break;
        case relocInfo::poll_type:
          break;
        case relocInfo::poll_return_type:
          break;
        case relocInfo::post_call_nop_type:
          break;
        case relocInfo::entry_guard_type:
          break;
        default:
          fatal("relocation %d unimplemented", (int)iter.type());
          break;
      }
#ifdef ASSERT
      if (success && UseNewCode) {
        iter.print_current();
      }
#endif
      j++;
    }
    assert(j <= (int)reloc_count, "sanity");
  }
  return success;
}

bool SCAReader::read_code(CodeBuffer* buffer, CodeBuffer* orig_buffer, uint code_offset) {
  assert(code_offset == align_up(code_offset, DATA_ALIGNMENT), "%d not aligned to %d", code_offset, DATA_ALIGNMENT);
  assert(buffer->blob() != nullptr, "sanity");
  SCACodeSection* sca_cs = (SCACodeSection*)addr(code_offset);
  for (int i = 0; i < (int)CodeBuffer::SECT_LIMIT; i++) {
    CodeSection* cs = buffer->code_section(i);
    // Read original section size and address.
    uint orig_size = sca_cs[i]._size;
    if (UseNewCode) {
      tty->print_cr("======== read code section %d [%d]:", i, orig_size);
    }
    uint orig_size_align = align_up(orig_size, DATA_ALIGNMENT);
    if (i != (int)CodeBuffer::SECT_INSTS) {
      buffer->initialize_section_size(cs, orig_size_align);
    }
    if (orig_size_align > (uint)cs->capacity()) { // Will not fit
      log_warning(sca)("%d (L%d): original code section %d size %d > current capacity %d",
                       compile_id(), comp_level(), i, orig_size, cs->capacity());
      return false;
    }
    if (orig_size == 0) {
      assert(cs->size() == 0, "should match");
      continue;  // skip trivial section
    }
    address orig_start = sca_cs[i]._origin_address;

    // Populate fake original buffer (no code allocation in CodeCache).
    // It is used for relocations to calculate sections addesses delta.
    CodeSection* orig_cs = orig_buffer->code_section(i);
    assert(!orig_cs->is_allocated(), "This %d section should not be set", i);
    orig_cs->initialize(orig_start, orig_size);

    // Load code to new buffer.
    address code_start = cs->start();
    copy_bytes(addr(sca_cs[i]._offset + code_offset), code_start, orig_size_align);
    cs->set_end(code_start + orig_size);
  }

  return true;
}

bool SCAFile::load_exception_blob(CodeBuffer* buffer, int* pc_offset) {
#ifdef ASSERT
if (UseNewCode3) {
  FlagSetting fs(PrintRelocations, true);
  buffer->print();
}
#endif
  SCAFile* archive = open_for_read();
  if (archive == nullptr) {
    return false;
  }
  SCAEntry* entry = archive->find_entry(SCAEntry::Blob, 999);
  if (entry == nullptr) {
    return false;
  }
  SCAReader reader(archive, entry, nullptr);
  return reader.compile_blob(buffer, pc_offset);
}

bool SCAReader::compile_blob(CodeBuffer* buffer, int* pc_offset) {
  uint entry_position = _entry->offset();

  // Read pc_offset
  *pc_offset = *(int*)addr(entry_position);

  // Read name
  uint name_offset = entry_position + _entry->name_offset();
  uint name_size = _entry->name_size(); // Includes '/0'
  const char* name = addr(name_offset);

  log_info(sca, stubs)("%d (L%d): Reading blob '%s' with pc_offset %d from shared code archive '%s'",
                       compile_id(), comp_level(), name, *pc_offset, _archive->archive_path());

  if (strncmp(buffer->name(), name, (name_size - 1)) != 0) {
    log_warning(sca)("%d (L%d): Saved blob's name '%s' is different from '%s'",
                     compile_id(), comp_level(), name, buffer->name());
    ((SCAFile*)_archive)->set_failed();
    return false;
  }

  // Create fake original CodeBuffer
  CodeBuffer orig_buffer(name);

  // Read code
  uint code_offset = entry_position + _entry->code_offset();
  if (!read_code(buffer, &orig_buffer, code_offset)) {
    return false;
  }

  // Read relocations
  uint reloc_offset = entry_position + _entry->reloc_offset();
  set_read_position(reloc_offset);
  if (!read_relocations(buffer, &orig_buffer, nullptr, nullptr)) {
    return false;
  }

  log_info(sca, stubs)("%d (L%d): Read blob '%s' from shared code archive '%s'",
                       compile_id(), comp_level(), name, _archive->archive_path());
#ifdef ASSERT
if (UseNewCode3) {
  FlagSetting fs(PrintRelocations, true);
  buffer->print();
  buffer->decode();
}
#endif
  return true;
}

bool SCAFile::write_relocations(CodeBuffer* buffer, uint& all_reloc_size) {
  uint all_reloc_count = 0;
  for (int i = 0; i < (int)CodeBuffer::SECT_LIMIT; i++) {
    CodeSection* cs = buffer->code_section(i);
    uint reloc_count = cs->has_locs() ? cs->locs_count() : 0;
    all_reloc_count += reloc_count;
  }
  all_reloc_size = all_reloc_count * sizeof(relocInfo);
  bool success = true;
  uint* reloc_data = NEW_C_HEAP_ARRAY(uint, all_reloc_count, mtCode);
  for (int i = 0; i < (int)CodeBuffer::SECT_LIMIT; i++) {
    CodeSection* cs = buffer->code_section(i);
    int reloc_count = cs->has_locs() ? cs->locs_count() : 0;
    uint n = write_bytes(&reloc_count, sizeof(int));
    if (n != sizeof(int)) {
      success = false;
      break;
    }
    if (reloc_count == 0) {
      continue;
    }
    // Write _locs_point (as offset from start)
    int locs_point_off = cs->locs_point_off();
    n = write_bytes(&locs_point_off, sizeof(int));
    if (n != sizeof(int)) {
      success = false;
      break;
    }
    relocInfo* reloc_start = cs->locs_start();
    uint reloc_size      = reloc_count * sizeof(relocInfo);
    n = write_bytes(reloc_start, reloc_size);
    if (n != reloc_size) {
      success = false;
      break;
    }
    if (UseNewCode) {
      tty->print_cr("======== write code section %d relocations [%d]:", i, reloc_count);
    }
    // Collect additional data
    RelocIterator iter(cs);
    bool has_immediate = false;
    int j = 0;
    while (iter.next()) {
      reloc_data[j] = 0; // initialize
      switch (iter.type()) {
        case relocInfo::none:
          break;
        case relocInfo::oop_type: {
          oop_Relocation* r = (oop_Relocation*)iter.reloc();
          if (r->oop_is_immediate()) {
            reloc_data[j] = (uint)j; // Indication that we need to restore immediate
            has_immediate = true;
          }
          break;
        }
        case relocInfo::metadata_type: {
          metadata_Relocation* r = (metadata_Relocation*)iter.reloc();
          if (r->metadata_is_immediate()) {
            reloc_data[j] = (uint)j; // Indication that we need to restore immediate
            has_immediate = true;
          }
          break;
        }
        case relocInfo::virtual_call_type:  // Fall through. They all call resolve_*_call blobs.
        case relocInfo::opt_virtual_call_type:
        case relocInfo::static_call_type: {
<<<<<<< HEAD
          address addr = ((CallRelocation*)iter.reloc())->addr();
          address dest = ((CallRelocation*)iter.reloc())->destination();
          reloc_data[j] = (addr != dest ? _table->id_for_address(dest, iter, buffer) : -1); // FIXME: AARCH64: trampoline?
=======
          CallRelocation* r = (CallRelocation*)iter.reloc();
          address dest = r->destination();
          if (dest == r->addr()) { // possible call via trampoline on Aarch64
            dest = (address)-1;    // do nothing in this case when loading this relocation
          }
          reloc_data[j] = _table->id_for_address(dest, iter, buffer);
          break;
        }
        case relocInfo::trampoline_stub_type: {
          address dest = ((trampoline_stub_Relocation*)iter.reloc())->destination();
          reloc_data[j] = _table->id_for_address(dest, iter, buffer);
>>>>>>> 8b8f250b
          break;
        }
        case relocInfo::static_stub_type:
          break;
        case relocInfo::runtime_call_type: {
          // Record offset of runtime destination
<<<<<<< HEAD
          address addr = ((CallRelocation*)iter.reloc())->addr();
          address dest = ((CallRelocation*)iter.reloc())->destination();
          reloc_data[j] = (addr != dest ? _table->id_for_address(dest, iter, buffer) : -1); // FIXME: AARCH64: trampoline?
=======
          CallRelocation* r = (CallRelocation*)iter.reloc();
          address dest = r->destination();
          if (dest == r->addr()) { // possible call via trampoline on Aarch64
            dest = (address)-1;    // do nothing in this case when loading this relocation
          }
          reloc_data[j] = _table->id_for_address(dest, iter, buffer);
>>>>>>> 8b8f250b
          break;
        }
        case relocInfo::runtime_call_w_cp_type:
          fatal("runtime_call_w_cp_type unimplemented");
          break;
        case relocInfo::external_word_type: {
          // Record offset of runtime target
          address target = ((external_word_Relocation*)iter.reloc())->target();
          reloc_data[j] = _table->id_for_address(target, iter, buffer);
          break;
        }
        case relocInfo::internal_word_type:
          break;
        case relocInfo::section_word_type:
          break;
        case relocInfo::poll_type:
          break;
        case relocInfo::poll_return_type:
          break;
        case relocInfo::post_call_nop_type:
          break;
<<<<<<< HEAD
        case relocInfo::trampoline_stub_type:
        case relocInfo::entry_guard_type:
          break; // FIXME
=======
        case relocInfo::entry_guard_type:
          break;
>>>>>>> 8b8f250b
        default:
          fatal("relocation %d unimplemented", (int)iter.type());
          break;
      }
#ifdef ASSERT
      if (UseNewCode) {
        iter.print_current();
      }
#endif
      j++;
    }
    assert(j <= (int)reloc_count, "sanity");
    // Write additional relocation data: uint per relocation
    uint data_size = reloc_count * sizeof(uint);
    n = write_bytes(reloc_data, data_size);
    if (n != data_size) {
      success = false;
      break;
    }
    if (has_immediate) {
      // Save information about immediates in this Code Section
      RelocIterator iter_imm(cs);
      int j = 0;
      while (iter_imm.next()) {
        switch (iter_imm.type()) {
          case relocInfo::oop_type: {
            oop_Relocation* r = (oop_Relocation*)iter_imm.reloc();
            if (r->oop_is_immediate()) {
              assert(reloc_data[j] == (uint)j, "should be");
              jobject jo = *(jobject*)(r->oop_addr()); // Handle currently
              if (!write_oop(jo)) {
                success = false;
              }
            }
            break;
          }
          case relocInfo::metadata_type: {
            metadata_Relocation* r = (metadata_Relocation*)iter_imm.reloc();
            if (r->metadata_is_immediate()) {
              assert(reloc_data[j] == (uint)j, "should be");
              Metadata* m = r->metadata_value();
              if (!write_metadata(m)) {
                success = false;
              }
            }
            break;
          }
          default:
            break;
        }
        if (!success) {
          break;
        }
        j++;
      } // while (iter_imm.next())
    } // if (has_immediate)
  } // for(i < SECT_LIMIT)
  FREE_C_HEAP_ARRAY(uint, reloc_data);
  return success;
}

bool SCAFile::write_code(CodeBuffer* buffer, uint& code_size) {
  assert(_write_position == align_up(_write_position, DATA_ALIGNMENT), "%d not aligned to %d", _write_position, DATA_ALIGNMENT);
  //assert(buffer->blob() != nullptr, "sanity");
  uint code_offset = _write_position;
  uint cb_total_size = (uint)buffer->total_content_size();
  // Write information about Code sections first.
  SCACodeSection sca_cs[CodeBuffer::SECT_LIMIT];
  uint sca_cs_size = (uint)(sizeof(SCACodeSection) * CodeBuffer::SECT_LIMIT);
  uint offset = align_up(sca_cs_size, DATA_ALIGNMENT);
  uint total_size = 0;
  for (int i = 0; i < (int)CodeBuffer::SECT_LIMIT; i++) {
    const CodeSection* cs = buffer->code_section(i);
    assert(cs->mark() == nullptr, "CodeSection::_mark is not implemented");
    uint cs_size = (uint)cs->size();
    sca_cs[i]._size = cs_size;
    sca_cs[i]._origin_address = (cs_size == 0) ? nullptr : cs->start();
    sca_cs[i]._offset = (cs_size == 0) ? 0 : (offset + total_size);
    assert(cs->mark() == nullptr, "CodeSection::_mark is not implemented");
    total_size += align_up(cs_size, DATA_ALIGNMENT);
  }
  uint n = write_bytes(sca_cs, sca_cs_size);
  if (n != sca_cs_size) {
    return false;
  }
  if (!align_write()) {
    return false;
  }
  assert(_write_position == (code_offset + offset), "%d  != (%d + %d)", _write_position, code_offset, offset);
  for (int i = 0; i < (int)CodeBuffer::SECT_LIMIT; i++) {
    const CodeSection* cs = buffer->code_section(i);
    uint cs_size = (uint)cs->size();
    if (cs_size == 0) {
      continue;  // skip trivial section
    }
    assert((_write_position - code_offset) == sca_cs[i]._offset, "%d != %d", _write_position, sca_cs[i]._offset);
    // Write code
    n = write_bytes(cs->start(), cs_size);
    if (n != cs_size) {
      return false;
    }
    if (!align_write()) {
      return false;
    }
  }
  assert((_write_position - code_offset) == (offset + total_size), "(%d - %d) != (%d + %d)", _write_position, code_offset, offset, total_size);
  code_size = total_size;
  return true;
}

bool SCAFile::store_exception_blob(CodeBuffer* buffer, int pc_offset) {
  SCAFile* archive = open_for_write();
  if (archive == nullptr) {
    return false;
  }
  log_info(sca, stubs)("Writing blob '%s' to shared code archive '%s'", buffer->name(), archive->_archive_path);

#ifdef ASSERT
if (UseNewCode3) {
  FlagSetting fs(PrintRelocations, true);
  buffer->print();
  buffer->decode();
}
#endif
  if (!archive->align_write()) {
    return false;
  }
  uint entry_position = archive->_write_position;

  // Write pc_offset
  uint n = archive->write_bytes(&pc_offset, sizeof(int));
  if (n != sizeof(int)) {
    return false;
  }

  // Write name
  const char* name = buffer->name();
  uint name_offset = archive->_write_position - entry_position;
  uint name_size = (uint)strlen(name) + 1; // Includes '/0'
  n = archive->write_bytes(name, name_size);
  if (n != name_size) {
    return false;
  }

  // Write code section
  if (!archive->align_write()) {
    return false;
  }
  uint code_offset = archive->_write_position - entry_position;
  uint code_size = 0;
  if (!archive->write_code(buffer, code_size)) {
    return false;
  }
  // Write relocInfo array
  uint reloc_offset = archive->_write_position - entry_position;
  uint reloc_size = 0;
  if (!archive->write_relocations(buffer, reloc_size)) {
    return false;
  }

  uint entry_size = archive->_write_position - entry_position;
  SCAEntry* entry = new(archive) SCAEntry(entry_position, entry_size, name_offset, name_size,
                                          code_offset, code_size, reloc_offset, reloc_size,
                                          SCAEntry::Blob, (uint32_t)999, 0 /*flags*/);
  log_info(sca, stubs)("Wrote stub '%s' to shared code archive '%s'", name, archive->_archive_path);
  return true;
}

DebugInformationRecorder* SCAReader::read_debug_info(OopRecorder* oop_recorder) {
  uint code_offset = align_up(read_position(), DATA_ALIGNMENT);
  int data_size  = *(int*)addr(code_offset);
  code_offset   += sizeof(int);
  int pcs_length = *(int*)addr(code_offset);
  code_offset   += sizeof(int);

if (UseNewCode) {
  tty->print_cr("======== read DebugInfo [%d, %d]:", data_size, pcs_length);
}

  // Aligned initial sizes
  int data_size_align  = align_up(data_size, DATA_ALIGNMENT);
  int pcs_length_align = pcs_length + 1;
  assert(sizeof(PcDesc) > DATA_ALIGNMENT, "sanity");
  DebugInformationRecorder* recorder = new DebugInformationRecorder(oop_recorder, data_size_align, pcs_length);

  copy_bytes(addr(code_offset), recorder->stream()->buffer(), data_size_align);
  recorder->stream()->set_position(data_size);
  code_offset += data_size;

  uint pcs_size = pcs_length * sizeof(PcDesc);
  copy_bytes(addr(code_offset), (address)recorder->pcs(), pcs_size);
  code_offset += pcs_size;
  set_read_position(code_offset);
  return recorder;
}

bool SCAFile::write_debug_info(DebugInformationRecorder* recorder) {
  if (!align_write()) {
    return false;
  }
  // Don't call data_size() and pcs_size(). They will freeze OopRecorder.
  int data_size = recorder->stream()->position(); // In bytes
  uint n = write_bytes(&data_size, sizeof(int));
  if (n != sizeof(int)) {
    return false;
  }
  int pcs_length = recorder->pcs_length(); // In bytes
  n = write_bytes(&pcs_length, sizeof(int));
  if (n != sizeof(int)) {
    return false;
  }
  n = write_bytes(recorder->stream()->buffer(), data_size);
  if (n != (uint)data_size) {
    return false;
  }
  uint pcs_size = pcs_length * sizeof(PcDesc);
  n = write_bytes(recorder->pcs(), pcs_size);
  if (n != pcs_size) {
    return false;
  }
  return true;
}

OopMapSet* SCAReader::read_oop_maps() {
  uint code_offset = read_position();
  int om_count = *(int*)addr(code_offset);
  code_offset += sizeof(int);

if (UseNewCode) {
  tty->print_cr("======== read oop maps [%d]:", om_count);
}

  OopMapSet* oop_maps = new OopMapSet(om_count);
  for (int i = 0; i < (int)om_count; i++) {
    int data_size = *(int*)addr(code_offset);
    code_offset += sizeof(int);

    OopMap* oop_map = new OopMap(data_size);
    // Preserve allocated stream
    CompressedWriteStream* stream = oop_map->write_stream();

    // Read data which overwrites default data
    copy_bytes(addr(code_offset), (address)oop_map, sizeof(OopMap));
    code_offset += sizeof(OopMap);
    stream->set_position(data_size);
    oop_map->set_write_stream(stream);
    if (data_size > 0) {
      copy_bytes(addr(code_offset), (address)(oop_map->data()), (uint)data_size);
      code_offset += data_size;
    }
#ifdef ASSERT
    oop_map->_locs_length = 0;
    oop_map->_locs_used   = nullptr;
#endif
    oop_maps->add(oop_map);
  }
  set_read_position(code_offset);
  return oop_maps;
}

bool SCAFile::write_oop_maps(OopMapSet* oop_maps) {
  uint om_count = oop_maps->size();
  uint n = write_bytes(&om_count, sizeof(int));
  if (n != sizeof(int)) {
    return false;
  }
  for (int i = 0; i < (int)om_count; i++) {
    OopMap* om = oop_maps->at(i);
    int data_size = om->data_size();
    n = write_bytes(&data_size, sizeof(int));
    if (n != sizeof(int)) {
      return false;
    }
    n = write_bytes(om, sizeof(OopMap));
    if (n != sizeof(OopMap)) {
      return false;
    }
    n = write_bytes(om->data(), (uint)data_size);
    if (n != (uint)data_size) {
      return false;
    }
  }
  return true;
}

jobject SCAReader::read_oop(JavaThread* thread, const methodHandle& comp_method) {
  uint code_offset = read_position();
  oop obj = nullptr;
  DataKind kind = *(DataKind*)addr(code_offset);
  code_offset += sizeof(DataKind);
  set_read_position(code_offset);
  if (kind == DataKind::Null) {
    return nullptr;
  } else if (kind == DataKind::No_Data) {
    return (jobject)Universe::non_oop_word();
  } else if (kind == DataKind::Klass || kind == DataKind::Klass_Shared) {
    Klass* k = read_klass(comp_method, (kind == DataKind::Klass_Shared));
    if (k == nullptr) {
      return nullptr;
    }
    obj = k->java_mirror();
    if (obj == nullptr) {
      set_lookup_failed();
      log_warning(sca)("Lookup failed for java_mirror of klass %s", k->external_name());
      return nullptr;
    }
  } else if (kind == DataKind::Primitive) {
    code_offset = read_position();
    int t = *(int*)addr(code_offset);
    code_offset += sizeof(int);
    set_read_position(code_offset);
    BasicType bt = (BasicType)t;
    obj = java_lang_Class::primitive_mirror(bt);
    log_info(sca)("%d (L%d): Read primitive type klass: %s", compile_id(), comp_level(), type2name(bt));
  } else if (kind == DataKind::String_Shared) {
    code_offset = read_position();
    int k = *(int*)addr(code_offset);
    code_offset += sizeof(int);
    set_read_position(code_offset);
    obj = HeapShared::get_archived_object(k);
    assert(k == HeapShared::get_archived_object_permanent_index(obj), "sanity");
  } else if (kind == DataKind::String) {
    code_offset = read_position();
    int length = *(int*)addr(code_offset);
    code_offset += sizeof(int);
    set_read_position(code_offset);
    const char* dest = addr(code_offset);
    set_read_position(code_offset + length);
    obj = StringTable::intern(&(dest[0]), thread);
    if (obj == nullptr) {
      set_lookup_failed();
      log_warning(sca)("%d (L%d): Lookup failed for String %s",
                       compile_id(), comp_level(), &(dest[0]));
      return nullptr;
    }
    assert(java_lang_String::is_instance(obj), "must be string");
    log_info(sca)("%d (L%d): Read String: %s", compile_id(), comp_level(), dest);
  } else if (kind == DataKind::SysLoader) {
    obj = SystemDictionary::java_system_loader();
    log_info(sca)("%d (L%d): Read java_system_loader", compile_id(), comp_level());
  } else if (kind == DataKind::PlaLoader) {
    obj = SystemDictionary::java_platform_loader();
    log_info(sca)("%d (L%d): Read java_platform_loader", compile_id(), comp_level());
  } else if (kind == DataKind::MH_Oop_Shared) {
    code_offset = read_position();
    int k = *(int*)addr(code_offset);
    code_offset += sizeof(int);
    set_read_position(code_offset);
    obj = HeapShared::get_archived_object(k);
    assert(k == HeapShared::get_archived_object_permanent_index(obj), "sanity");
  } else {
    set_lookup_failed();
    log_warning(sca)("%d (L%d): Unknown oop's kind: %d",
                     compile_id(), comp_level(), (int)kind);
    return nullptr;
  }
  return JNIHandles::make_local(thread, obj);
}

bool SCAReader::read_oops(OopRecorder* oop_recorder, ciMethod* target) {
  uint code_offset = read_position();
  int oop_count = *(int*)addr(code_offset);
  code_offset += sizeof(int);
  set_read_position(code_offset);
if (UseNewCode) {
  tty->print_cr("======== read oops [%d]:", oop_count);
}
  if (oop_count == 0) {
    return true;
  }
  {
    VM_ENTRY_MARK;
    methodHandle comp_method(THREAD, target->get_Method());
    for (int i = 1; i < oop_count; i++) {
      jobject jo = read_oop(THREAD, comp_method);
      if (lookup_failed()) {
        return false;
      }
      if (oop_recorder->is_real(jo)) {
        oop_recorder->find_index(jo);
      } else {
        oop_recorder->allocate_oop_index(jo);
      }
if (UseNewCode) {
      tty->print("%d: " INTPTR_FORMAT " ", i, p2i(jo));
      if (jo == (jobject)Universe::non_oop_word()) {
        tty->print("non-oop word");
      } else if (jo == nullptr) {
        tty->print("nullptr-oop");
      } else {
        JNIHandles::resolve(jo)->print_value_on(tty);
      }
      tty->cr();
}
    }
  }
  return true;
}

Metadata* SCAReader::read_metadata(const methodHandle& comp_method) {
  uint code_offset = read_position();
  Metadata* m = nullptr;
  DataKind kind = *(DataKind*)addr(code_offset);
  code_offset += sizeof(DataKind);
  set_read_position(code_offset);
  if (kind == DataKind::Null) {
    m = (Metadata*)nullptr;
  } else if (kind == DataKind::No_Data) {
    m = (Metadata*)Universe::non_oop_word();
  } else if (kind == DataKind::Klass || kind == DataKind::Klass_Shared) {
    m = (Metadata*)read_klass(comp_method, (kind == DataKind::Klass_Shared));
  } else if (kind == DataKind::Method || kind == DataKind::Method_Shared) {
    m = (Metadata*)read_method(comp_method, (kind == DataKind::Method_Shared));
  } else if (kind == DataKind::MethodCnts) {
    kind = *(DataKind*)addr(code_offset);
    bool shared = (kind == DataKind::Method_Shared);
    assert(kind == DataKind::Method || shared, "Sanity");
    code_offset += sizeof(DataKind);
    set_read_position(code_offset);
    m = (Metadata*)read_method(comp_method, shared);
    if (m != nullptr) {
      Method* method = (Method*)m;
      m = method->get_method_counters(Thread::current());
      if (m == nullptr) {
        set_lookup_failed();
        log_warning(sca)("%d (L%d): Failed to get MethodCounters", compile_id(), comp_level());
      } else {
        log_info(sca)("%d (L%d): Read MethodCounters : " INTPTR_FORMAT, compile_id(), comp_level(), p2i(m));
      }
    }
  } else {
    set_lookup_failed();
    log_warning(sca)("%d (L%d): Unknown metadata's kind: %d", compile_id(), comp_level(), (int)kind);
  }
  return m;
}

bool SCAReader::read_metadata(OopRecorder* oop_recorder, ciMethod* target) {
  uint code_offset = read_position();
  int metadata_count = *(int*)addr(code_offset);
  code_offset += sizeof(int);
  set_read_position(code_offset);
if (UseNewCode) {
  tty->print_cr("======== read metadata [%d]:", metadata_count);
}
  if (metadata_count == 0) {
    return true;
  }
  {
    VM_ENTRY_MARK;
    methodHandle comp_method(THREAD, target->get_Method());

    for (int i = 1; i < metadata_count; i++) {
      Metadata* m = read_metadata(comp_method);
      if (lookup_failed()) {
        return false;
      }
      if (oop_recorder->is_real(m)) {
        oop_recorder->find_index(m);
      } else {
        oop_recorder->allocate_metadata_index(m);
      }
if (UseNewCode) {
     tty->print("%d: " INTPTR_FORMAT " ", i, p2i(m));
      if (m == (Metadata*)Universe::non_oop_word()) {
        tty->print("non-metadata word");
      } else if (m == nullptr) {
        tty->print("nullptr-oop");
      } else {
        Metadata::print_value_on_maybe_null(tty, m);
      }
      tty->cr();
}
    }
  }
  return true;
}

bool SCAFile::write_oop(jobject& jo) {
  DataKind kind;
  uint n = 0;
  oop obj = JNIHandles::resolve(jo);
  if (jo == nullptr) {
    kind = DataKind::Null;
    n = write_bytes(&kind, sizeof(int));
    if (n != sizeof(int)) {
      return false;
    }
  } else if (jo == (jobject)Universe::non_oop_word()) {
    kind = DataKind::No_Data;
    n = write_bytes(&kind, sizeof(int));
    if (n != sizeof(int)) {
      return false;
    }
  } else if (java_lang_Class::is_instance(obj)) {
    if (java_lang_Class::is_primitive(obj)) {
      int bt = (int)java_lang_Class::primitive_type(obj);
      kind = DataKind::Primitive;
      n = write_bytes(&kind, sizeof(int));
      if (n != sizeof(int)) {
        return false;
      }
      n = write_bytes(&bt, sizeof(int));
      if (n != sizeof(int)) {
        return false;
      }
      log_info(sca)("%d (L%d): Write primitive type klass: %s", compile_id(), comp_level(), type2name((BasicType)bt));
    } else {
      Klass* klass = java_lang_Class::as_Klass(obj);
      if (!write_klass(klass)) {
        return false;
      }
    }
  } else if (java_lang_String::is_instance(obj)) {
    int k = HeapShared::get_archived_object_permanent_index(obj);  // k >= 1 means obj is a "permanent heap object"
    if (k > 0) {
      kind = DataKind::String_Shared;
      n = write_bytes(&kind, sizeof(int));
      if (n != sizeof(int)) {
        return false;
      }
      n = write_bytes(&k, sizeof(int));
      if (n != sizeof(int)) {
        return false;
      }
      return true;
    }
    kind = DataKind::String;
    n = write_bytes(&kind, sizeof(int));
    if (n != sizeof(int)) {
      return false;
    }
    ResourceMark rm;
    int length = 0;
    const char* string = java_lang_String::as_utf8_string(obj, length);
    length++; // write tailing '/0'
    n = write_bytes(&length, sizeof(int));
    if (n != sizeof(int)) {
      return false;
    }
    n = write_bytes(string, (uint)length);
    if (n != (uint)length) {
      return false;
    }
    log_info(sca)("%d (L%d): Write String: %s", compile_id(), comp_level(), string);
  } else if (java_lang_Module::is_instance(obj)) {
    fatal("Module object unimplemented");
  } else if (java_lang_ClassLoader::is_instance(obj)) {
    if (obj == SystemDictionary::java_system_loader()) {
      kind = DataKind::SysLoader;
      log_info(sca)("%d (L%d): Write ClassLoader: java_system_loader", compile_id(), comp_level());
    } else if (obj == SystemDictionary::java_platform_loader()) {
      kind = DataKind::PlaLoader;
      log_info(sca)("%d (L%d): Write ClassLoader: java_platform_loader", compile_id(), comp_level());
    } else {
      fatal("ClassLoader object unimplemented");
      return false;
    }
    n = write_bytes(&kind, sizeof(int));
    if (n != sizeof(int)) {
      return false;
    }
  } else {
    int k = HeapShared::get_archived_object_permanent_index(obj);  // k >= 1 means obj is a "permanent heap object"
    if (k > 0) {
      kind = DataKind::MH_Oop_Shared;
      n = write_bytes(&kind, sizeof(int));
      if (n != sizeof(int)) {
        return false;
      }
      n = write_bytes(&k, sizeof(int));
      if (n != sizeof(int)) {
        return false;
      }
      return true;
    }
    // Unhandled oop - bailout
    set_lookup_failed();
    log_warning(sca, nmethod)("%d (L%d): Unhandled obj: " PTR_FORMAT " : %s",
                              compile_id(), comp_level(), p2i(obj), obj->klass()->external_name());
    return false;
  }
  return true;
}

bool SCAFile::write_oops(OopRecorder* oop_recorder) {
  int oop_count = oop_recorder->oop_count();
  uint n = write_bytes(&oop_count, sizeof(int));
  if (n != sizeof(int)) {
    return false;
  }
if (UseNewCode3) {
  tty->print_cr("======== write oops [%d]:", oop_count);
}
  for (int i = 1; i < oop_count; i++) { // skip first virtual nullptr
    jobject jo = oop_recorder->oop_at(i);
if (UseNewCode3) {
     tty->print("%d: " INTPTR_FORMAT " ", i, p2i(jo));
      if (jo == (jobject)Universe::non_oop_word()) {
        tty->print("non-oop word");
      } else if (jo == nullptr) {
        tty->print("nullptr-oop");
      } else {
        JNIHandles::resolve(jo)->print_value_on(tty);
      }
      tty->cr();
}
    if (!write_oop(jo)) {
      return false;
    }
  }
  return true;
}

bool SCAFile::write_metadata(Metadata* m) {
  uint n = 0;
  if (m == nullptr) {
    DataKind kind = DataKind::Null;
    n = write_bytes(&kind, sizeof(int));
    if (n != sizeof(int)) {
      return false;
    }
  } else if (m == (Metadata*)Universe::non_oop_word()) {
    DataKind kind = DataKind::No_Data;
    n = write_bytes(&kind, sizeof(int));
    if (n != sizeof(int)) {
      return false;
    }
  } else if (m->is_klass()) {
    if (!write_klass((Klass*)m)) {
      return false;
    }
  } else if (m->is_method()) {
    if (!write_method((Method*)m)) {
      return false;
    }
  } else if (m->is_methodCounters()) {
    DataKind kind = DataKind::MethodCnts;
    n = write_bytes(&kind, sizeof(int));
    if (n != sizeof(int)) {
      return false;
    }
    if (!write_method(((MethodCounters*)m)->method())) {
      return false;
    }
    log_info(sca)("%d (L%d): Write MethodCounters : " INTPTR_FORMAT, compile_id(), comp_level(), p2i(m));
  } else { // Not supported
    fatal("metadata : " INTPTR_FORMAT " unimplemented", p2i(m));
    return false;
  }
  return true;
}

bool SCAFile::write_metadata(OopRecorder* oop_recorder) {
  int metadata_count = oop_recorder->metadata_count();
  uint n = write_bytes(&metadata_count, sizeof(int));
  if (n != sizeof(int)) {
    return false;
  }

if (UseNewCode3) {
  tty->print_cr("======== write metadata [%d]:", metadata_count);
}
  for (int i = 1; i < metadata_count; i++) { // skip first virtual nullptr
    Metadata* m = oop_recorder->metadata_at(i);
if (UseNewCode3) {
     tty->print("%d: " INTPTR_FORMAT " ", i, p2i(m));
      if (m == (Metadata*)Universe::non_oop_word()) {
        tty->print("non-metadata word");
      } else if (m == nullptr) {
        tty->print("nillptr-oop");
      } else {
        Metadata::print_value_on_maybe_null(tty, m);
      }
      tty->cr();
}
    if (!write_metadata(m)) {
      return false;
    }
  }
  return true;
}

bool SCAReader::read_dependencies(Dependencies* dependencies) {
  uint code_offset = read_position();
  int dependencies_size = *(int*)addr(code_offset);
if (UseNewCode) {
  tty->print_cr("======== read dependencies [%d]:", dependencies_size);
}
  code_offset += sizeof(int);
  code_offset = align_up(code_offset, DATA_ALIGNMENT);
  if (dependencies_size > 0) {
    dependencies->set_content((u_char*)addr(code_offset), dependencies_size);
  }
  code_offset += dependencies_size;
  set_read_position(code_offset);
  return true;
}

bool SCAFile::load_nmethod(ciEnv* env, ciMethod* target, int entry_bci, AbstractCompiler* compiler, CompLevel comp_level) {
  TraceTime t1("SC total load time", &_t_totalLoad, CITime, false);
  CompileTask* task = env->task();
  SCAEntry* entry = task->sca_entry();
  bool preload = task->preload();
  assert(entry != nullptr, "sanity");
  SCAFile* archive = open_for_read();
  if (archive == nullptr) {
    return false;
  }
  if (log_is_enabled(Info, sca, nmethod)) {
    uint decomp = (target->method_data() == nullptr) ? 0 : target->method_data()->decompile_count();
    VM_ENTRY_MARK;
    ResourceMark rm;
    methodHandle method(THREAD, target->get_Method());
    const char* target_name = method->name_and_sig_as_C_string();
    uint hash = java_lang_String::hash_code((const jbyte*)target_name, strlen(target_name));
    bool clinit_brs = entry->has_clinit_barriers();
    log_info(sca, nmethod)("%d (L%d): %s nmethod '%s' (decomp: %d, hash: " UINT32_FORMAT_X_0 "%s)",
                           task->compile_id(), task->comp_level(), (preload ? "Preloading" : "Reading"),
                           target_name, decomp, hash, (clinit_brs ? ", has clinit barriers" : ""));
  }
  ReadingMark rdmk;
  SCAReader reader(archive, entry, task);
  bool success = reader.compile(env, target, entry_bci, compiler);
  if (success) {
    task->set_num_inlined_bytecodes(entry->num_inlined_bytecodes());
  } else {
    entry->set_not_entrant();
  }
  return success;
}

SCAReader::SCAReader(SCAFile* archive, SCAEntry* entry, CompileTask* task) {
  _archive = archive;
  _entry   = entry;
  _load_buffer = archive->archive_buffer();
  _read_position = 0;
  if (task != nullptr) {
    _compile_id = task->compile_id();
    _comp_level = task->comp_level();
    _preload    = task->preload();
  } else {
    _compile_id = 0;
    _comp_level = 0;
    _preload    = false;
  }
  _lookup_failed = false;
}

bool SCAReader::compile(ciEnv* env, ciMethod* target, int entry_bci, AbstractCompiler* compiler) {
  uint entry_position = _entry->offset();
  uint code_offset = entry_position + _entry->code_offset();
  set_read_position(code_offset);

  // Read flags
  int flags = *(int*)addr(code_offset);
  code_offset += sizeof(int);
  bool has_monitors      = (flags & 0xFF) > 0;
  bool has_wide_vectors  = ((flags >>  8) & 0xFF) > 0;
  bool has_unsafe_access = ((flags >> 16) & 0xFF) > 0;

  int orig_pc_offset = *(int*)addr(code_offset);
  code_offset += sizeof(int);
  int frame_size = *(int*)addr(code_offset);
  code_offset += sizeof(int);

  // Read offsets
  CodeOffsets* offsets = (CodeOffsets*)addr(code_offset);
  code_offset += sizeof(CodeOffsets);

  // Create Debug Information Recorder to record scopes, oopmaps, etc.
  OopRecorder* oop_recorder = new OopRecorder(env->arena());
  env->set_oop_recorder(oop_recorder);

  set_read_position(code_offset);

  // Write OopRecorder data
  if (!read_oops(oop_recorder, target)) {
    return false;
  }
  if (!read_metadata(oop_recorder, target)) {
    return false;
  }

  // Read Debug info
  DebugInformationRecorder* recorder = read_debug_info(oop_recorder);
  if (recorder == nullptr) {
    return false;
  }
  env->set_debug_info(recorder);

  // Read Dependencies (compressed already)
  Dependencies* dependencies = new Dependencies(env);
  if (!read_dependencies(dependencies)) {
    return false;
  }
  env->set_dependencies(dependencies);

  // Read oop maps
  OopMapSet* oop_maps = read_oop_maps();
  if (oop_maps == nullptr) {
    return false;
  }

  // Read exception handles
  code_offset = read_position();
  int exc_table_length = *(int*)addr(code_offset);
  code_offset += sizeof(int);
  ExceptionHandlerTable handler_table(MAX2(exc_table_length, 4));
  if (exc_table_length > 0) {
    handler_table.set_length(exc_table_length);
    uint exc_table_size = handler_table.size_in_bytes();
    copy_bytes(addr(code_offset), (address)handler_table.table(), exc_table_size);
    code_offset += exc_table_size;
  }

  // Read null check table
  int nul_chk_length = *(int*)addr(code_offset);
  code_offset += sizeof(int);
  ImplicitExceptionTable nul_chk_table;
  if (nul_chk_length > 0) {
    nul_chk_table.set_size(nul_chk_length);
    nul_chk_table.set_len(nul_chk_length);
    uint nul_chk_size = nul_chk_table.size_in_bytes();
    copy_bytes(addr(code_offset), (address)nul_chk_table.data(), nul_chk_size - sizeof(implicit_null_entry));
    code_offset += nul_chk_size;
  }

  uint reloc_size = _entry->reloc_size();
  CodeBuffer buffer("Compile::Fill_buffer", _entry->code_size(), reloc_size);
  buffer.initialize_oop_recorder(oop_recorder);

  const char* name = addr(entry_position + _entry->name_offset());

  // Create fake original CodeBuffer
  CodeBuffer orig_buffer(name);

  // Read code
  if (!read_code(&buffer, &orig_buffer, align_up(code_offset, DATA_ALIGNMENT))) {
    return false;
  }

  // Read relocations
  uint reloc_offset = entry_position + _entry->reloc_offset();
  set_read_position(reloc_offset);
  if (!read_relocations(&buffer, &orig_buffer, oop_recorder, target)) {
    return false;
  }

  log_info(sca, nmethod)("%d (L%d): Read nmethod '%s' from shared code archive '%s'", compile_id(), comp_level(), name, _archive->archive_path());
#ifdef ASSERT
if (UseNewCode3) {
  FlagSetting fs(PrintRelocations, true);
  buffer.print();
  buffer.decode();
}
#endif

  if (VerifySharedCode) {
    return false;
  }

  // Register nmethod
  TraceTime t1("SC total nmethod register time", &_t_totalRegister, CITime, false);
  env->register_method(target, entry_bci,
                       offsets, orig_pc_offset,
                       &buffer, frame_size,
                       oop_maps, &handler_table,
                       &nul_chk_table, compiler,
                       _entry->has_clinit_barriers(),
                       false,
                       has_unsafe_access,
                       has_wide_vectors,
                       has_monitors,
                       0, true, NoRTM,
                       (SCAEntry *)_entry);
  CompileTask* task = env->task();
  bool success = task->is_success();
  if (success && task->preload()) {
    ((SCAEntry *)_entry)->set_preloaded();
  }
  return success;
}

// No concurency for writing to archive file because this method is called from
// ciEnv::register_method() under MethodCompileQueue_lock and Compile_lock locks.
SCAEntry* SCAFile::store_nmethod(const methodHandle& method,
                     int comp_id,
                     int entry_bci,
                     CodeOffsets* offsets,
                     int orig_pc_offset,
                     DebugInformationRecorder* recorder,
                     Dependencies* dependencies,
                     CodeBuffer* buffer,
                     int frame_size,
                     OopMapSet* oop_maps,
                     ExceptionHandlerTable* handler_table,
                     ImplicitExceptionTable* nul_chk_table,
                     AbstractCompiler* compiler,
                     CompLevel comp_level,
                     bool has_clinit_barriers,
                     bool for_preload,
                     bool has_unsafe_access,
                     bool has_wide_vectors,
                     bool has_monitors,
                     uint decompile_count) {
  CompileTask* task = ciEnv::current()->task();

  if (entry_bci != InvocationEntryBci) {
    return nullptr; // No OSR
  }
  if (compiler->is_c1() && (comp_level == CompLevel_simple || comp_level == CompLevel_limited_profile)) {
    // Cache tier1 compilations
  } else if (!compiler->is_c2()) {
    return nullptr; // Only C2 now
  }
  TraceTime t1("SC total store time", &_t_totalStore, CITime, false);
  SCAFile* archive = open_for_write();
  if (archive == nullptr) {
    return nullptr; // Archive is closed
  }
  if (method->is_hidden()) {
    ResourceMark rm;
    log_info(sca, nmethod)("%d (L%d): Skip hidden method '%s'", task->compile_id(), task->comp_level(), method->name_and_sig_as_C_string());
    return nullptr;
  }
  if (buffer->before_expand() != nullptr) {
    ResourceMark rm;
    log_info(sca, nmethod)("%d (L%d): Skip nmethod with expanded buffer '%s'", task->compile_id(), task->comp_level(), method->name_and_sig_as_C_string());
    return nullptr;
  }
#ifdef ASSERT
if (UseNewCode3) {
  tty->print_cr(" == store_nmethod");
  FlagSetting fs(PrintRelocations, true);
  buffer->print();
  buffer->decode();
}
#endif
  assert(!has_clinit_barriers || archive->_gen_preload_code, "sanity");
  Method* m = method();
  bool method_in_cds = MetaspaceShared::is_in_shared_metaspace((address)m);
  assert(!for_preload || method_in_cds, "sanity");
  archive->_for_preload = for_preload;

  if (!archive->align_write()) {
    return nullptr;
  }
  archive->_compile_id = task->compile_id();
  archive->_comp_level = task->comp_level();

  uint entry_position = archive->_write_position;

  // Write name
  uint name_offset = 0;
  uint name_size   = 0;
  uint hash = 0;
  uint n;
  {
    ResourceMark rm;
    const char* name   = method->name_and_sig_as_C_string();
    log_info(sca, nmethod)("%d (L%d): Writing nmethod '%s' (comp level: %d, decomp: %d%s) to shared code archive '%s'",
                           task->compile_id(), task->comp_level(), name, comp_level, decompile_count,
                           (has_clinit_barriers ? ", has clinit barriers" : ""), archive->_archive_path);

if (UseNewCode) {
  Klass* klass = method->method_holder();
  oop loader = klass->class_loader();
  oop domain = klass->protection_domain();
  tty->print("Holder: ");
  klass->print_value_on(tty);
  tty->print(" loader: ");
  if (loader == nullptr) {
    tty->print("nullptr");
  } else {
    loader->print_value_on(tty);
  }
  tty->print(" domain: ");
  if (domain == nullptr) {
    tty->print("nullptr");
  } else {
    domain->print_value_on(tty);
  }
  tty->cr();
}
    name_offset = archive->_write_position  - entry_position;
    name_size   = (uint)strlen(name) + 1; // Includes '/0'
    n = archive->write_bytes(name, name_size);
    if (n != name_size) {
      return nullptr;
    }
    hash = java_lang_String::hash_code((const jbyte*)name, strlen(name));
  }

  if (!archive->align_write()) {
    return nullptr;
  }

  uint code_offset = archive->_write_position - entry_position;

  int flags = ((has_unsafe_access ? 1 : 0) << 16) | ((has_wide_vectors ? 1 : 0) << 8) | (has_monitors ? 1 : 0);
  n = archive->write_bytes(&flags, sizeof(int));
  if (n != sizeof(int)) {
    return nullptr;
  }

  n = archive->write_bytes(&orig_pc_offset, sizeof(int));
  if (n != sizeof(int)) {
    return nullptr;
  }

  n = archive->write_bytes(&frame_size, sizeof(int));
  if (n != sizeof(int)) {
    return nullptr;
  }

  // Write offsets
  n = archive->write_bytes(offsets, sizeof(CodeOffsets));
  if (n != sizeof(CodeOffsets)) {
    return nullptr;
  }

  // Write OopRecorder data
  if (!archive->write_oops(buffer->oop_recorder())) {
    if (archive->lookup_failed() && !archive->failed()) {
      // Skip this method and reposition file
      archive->set_write_position(entry_position);
    }
    return nullptr;
  }
  if (!archive->write_metadata(buffer->oop_recorder())) {
    if (archive->lookup_failed() && !archive->failed()) {
      // Skip this method and reposition file
      archive->set_write_position(entry_position);
    }
    return nullptr;
  }

  // Write Debug info
  if (!archive->write_debug_info(recorder)) {
    return nullptr;
  }
  // Write Dependencies
  int dependencies_size = (int)dependencies->size_in_bytes();
  n = archive->write_bytes(&dependencies_size, sizeof(int));
  if (n != sizeof(int)) {
    return nullptr;
  }
  if (!archive->align_write()) {
    return nullptr;
  }
  n = archive->write_bytes(dependencies->content_bytes(), dependencies_size);
  if (n != (uint)dependencies_size) {
    return nullptr;
  }

  // Write oop maps
  if (!archive->write_oop_maps(oop_maps)) {
    return nullptr;
  }

  // Write exception handles
  int exc_table_length = handler_table->length();
  n = archive->write_bytes(&exc_table_length, sizeof(int));
  if (n != sizeof(int)) {
    return nullptr;
  }
  uint exc_table_size = handler_table->size_in_bytes();
  n = archive->write_bytes(handler_table->table(), exc_table_size);
  if (n != exc_table_size) {
    return nullptr;
  }

  // Write null check table
  int nul_chk_length = nul_chk_table->len();
  n = archive->write_bytes(&nul_chk_length, sizeof(int));
  if (n != sizeof(int)) {
    return nullptr;
  }
  uint nul_chk_size = nul_chk_table->size_in_bytes();
  n = archive->write_bytes(nul_chk_table->data(), nul_chk_size);
  if (n != nul_chk_size) {
    return nullptr;
  }

  // Write code section
  if (!archive->align_write()) {
    return nullptr;
  }
  uint code_size = 0;
  if (!archive->write_code(buffer, code_size)) {
    return nullptr;
  }
  // Write relocInfo array
  uint reloc_offset = archive->_write_position - entry_position;
  uint reloc_size = 0;
  if (!archive->write_relocations(buffer, reloc_size)) {
    if (archive->lookup_failed() && !archive->failed()) {
      // Skip this method and reposition file
      archive->set_write_position(entry_position);
    }
    return nullptr;
  }
  uint entry_size = archive->_write_position - entry_position;

  uint nm_flags = (ciEnv::current()->is_precompiled() ? 1 : 0); // TODO: record info about other assumptions (e.g., init barriers)

  uint level = (uint)comp_level;
//  if (comp_level == CompLevel_full_optimization) {
//    level += nm_flags;
//  } else {
//    guarantee(nm_flags == 0, "");
//  }
  SCAEntry* entry = new(archive) SCAEntry(entry_position, entry_size, name_offset, name_size,
                                 code_offset, code_size, reloc_offset, reloc_size,
                                 SCAEntry::Code, hash, nm_flags, level, (uint)comp_id, decompile_count,
                                 has_clinit_barriers, archive->_for_preload);
  if (method_in_cds) {
    entry->set_method(m);
  }
#ifdef ASSERT
  if (has_clinit_barriers || archive->_for_preload) {
    assert(for_preload, "sanity");
    assert(entry->method() != nullptr, "sanity");
  }
#endif
  {
    ResourceMark rm;
    const char* name   = method->name_and_sig_as_C_string();
    log_info(sca, nmethod)("%d (L%d): Wrote nmethod '%s'%s to shared code archive '%s'",
                           task->compile_id(), task->comp_level(), name, (archive->_for_preload ? " (for preload)" : ""), archive->_archive_path);
  }
  if (VerifySharedCode) {
    return nullptr;
  }
  return entry;
}

void SCAFile::print_on(outputStream* st) {
  SCAFile* archive = open_for_read();
  if (archive != nullptr) {
    ReadingMark rdmk;

    uint count = archive->_load_header->entries_count();
    uint* search_entries = (uint*)archive->addr(archive->_load_header->entries_offset()); // [id, index]
    SCAEntry* load_entries = (SCAEntry*)(search_entries + 2 * count);

    for (uint i = 0; i < count; i++) {
      int index = search_entries[2*i + 1];
      SCAEntry* entry = &(load_entries[index]);

      st->print_cr("%4u: %4u: K%u L%u flags=%u offset=%u decompile=%u size=%u code_size=%u%s%s%s%s",
                i, index, entry->kind(), entry->comp_level(), entry->flags(), entry->offset(),
                entry->decompile(), entry->size(), entry->code_size(),
                entry->has_clinit_barriers() ? " has_clinit_barriers" : "",
                entry->for_preload()         ? " for_preload"         : "",
                entry->preloaded()           ? " preloaded"           : "",
                entry->not_entrant()         ? " not_entrant"         : "");
      st->print_raw("         ");
      SCAReader reader(archive, entry, nullptr);
      reader.print_on(st);
    }
  } else {
    st->print_cr("failed to open SCA at %s", SharedCodeArchive);
  }
}

void SCAReader::print_on(outputStream* st) {
  uint entry_position = _entry->offset();
  set_read_position(entry_position);

  // Read name
  uint name_offset = entry_position + _entry->name_offset();
  uint name_size = _entry->name_size(); // Includes '/0'
  const char* name = addr(name_offset);

  st->print_cr("  name: %s", name);
}

#define _extrs_max 80
#define _stubs_max 120
#define _blobs_max 80
#define   _all_max 280

#define SET_ADDRESS(type, addr)                          \
  {                                                      \
    type##_addr[type##_length++] = (address) (addr);     \
    assert(type##_length < type##_max - 1, "increase size"); \
  }

static bool initializing = false;
void SCAddressTable::init() {
  if (_complete || initializing) return; // Done already
  initializing = true;
  _extrs_addr = NEW_C_HEAP_ARRAY(address, _extrs_max, mtCode);
  _stubs_addr = NEW_C_HEAP_ARRAY(address, _stubs_max, mtCode);
  _blobs_addr = NEW_C_HEAP_ARRAY(address, _blobs_max, mtCode);

  _extrs_length = 0;
  _stubs_length = 0;
  _blobs_length = 0;

  // Runtime methods
#ifdef COMPILER2
  SET_ADDRESS(_extrs, OptoRuntime::handle_exception_C);
#endif
#ifdef COMPILER1
  SET_ADDRESS(_extrs, Runtime1::is_instance_of);
  SET_ADDRESS(_extrs, Runtime1::trace_block_entry);
#endif

  SET_ADDRESS(_extrs, CompressedOops::ptrs_base_addr());
  SET_ADDRESS(_extrs, G1BarrierSetRuntime::write_ref_field_post_entry);
  SET_ADDRESS(_extrs, G1BarrierSetRuntime::write_ref_field_pre_entry);

  SET_ADDRESS(_extrs, SharedRuntime::complete_monitor_unlocking_C);
  SET_ADDRESS(_extrs, SharedRuntime::enable_stack_reserved_zone);
#ifdef AMD64
  SET_ADDRESS(_extrs, SharedRuntime::montgomery_multiply);
  SET_ADDRESS(_extrs, SharedRuntime::montgomery_square);
#endif // AMD64
  SET_ADDRESS(_extrs, SharedRuntime::d2f);
  SET_ADDRESS(_extrs, SharedRuntime::d2i);
  SET_ADDRESS(_extrs, SharedRuntime::d2l);
  SET_ADDRESS(_extrs, SharedRuntime::dcos);
  SET_ADDRESS(_extrs, SharedRuntime::dexp);
  SET_ADDRESS(_extrs, SharedRuntime::dlog);
  SET_ADDRESS(_extrs, SharedRuntime::dlog10);
  SET_ADDRESS(_extrs, SharedRuntime::dpow);
  SET_ADDRESS(_extrs, SharedRuntime::drem);
  SET_ADDRESS(_extrs, SharedRuntime::dsin);
  SET_ADDRESS(_extrs, SharedRuntime::dtan);
  SET_ADDRESS(_extrs, SharedRuntime::f2i);
  SET_ADDRESS(_extrs, SharedRuntime::f2l);
  SET_ADDRESS(_extrs, SharedRuntime::frem);
  SET_ADDRESS(_extrs, SharedRuntime::l2d);
  SET_ADDRESS(_extrs, SharedRuntime::l2f);
  SET_ADDRESS(_extrs, SharedRuntime::ldiv);
  SET_ADDRESS(_extrs, SharedRuntime::lmul);
  SET_ADDRESS(_extrs, SharedRuntime::lrem);

  SET_ADDRESS(_extrs, ci_card_table_address_as<address>());
  SET_ADDRESS(_extrs, ThreadIdentifier::unsafe_offset());
  SET_ADDRESS(_extrs, Thread::current);

  SET_ADDRESS(_extrs, os::javaTimeMillis);
  SET_ADDRESS(_extrs, os::javaTimeNanos);

  SET_ADDRESS(_extrs, &JvmtiVTMSTransitionDisabler::_VTMS_notify_jvmti_events);
  SET_ADDRESS(_extrs, StubRoutines::crc_table_addr());
#ifndef PRODUCT
  SET_ADDRESS(_extrs, &SharedRuntime::_partial_subtype_ctr);
  SET_ADDRESS(_extrs, JavaThread::verify_cross_modify_fence_failure);
#endif

#if defined(AMD64) || defined(AARCH64) || defined(RISCV64)
  SET_ADDRESS(_extrs, MacroAssembler::debug64);
#endif
#if defined(AMD64)
  SET_ADDRESS(_extrs, StubRoutines::x86::arrays_hashcode_powers_of_31());
#endif

#ifdef X86
  SET_ADDRESS(_extrs, LIR_Assembler::float_signmask_pool);
  SET_ADDRESS(_extrs, LIR_Assembler::double_signmask_pool);
  SET_ADDRESS(_extrs, LIR_Assembler::float_signflip_pool);
  SET_ADDRESS(_extrs, LIR_Assembler::double_signflip_pool);
#endif

  // Stubs
  SET_ADDRESS(_stubs, StubRoutines::method_entry_barrier());
  SET_ADDRESS(_stubs, StubRoutines::forward_exception_entry());
/*
  SET_ADDRESS(_stubs, StubRoutines::throw_AbstractMethodError_entry());
  SET_ADDRESS(_stubs, StubRoutines::throw_IncompatibleClassChangeError_entry());
  SET_ADDRESS(_stubs, StubRoutines::throw_NullPointerException_at_call_entry());
  SET_ADDRESS(_stubs, StubRoutines::throw_StackOverflowError_entry());
  SET_ADDRESS(_stubs, StubRoutines::throw_delayed_StackOverflowError_entry());
*/
  SET_ADDRESS(_stubs, StubRoutines::atomic_xchg_entry());
  SET_ADDRESS(_stubs, StubRoutines::atomic_cmpxchg_entry());
  SET_ADDRESS(_stubs, StubRoutines::atomic_cmpxchg_long_entry());
  SET_ADDRESS(_stubs, StubRoutines::atomic_add_entry());
  SET_ADDRESS(_stubs, StubRoutines::fence_entry());

  SET_ADDRESS(_stubs, StubRoutines::cont_thaw());
  SET_ADDRESS(_stubs, StubRoutines::cont_returnBarrier());
  SET_ADDRESS(_stubs, StubRoutines::cont_returnBarrierExc());

  JFR_ONLY(SET_ADDRESS(_stubs, StubRoutines::jfr_write_checkpoint());)


  SET_ADDRESS(_stubs, StubRoutines::jbyte_arraycopy());
  SET_ADDRESS(_stubs, StubRoutines::jshort_arraycopy());
  SET_ADDRESS(_stubs, StubRoutines::jint_arraycopy());
  SET_ADDRESS(_stubs, StubRoutines::jlong_arraycopy());
  SET_ADDRESS(_stubs, StubRoutines::_oop_arraycopy);
  SET_ADDRESS(_stubs, StubRoutines::_oop_arraycopy_uninit);

  SET_ADDRESS(_stubs, StubRoutines::jbyte_disjoint_arraycopy());
  SET_ADDRESS(_stubs, StubRoutines::jshort_disjoint_arraycopy());
  SET_ADDRESS(_stubs, StubRoutines::jint_disjoint_arraycopy());
  SET_ADDRESS(_stubs, StubRoutines::jlong_disjoint_arraycopy());
  SET_ADDRESS(_stubs, StubRoutines::_oop_disjoint_arraycopy);
  SET_ADDRESS(_stubs, StubRoutines::_oop_disjoint_arraycopy_uninit);

  SET_ADDRESS(_stubs, StubRoutines::arrayof_jbyte_arraycopy());
  SET_ADDRESS(_stubs, StubRoutines::arrayof_jshort_arraycopy());
  SET_ADDRESS(_stubs, StubRoutines::arrayof_jint_arraycopy());
  SET_ADDRESS(_stubs, StubRoutines::arrayof_jlong_arraycopy());
  SET_ADDRESS(_stubs, StubRoutines::_arrayof_oop_arraycopy);
  SET_ADDRESS(_stubs, StubRoutines::_arrayof_oop_arraycopy_uninit);

  SET_ADDRESS(_stubs, StubRoutines::arrayof_jbyte_disjoint_arraycopy());
  SET_ADDRESS(_stubs, StubRoutines::arrayof_jshort_disjoint_arraycopy());
  SET_ADDRESS(_stubs, StubRoutines::arrayof_jint_disjoint_arraycopy());
  SET_ADDRESS(_stubs, StubRoutines::arrayof_jlong_disjoint_arraycopy());
  SET_ADDRESS(_stubs, StubRoutines::_arrayof_oop_disjoint_arraycopy);
  SET_ADDRESS(_stubs, StubRoutines::_arrayof_oop_disjoint_arraycopy_uninit);

  SET_ADDRESS(_stubs, StubRoutines::_checkcast_arraycopy);
  SET_ADDRESS(_stubs, StubRoutines::_checkcast_arraycopy_uninit);

  SET_ADDRESS(_stubs, StubRoutines::unsafe_arraycopy());
  SET_ADDRESS(_stubs, StubRoutines::generic_arraycopy());

  SET_ADDRESS(_stubs, StubRoutines::jbyte_fill());
  SET_ADDRESS(_stubs, StubRoutines::jshort_fill());
  SET_ADDRESS(_stubs, StubRoutines::jint_fill());
  SET_ADDRESS(_stubs, StubRoutines::arrayof_jbyte_fill());
  SET_ADDRESS(_stubs, StubRoutines::arrayof_jshort_fill());
  SET_ADDRESS(_stubs, StubRoutines::arrayof_jint_fill());

  SET_ADDRESS(_stubs, StubRoutines::data_cache_writeback());
  SET_ADDRESS(_stubs, StubRoutines::data_cache_writeback_sync());

  SET_ADDRESS(_stubs, StubRoutines::aescrypt_encryptBlock());
  SET_ADDRESS(_stubs, StubRoutines::aescrypt_decryptBlock());
  SET_ADDRESS(_stubs, StubRoutines::cipherBlockChaining_encryptAESCrypt());
  SET_ADDRESS(_stubs, StubRoutines::cipherBlockChaining_decryptAESCrypt());
  SET_ADDRESS(_stubs, StubRoutines::electronicCodeBook_encryptAESCrypt());
  SET_ADDRESS(_stubs, StubRoutines::electronicCodeBook_decryptAESCrypt());
  SET_ADDRESS(_stubs, StubRoutines::poly1305_processBlocks());
  SET_ADDRESS(_stubs, StubRoutines::counterMode_AESCrypt());
  SET_ADDRESS(_stubs, StubRoutines::ghash_processBlocks());
  SET_ADDRESS(_stubs, StubRoutines::chacha20Block());
  SET_ADDRESS(_stubs, StubRoutines::base64_encodeBlock());
  SET_ADDRESS(_stubs, StubRoutines::base64_decodeBlock());
  SET_ADDRESS(_stubs, StubRoutines::md5_implCompress());
  SET_ADDRESS(_stubs, StubRoutines::md5_implCompressMB());
  SET_ADDRESS(_stubs, StubRoutines::sha1_implCompress());
  SET_ADDRESS(_stubs, StubRoutines::sha1_implCompressMB());
  SET_ADDRESS(_stubs, StubRoutines::sha256_implCompress());
  SET_ADDRESS(_stubs, StubRoutines::sha256_implCompressMB());
  SET_ADDRESS(_stubs, StubRoutines::sha512_implCompress());
  SET_ADDRESS(_stubs, StubRoutines::sha512_implCompressMB());
  SET_ADDRESS(_stubs, StubRoutines::sha3_implCompress());
  SET_ADDRESS(_stubs, StubRoutines::sha3_implCompressMB());

  SET_ADDRESS(_stubs, StubRoutines::updateBytesCRC32());

  SET_ADDRESS(_stubs, StubRoutines::crc32c_table_addr());
  SET_ADDRESS(_stubs, StubRoutines::updateBytesCRC32C());
  SET_ADDRESS(_stubs, StubRoutines::updateBytesAdler32());

  SET_ADDRESS(_stubs, StubRoutines::multiplyToLen());
  SET_ADDRESS(_stubs, StubRoutines::squareToLen());
  SET_ADDRESS(_stubs, StubRoutines::mulAdd());
  SET_ADDRESS(_stubs, StubRoutines::montgomeryMultiply());
  SET_ADDRESS(_stubs, StubRoutines::montgomerySquare());
  SET_ADDRESS(_stubs, StubRoutines::bigIntegerRightShift());
  SET_ADDRESS(_stubs, StubRoutines::bigIntegerLeftShift());
  SET_ADDRESS(_stubs, StubRoutines::galoisCounterMode_AESCrypt());

  SET_ADDRESS(_stubs, StubRoutines::vectorizedMismatch());

  SET_ADDRESS(_stubs, StubRoutines::dexp());
  SET_ADDRESS(_stubs, StubRoutines::dlog());
  SET_ADDRESS(_stubs, StubRoutines::dlog10());
  SET_ADDRESS(_stubs, StubRoutines::dpow());
  SET_ADDRESS(_stubs, StubRoutines::dsin());
  SET_ADDRESS(_stubs, StubRoutines::dcos());
  SET_ADDRESS(_stubs, StubRoutines::dlibm_reduce_pi04l());
  SET_ADDRESS(_stubs, StubRoutines::dlibm_sin_cos_huge());
  SET_ADDRESS(_stubs, StubRoutines::dlibm_tan_cot_huge());
  SET_ADDRESS(_stubs, StubRoutines::dtan());

  SET_ADDRESS(_stubs, StubRoutines::f2hf_adr());
  SET_ADDRESS(_stubs, StubRoutines::hf2f_adr());

#if defined(AMD64)
  SET_ADDRESS(_stubs, StubRoutines::x86::d2i_fixup());
  SET_ADDRESS(_stubs, StubRoutines::x86::f2i_fixup());
  SET_ADDRESS(_stubs, StubRoutines::x86::d2l_fixup());
  SET_ADDRESS(_stubs, StubRoutines::x86::f2l_fixup());
  SET_ADDRESS(_stubs, StubRoutines::x86::float_sign_mask());
  SET_ADDRESS(_stubs, StubRoutines::x86::float_sign_flip());
  SET_ADDRESS(_stubs, StubRoutines::x86::double_sign_mask());
  SET_ADDRESS(_stubs, StubRoutines::x86::double_sign_flip());
  SET_ADDRESS(_stubs, StubRoutines::x86::vector_popcount_lut());
  SET_ADDRESS(_stubs, StubRoutines::x86::vector_float_sign_mask());
  SET_ADDRESS(_stubs, StubRoutines::x86::vector_float_sign_flip());
  SET_ADDRESS(_stubs, StubRoutines::x86::vector_double_sign_mask());
  SET_ADDRESS(_stubs, StubRoutines::x86::vector_double_sign_flip());
  // The iota indices are ordered by type B/S/I/L/F/D, and the offset between two types is 64.
  // See C2_MacroAssembler::load_iota_indices().
  for (int i = 0; i < 6; i++) {
    SET_ADDRESS(_stubs, StubRoutines::x86::vector_iota_indices() + i * 64);
  }
#endif
#if defined(AARCH64)
  SET_ADDRESS(_stubs, StubRoutines::aarch64::d2i_fixup());
  SET_ADDRESS(_stubs, StubRoutines::aarch64::f2i_fixup());
  SET_ADDRESS(_stubs, StubRoutines::aarch64::d2l_fixup());
  SET_ADDRESS(_stubs, StubRoutines::aarch64::f2l_fixup());
  SET_ADDRESS(_stubs, StubRoutines::aarch64::float_sign_mask());
  SET_ADDRESS(_stubs, StubRoutines::aarch64::float_sign_flip());
  SET_ADDRESS(_stubs, StubRoutines::aarch64::double_sign_mask());
  SET_ADDRESS(_stubs, StubRoutines::aarch64::double_sign_flip());
  SET_ADDRESS(_stubs, StubRoutines::aarch64::zero_blocks());
<<<<<<< HEAD
=======
  SET_ADDRESS(_stubs, StubRoutines::aarch64::count_positives());
  SET_ADDRESS(_stubs, StubRoutines::aarch64::count_positives_long());
  SET_ADDRESS(_stubs, StubRoutines::aarch64::large_array_equals());
  SET_ADDRESS(_stubs, StubRoutines::aarch64::compare_long_string_LL());
  SET_ADDRESS(_stubs, StubRoutines::aarch64::compare_long_string_UU());
  SET_ADDRESS(_stubs, StubRoutines::aarch64::compare_long_string_LU());
  SET_ADDRESS(_stubs, StubRoutines::aarch64::compare_long_string_UL());
  SET_ADDRESS(_stubs, StubRoutines::aarch64::string_indexof_linear_ul());
  SET_ADDRESS(_stubs, StubRoutines::aarch64::string_indexof_linear_ll());
  SET_ADDRESS(_stubs, StubRoutines::aarch64::string_indexof_linear_uu());
  SET_ADDRESS(_stubs, StubRoutines::aarch64::large_byte_array_inflate());
  SET_ADDRESS(_stubs, StubRoutines::aarch64::spin_wait());
>>>>>>> 8b8f250b
#endif

  // Blobs
  SET_ADDRESS(_blobs, SharedRuntime::get_handle_wrong_method_stub());
  SET_ADDRESS(_blobs, SharedRuntime::get_ic_miss_stub());
  SET_ADDRESS(_blobs, SharedRuntime::get_resolve_opt_virtual_call_stub());
  SET_ADDRESS(_blobs, SharedRuntime::get_resolve_virtual_call_stub());
  SET_ADDRESS(_blobs, SharedRuntime::get_resolve_static_call_stub());
  SET_ADDRESS(_blobs, SharedRuntime::deopt_blob()->entry_point());
  SET_ADDRESS(_blobs, SharedRuntime::polling_page_safepoint_handler_blob()->entry_point());
  SET_ADDRESS(_blobs, SharedRuntime::polling_page_return_handler_blob()->entry_point());
#ifdef COMPILER2
  SET_ADDRESS(_blobs, SharedRuntime::polling_page_vectors_safepoint_handler_blob()->entry_point());
  SET_ADDRESS(_blobs, SharedRuntime::uncommon_trap_blob()->entry_point());
#endif
  SET_ADDRESS(_blobs, StubRoutines::throw_AbstractMethodError_entry());
  SET_ADDRESS(_blobs, StubRoutines::throw_IncompatibleClassChangeError_entry());
  SET_ADDRESS(_blobs, StubRoutines::throw_NullPointerException_at_call_entry());
  SET_ADDRESS(_blobs, StubRoutines::throw_StackOverflowError_entry());
  SET_ADDRESS(_blobs, StubRoutines::throw_delayed_StackOverflowError_entry());

  _complete = true;
}

void SCAddressTable::init_opto() {
#ifdef COMPILER2
  // OptoRuntime Blobs
  SET_ADDRESS(_blobs, OptoRuntime::exception_blob()->entry_point());
  SET_ADDRESS(_blobs, OptoRuntime::new_instance_Java());
  SET_ADDRESS(_blobs, OptoRuntime::new_array_Java());
  SET_ADDRESS(_blobs, OptoRuntime::new_array_nozero_Java());
  SET_ADDRESS(_blobs, OptoRuntime::multianewarray2_Java());
  SET_ADDRESS(_blobs, OptoRuntime::multianewarray3_Java());
  SET_ADDRESS(_blobs, OptoRuntime::multianewarray4_Java());
  SET_ADDRESS(_blobs, OptoRuntime::multianewarray5_Java());
  SET_ADDRESS(_blobs, OptoRuntime::multianewarrayN_Java());
  SET_ADDRESS(_blobs, OptoRuntime::vtable_must_compile_stub());
  SET_ADDRESS(_blobs, OptoRuntime::complete_monitor_locking_Java());
  SET_ADDRESS(_blobs, OptoRuntime::monitor_notify_Java());
  SET_ADDRESS(_blobs, OptoRuntime::monitor_notifyAll_Java());
  SET_ADDRESS(_blobs, OptoRuntime::rethrow_stub());
  SET_ADDRESS(_blobs, OptoRuntime::slow_arraycopy_Java());
  SET_ADDRESS(_blobs, OptoRuntime::register_finalizer_Java());
  SET_ADDRESS(_blobs, OptoRuntime::notify_jvmti_vthread_start());
  SET_ADDRESS(_blobs, OptoRuntime::notify_jvmti_vthread_end());
  SET_ADDRESS(_blobs, OptoRuntime::notify_jvmti_vthread_mount());
  SET_ADDRESS(_blobs, OptoRuntime::notify_jvmti_vthread_unmount());
#endif
  _opto_complete = true;
}

void SCAddressTable::init_c1() {
#ifdef COMPILER1
  // Runtime1 Blobs
  for (int i = 0; i < Runtime1::number_of_ids; i++) {
    Runtime1::StubID id = (Runtime1::StubID)i;
    if (Runtime1::blob_for(id) == nullptr) {
      log_info(sca, init)("C1 blob %s is missing", Runtime1::name_for(id));
      continue;
    }
    if (Runtime1::entry_for(id) == nullptr) {
      log_info(sca, init)("C1 blob %s is missing entry", Runtime1::name_for(id));
      continue;
    }
    address entry = Runtime1::entry_for(id);
    SET_ADDRESS(_blobs, entry);
  }
#if INCLUDE_G1GC
  if (UseG1GC) {
    G1BarrierSetC1* bs = (G1BarrierSetC1*)BarrierSet::barrier_set()->barrier_set_c1();
    address entry = bs->pre_barrier_c1_runtime_code_blob()->code_begin();
    SET_ADDRESS(_blobs, entry);
    entry = bs->post_barrier_c1_runtime_code_blob()->code_begin();
    SET_ADDRESS(_blobs, entry);
  }
#endif // INCLUDE_G1GC
#endif // COMPILER1
  _c1_complete = true;
}

#undef SET_ADDRESS
#undef _extrs_max
#undef _stubs_max
#undef _blobs_max

SCAddressTable::~SCAddressTable() {
  if (_extrs_addr != nullptr) {
    FREE_C_HEAP_ARRAY(address, _extrs_addr);
  }
  if (_stubs_addr != nullptr) {
    FREE_C_HEAP_ARRAY(address, _stubs_addr);
  }
  if (_blobs_addr != nullptr) {
    FREE_C_HEAP_ARRAY(address, _blobs_addr);
  }
}

#define MAX_STR_COUNT 200
static const char* _C_strings[MAX_STR_COUNT] = {nullptr};
static int _C_strings_count = 0;
static int _C_strings_s[MAX_STR_COUNT] = {0};
static int _C_strings_id[MAX_STR_COUNT] = {0};
static int _C_strings_len[MAX_STR_COUNT] = {0};
static int _C_strings_hash[MAX_STR_COUNT] = {0};
static int _C_strings_used = 0;

void SCAFile::load_strings() {
  uint strings_count  = _load_header->strings_count();
  if (strings_count == 0) {
    return;
  }
  uint strings_offset = _load_header->strings_offset();
  uint strings_size   = _load_header->entries_offset() - strings_offset;
  uint data_size = (uint)(strings_count * sizeof(uint));
  uint* sizes = (uint*)addr(strings_offset);
  uint* hashs = (uint*)addr(strings_offset + data_size);
  strings_size -= 2 * data_size;
  _C_strings_buf = addr(strings_offset + 2 * data_size);
  const char* p = _C_strings_buf;
  assert(strings_count <= MAX_STR_COUNT, "sanity");
  for (uint i = 0; i < strings_count; i++) {
    _C_strings[i] = p;
    uint len = sizes[i];
    _C_strings_s[i] = i;
    _C_strings_id[i] = i;
    _C_strings_len[i] = len;
    _C_strings_hash[i] = hashs[i];
    p += len;
  }
  assert((uint)(p - _C_strings_buf) <= strings_size, "(" INTPTR_FORMAT " - " INTPTR_FORMAT ") = %d > %d ", p2i(p), p2i(_C_strings_buf), (uint)(p - _C_strings_buf), strings_size);
  _C_strings_count = strings_count;
  _C_strings_used  = strings_count;
  log_info(sca, init)("Load %d C strings at offset %d from shared code archive '%s'", _C_strings_count, strings_offset, _archive_path);
}

int SCAFile::store_strings() {
  uint offset = _write_position;
  uint length = 0;
  if (_C_strings_used > 0) {
    // Write sizes first
    for (int i = 0; i < _C_strings_used; i++) {
      uint len = _C_strings_len[i] + 1; // Include 0
      length += len;
      assert(len < 1000, "big string: %s", _C_strings[i]);
      uint n = write_bytes(&len, sizeof(uint));
      if (n != sizeof(uint)) {
        return -1;
      }
    }
    // Write hashs
    for (int i = 0; i < _C_strings_used; i++) {
      uint n = write_bytes(&(_C_strings_hash[i]), sizeof(uint));
      if (n != sizeof(uint)) {
        return -1;
      }
    }
    for (int i = 0; i < _C_strings_used; i++) {
      uint len = _C_strings_len[i] + 1; // Include 0
      uint n = write_bytes(_C_strings[_C_strings_s[i]], len);
      if (n != len) {
        return -1;
      }
    }
    log_info(sca, exit)("Wrote %d C strings of total length %d at offset %d to shared code archive '%s'",
                        _C_strings_used, length, offset, _archive_path);
  }
  return _C_strings_used;
}

void SCAFile::add_C_string(const char* str) {
  assert(for_write(), "only when storing code");
  _table->add_C_string(str);
}

void SCAddressTable::add_C_string(const char* str) {
  if (str != nullptr && _complete && (_opto_complete || _c1_complete)) {
    // Check previous strings address
    for (int i = 0; i < _C_strings_count; i++) {
      if (_C_strings[i] == str) {
        return; // Found existing one
      }
    }
    // Add new one
    if (_C_strings_count < MAX_STR_COUNT) {
if (UseNewCode3) tty->print_cr("add_C_string: [%d] " INTPTR_FORMAT " %s", _C_strings_count, p2i(str), str);
      _C_strings_id[_C_strings_count] = -1; // Init
      _C_strings[_C_strings_count++] = str;
    } else {
      CompileTask* task = ciEnv::current()->task();
      log_warning(sca)("%d (L%d): Number of C strings > max %d %s",
                       task->compile_id(), task->comp_level(), MAX_STR_COUNT, str);
    }
  }
}

int SCAddressTable::id_for_C_string(address str) {
  for (int i = 0; i < _C_strings_count; i++) {
    if (_C_strings[i] == (const char*)str) { // found
      int id = _C_strings_id[i];
      if (id >= 0) {
        assert(id < _C_strings_used, "%d >= %d", id , _C_strings_used);
        return id; // Found recorded
      }
      // Search for the same string content
      int len = strlen((const char*)str);
      int hash = java_lang_String::hash_code((const jbyte*)str, len);
      for (int j = 0; j < _C_strings_used; j++) {
        if ((_C_strings_len[j] == len) && (_C_strings_hash[j] == hash)) {
          _C_strings_id[i] = j; // Found match
          return j;
        }
      }
      // Not found in recorded, add new
      id = _C_strings_used++;
      _C_strings_s[id] = i;
      _C_strings_id[i] = id;
      _C_strings_len[id] = len;
      _C_strings_hash[id] = hash;
      return id;
    }
  }
  return -1;
}

address SCAddressTable::address_for_C_string(int idx) {
  assert(idx < _C_strings_count, "sanity");
  return (address)_C_strings[idx];
}

int search_address(address addr, address* table, uint length) {
  for (int i = 0; i < (int)length; i++) {
    if (table[i] == addr) {
      return i;
    }
  }
  return -1;
}

address SCAddressTable::address_for_id(int idx) {
  if (!_complete) {
    fatal("SCA table is not complete");
  }
  if (idx == -1) {
    return (address)-1;
  }
  uint id = (uint)idx;
  if (id >= _all_max && idx < (_all_max + _C_strings_count)) {
    return address_for_C_string(idx - _all_max);
  }
  if (idx < 0 || id == (_extrs_length + _stubs_length + _blobs_length)) {
    fatal("Incorrect id %d for SCA table", id);
  }
  if (idx > (_all_max + _C_strings_count)) {
    return (address)os::init + idx;
  }
  if (id < _extrs_length) {
    return _extrs_addr[id];
  }
  id -= _extrs_length;
  if (id < _stubs_length) {
    return _stubs_addr[id];
  }
  id -= _stubs_length;
  if (id < _blobs_length) {
    return _blobs_addr[id];
  }
  return nullptr;
}

int SCAddressTable::id_for_address(address addr, RelocIterator reloc, CodeBuffer* buffer) {
  int id = -1;
  if (addr == (address)-1) { // Static call stub has jump to itself
    return id;
  }
  if (!_complete) {
    fatal("SCA table is not complete");
  }
  // Seach for C string
  id = id_for_C_string(addr);
  if (id >=0) {
    return id + _all_max;
  }
  if (StubRoutines::contains(addr)) {
    // Search in stubs
    id = search_address(addr, _stubs_addr, _stubs_length);
    if (id < 0) {
      StubCodeDesc* desc = StubCodeDesc::desc_for(addr);
      if (desc == nullptr) {
        desc = StubCodeDesc::desc_for(addr + frame::pc_return_offset);
      }
      const char* sub_name = (desc != nullptr) ? desc->name() : "<unknown>";
      fatal("Address " INTPTR_FORMAT " for Stub:%s is missing in SCA table", p2i(addr), sub_name);
    } else {
      id += _extrs_length;
    }
  } else {
    CodeBlob* cb = CodeCache::find_blob(addr);
    if (cb != nullptr) {
      // Search in code blobs
      id = search_address(addr, _blobs_addr, _blobs_length);
      if (id < 0) {
        fatal("Address " INTPTR_FORMAT " for Blob:%s is missing in SCA table", p2i(addr), cb->name());
      } else {
        id += _extrs_length + _stubs_length;
      }
    } else {
      // Search in runtime functions
      id = search_address(addr, _extrs_addr, _extrs_length);
      if (id < 0) {
        ResourceMark rm;
        const int buflen = 1024;
        char* func_name = NEW_RESOURCE_ARRAY(char, buflen);
        int offset = 0;
        if (os::dll_address_to_function_name(addr, func_name, buflen, &offset)) {
          if (offset > 0) {
            // Could be address of C string
            uint dist = (uint)pointer_delta(addr, (address)os::init, 1);
            CompileTask* task = ciEnv::current()->task();
            uint compile_id = 0;
            uint comp_level =0;
            if (task != nullptr) { // this could be called from compiler runtime initialization (compiler blobs)
              compile_id = task->compile_id();
              comp_level = task->comp_level();
            }
            log_info(sca)("%d (L%d): Address " INTPTR_FORMAT " (offset %d) for runtime target '%s' is missing in SCA table",
                          compile_id, comp_level, p2i(addr), dist, (const char*)addr);
            assert(dist > (uint)(_all_max + MAX_STR_COUNT), "change encoding of distance");
            return dist;
          }
          fatal("Address " INTPTR_FORMAT " for runtime target '%s+%d' is missing in SCA table", p2i(addr), func_name, offset);
        } else {
          os::print_location(tty, p2i(addr), true);
#ifndef PRODUCT
          reloc.print_current();
          buffer->print();
          buffer->decode();
#endif // !PRODUCT
          fatal("Address " INTPTR_FORMAT " for <unknown> is missing in SCA table", p2i(addr));
        }
      }
    }
  }
  return id;
}<|MERGE_RESOLUTION|>--- conflicted
+++ resolved
@@ -761,14 +761,10 @@
     uint preload_entries_size = code_count * sizeof(uint);
     // _write_position should include code and strings
     uint code_alignment = code_count * DATA_ALIGNMENT; // We align_up code size when storing it.
-<<<<<<< HEAD
-    uint total_size = align_up(header_size, DATA_ALIGNMENT) +
+    uint total_size = header_size +
                       _write_position + _load_size + code_alignment +
                       preload_entries_size + search_size +
                       align_up(entries_size, DATA_ALIGNMENT);
-=======
-    uint total_size = _write_position + _load_size + header_size + code_alignment + search_size + preload_entries_size + align_up(entries_size, DATA_ALIGNMENT);
->>>>>>> 8b8f250b
 
     // Create ordered search table for entries [id, index];
     uint* search = NEW_C_HEAP_ARRAY(uint, search_count, mtCode);
@@ -1681,11 +1677,6 @@
         case relocInfo::virtual_call_type:  // Fall through. They all call resolve_*_call blobs.
         case relocInfo::opt_virtual_call_type:
         case relocInfo::static_call_type: {
-<<<<<<< HEAD
-          address addr = ((CallRelocation*)iter.reloc())->addr();
-          address dest = ((CallRelocation*)iter.reloc())->destination();
-          reloc_data[j] = (addr != dest ? _table->id_for_address(dest, iter, buffer) : -1); // FIXME: AARCH64: trampoline?
-=======
           CallRelocation* r = (CallRelocation*)iter.reloc();
           address dest = r->destination();
           if (dest == r->addr()) { // possible call via trampoline on Aarch64
@@ -1697,25 +1688,18 @@
         case relocInfo::trampoline_stub_type: {
           address dest = ((trampoline_stub_Relocation*)iter.reloc())->destination();
           reloc_data[j] = _table->id_for_address(dest, iter, buffer);
->>>>>>> 8b8f250b
           break;
         }
         case relocInfo::static_stub_type:
           break;
         case relocInfo::runtime_call_type: {
           // Record offset of runtime destination
-<<<<<<< HEAD
-          address addr = ((CallRelocation*)iter.reloc())->addr();
-          address dest = ((CallRelocation*)iter.reloc())->destination();
-          reloc_data[j] = (addr != dest ? _table->id_for_address(dest, iter, buffer) : -1); // FIXME: AARCH64: trampoline?
-=======
           CallRelocation* r = (CallRelocation*)iter.reloc();
           address dest = r->destination();
           if (dest == r->addr()) { // possible call via trampoline on Aarch64
             dest = (address)-1;    // do nothing in this case when loading this relocation
           }
           reloc_data[j] = _table->id_for_address(dest, iter, buffer);
->>>>>>> 8b8f250b
           break;
         }
         case relocInfo::runtime_call_w_cp_type:
@@ -1737,14 +1721,8 @@
           break;
         case relocInfo::post_call_nop_type:
           break;
-<<<<<<< HEAD
-        case relocInfo::trampoline_stub_type:
         case relocInfo::entry_guard_type:
           break; // FIXME
-=======
-        case relocInfo::entry_guard_type:
-          break;
->>>>>>> 8b8f250b
         default:
           fatal("relocation %d unimplemented", (int)iter.type());
           break;
@@ -3165,8 +3143,6 @@
   SET_ADDRESS(_stubs, StubRoutines::aarch64::double_sign_mask());
   SET_ADDRESS(_stubs, StubRoutines::aarch64::double_sign_flip());
   SET_ADDRESS(_stubs, StubRoutines::aarch64::zero_blocks());
-<<<<<<< HEAD
-=======
   SET_ADDRESS(_stubs, StubRoutines::aarch64::count_positives());
   SET_ADDRESS(_stubs, StubRoutines::aarch64::count_positives_long());
   SET_ADDRESS(_stubs, StubRoutines::aarch64::large_array_equals());
@@ -3179,7 +3155,6 @@
   SET_ADDRESS(_stubs, StubRoutines::aarch64::string_indexof_linear_uu());
   SET_ADDRESS(_stubs, StubRoutines::aarch64::large_byte_array_inflate());
   SET_ADDRESS(_stubs, StubRoutines::aarch64::spin_wait());
->>>>>>> 8b8f250b
 #endif
 
   // Blobs
