--- conflicted
+++ resolved
@@ -370,15 +370,11 @@
   f(ConstantPoolCache) \
   f(Annotations) \
   f(MethodCounters) \
-<<<<<<< HEAD
   f(RecordComponent) \
   f(KlassTrainingData) \
   f(MethodTrainingData) \
-  f(CompileTrainingData)
-=======
-  f(SharedClassPathEntry) \
-  f(RecordComponent)
->>>>>>> 8686a36b
+  f(CompileTrainingData) \
+  f(SharedClassPathEntry)
 
 #define METASPACE_OBJ_TYPE_DECLARE(name) name ## Type,
 #define METASPACE_OBJ_TYPE_NAME_CASE(name) case name ## Type: return #name;
