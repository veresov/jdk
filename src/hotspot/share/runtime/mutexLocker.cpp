/*
 * Copyright (c) 1997, 2023, Oracle and/or its affiliates. All rights reserved.
 * DO NOT ALTER OR REMOVE COPYRIGHT NOTICES OR THIS FILE HEADER.
 *
 * This code is free software; you can redistribute it and/or modify it
 * under the terms of the GNU General Public License version 2 only, as
 * published by the Free Software Foundation.
 *
 * This code is distributed in the hope that it will be useful, but WITHOUT
 * ANY WARRANTY; without even the implied warranty of MERCHANTABILITY or
 * FITNESS FOR A PARTICULAR PURPOSE.  See the GNU General Public License
 * version 2 for more details (a copy is included in the LICENSE file that
 * accompanied this code).
 *
 * You should have received a copy of the GNU General Public License version
 * 2 along with this work; if not, write to the Free Software Foundation,
 * Inc., 51 Franklin St, Fifth Floor, Boston, MA 02110-1301 USA.
 *
 * Please contact Oracle, 500 Oracle Parkway, Redwood Shores, CA 94065 USA
 * or visit www.oracle.com if you need additional information or have any
 * questions.
 *
 */

#include "precompiled.hpp"
#include "gc/shared/gc_globals.hpp"
#include "logging/log.hpp"
#include "logging/logStream.hpp"
#include "memory/resourceArea.hpp"
#include "memory/universe.hpp"
#include "runtime/javaThread.hpp"
#include "runtime/mutexLocker.hpp"
#include "runtime/safepoint.hpp"
#include "runtime/vmThread.hpp"
#include "utilities/vmError.hpp"

// Mutexes used in the VM (see comment in mutexLocker.hpp):

Mutex*   Patching_lock                = nullptr;
Mutex*   CompiledMethod_lock          = nullptr;
Monitor* SystemDictionary_lock        = nullptr;
Mutex*   InvokeMethodTypeTable_lock   = nullptr;
Monitor* InvokeMethodIntrinsicTable_lock = nullptr;
Mutex*   SharedDictionary_lock        = nullptr;
Monitor* ClassInitError_lock          = nullptr;
Mutex*   Module_lock                  = nullptr;
Mutex*   CompiledIC_lock              = nullptr;
Mutex*   InlineCacheBuffer_lock       = nullptr;
Mutex*   VMStatistic_lock             = nullptr;
Mutex*   JmethodIdCreation_lock       = nullptr;
Mutex*   JfieldIdCreation_lock        = nullptr;
Monitor* JNICritical_lock             = nullptr;
Mutex*   JvmtiThreadState_lock        = nullptr;
Monitor* EscapeBarrier_lock           = nullptr;
Monitor* JvmtiVTMSTransition_lock     = nullptr;
Monitor* Heap_lock                    = nullptr;
#ifdef INCLUDE_PARALLELGC
Mutex*   PSOldGenExpand_lock      = nullptr;
#endif
Mutex*   AdapterHandlerLibrary_lock   = nullptr;
Mutex*   SignatureHandlerLibrary_lock = nullptr;
Mutex*   VtableStubs_lock             = nullptr;
Mutex*   SymbolArena_lock             = nullptr;
Monitor* StringDedup_lock             = nullptr;
Mutex*   StringDedupIntern_lock       = nullptr;
Monitor* CodeCache_lock               = nullptr;
Mutex*   TouchedMethodLog_lock        = nullptr;
Mutex*   RetData_lock                 = nullptr;
Monitor* VMOperation_lock             = nullptr;
Monitor* Threads_lock                 = nullptr;
Mutex*   NonJavaThreadsList_lock      = nullptr;
Mutex*   NonJavaThreadsListSync_lock  = nullptr;
Monitor* CGC_lock                     = nullptr;
Monitor* STS_lock                     = nullptr;
Monitor* G1OldGCCount_lock            = nullptr;
Mutex*   G1RareEvent_lock             = nullptr;
Mutex*   G1DetachedRefinementStats_lock = nullptr;
Mutex*   MarkStackFreeList_lock       = nullptr;
Mutex*   MarkStackChunkList_lock      = nullptr;
Mutex*   MonitoringSupport_lock       = nullptr;
Monitor* ConcurrentGCBreakpoints_lock = nullptr;
Mutex*   Compile_lock                 = nullptr;
Monitor* MethodCompileQueue_lock      = nullptr;
Monitor* CompileThread_lock           = nullptr;
Monitor* Compilation_lock             = nullptr;
Mutex*   CompileTaskAlloc_lock        = nullptr;
Mutex*   CompileStatistics_lock       = nullptr;
Mutex*   DirectivesStack_lock         = nullptr;
Mutex*   MultiArray_lock              = nullptr;
Monitor* Terminator_lock              = nullptr;
Monitor* InitCompleted_lock           = nullptr;
Monitor* BeforeExit_lock              = nullptr;
Monitor* Notify_lock                  = nullptr;
Mutex*   ExceptionCache_lock          = nullptr;
Mutex*   TrainingData_lock            = nullptr;
#ifndef PRODUCT
Mutex*   FullGCALot_lock              = nullptr;
#endif

Mutex*   tty_lock                     = nullptr;

Mutex*   RawMonitor_lock              = nullptr;
Mutex*   PerfDataMemAlloc_lock        = nullptr;
Mutex*   PerfDataManager_lock         = nullptr;
Mutex*   OopMapCacheAlloc_lock        = nullptr;

Mutex*   FreeList_lock                = nullptr;
Mutex*   OldSets_lock                 = nullptr;
Mutex*   Uncommit_lock                = nullptr;
Monitor* RootRegionScan_lock          = nullptr;

Mutex*   Management_lock              = nullptr;
Monitor* MonitorDeflation_lock        = nullptr;
Monitor* Service_lock                 = nullptr;
Monitor* Notification_lock            = nullptr;
Monitor* PeriodicTask_lock            = nullptr;
Monitor* RedefineClasses_lock         = nullptr;
Mutex*   Verify_lock                  = nullptr;
Monitor* Zip_lock                     = nullptr;

#if INCLUDE_JFR
Mutex*   JfrStacktrace_lock           = nullptr;
Monitor* JfrMsg_lock                  = nullptr;
Mutex*   JfrBuffer_lock               = nullptr;
Monitor* JfrThreadSampler_lock        = nullptr;
#endif

#ifndef SUPPORTS_NATIVE_CX8
Mutex*   UnsafeJlong_lock             = nullptr;
#endif
Mutex*   CodeHeapStateAnalytics_lock  = nullptr;

Monitor* ContinuationRelativize_lock  = nullptr;

Mutex*   Metaspace_lock               = nullptr;
Monitor* MetaspaceCritical_lock       = nullptr;
Mutex*   ClassLoaderDataGraph_lock    = nullptr;
Monitor* ThreadsSMRDelete_lock        = nullptr;
Mutex*   ThreadIdTableCreate_lock     = nullptr;
Mutex*   SharedDecoder_lock           = nullptr;
Mutex*   DCmdFactory_lock             = nullptr;
Mutex*   NMTQuery_lock                = nullptr;

#if INCLUDE_CDS
#if INCLUDE_JVMTI
Mutex*   CDSClassFileStream_lock      = nullptr;
#endif
Mutex*   DumpTimeTable_lock           = nullptr;
Mutex*   CDSLambda_lock               = nullptr;
Mutex*   DumpRegion_lock              = nullptr;
Mutex*   ClassListFile_lock           = nullptr;
Mutex*   UnregisteredClassesTable_lock= nullptr;
Mutex*   LambdaFormInvokers_lock      = nullptr;
Mutex*   ScratchObjects_lock          = nullptr;
#endif // INCLUDE_CDS
Mutex*   Bootclasspath_lock           = nullptr;

#if INCLUDE_JVMCI
Monitor* JVMCI_lock                   = nullptr;
Monitor* JVMCIRuntime_lock            = nullptr;
#endif


#define MAX_NUM_MUTEX 128
static Mutex* _mutex_array[MAX_NUM_MUTEX];
static int _num_mutex;

#ifdef ASSERT
void assert_locked_or_safepoint(const Mutex* lock) {
  if (DebuggingContext::is_enabled() || VMError::is_error_reported()) return;
  // check if this thread owns the lock (common case)
  assert(lock != nullptr, "Need non-null lock");
  if (lock->owned_by_self()) return;
  if (SafepointSynchronize::is_at_safepoint()) return;
  if (!Universe::is_fully_initialized()) return;
  fatal("must own lock %s", lock->name());
}

// a weaker assertion than the above
void assert_locked_or_safepoint_weak(const Mutex* lock) {
  if (DebuggingContext::is_enabled() || VMError::is_error_reported()) return;
  assert(lock != nullptr, "Need non-null lock");
  if (lock->is_locked()) return;
  if (SafepointSynchronize::is_at_safepoint()) return;
  if (!Universe::is_fully_initialized()) return;
  fatal("must own lock %s", lock->name());
}

// a stronger assertion than the above
void assert_lock_strong(const Mutex* lock) {
  if (DebuggingContext::is_enabled() || VMError::is_error_reported()) return;
  assert(lock != nullptr, "Need non-null lock");
  if (lock->owned_by_self()) return;
  fatal("must own lock %s", lock->name());
}
#endif

static void add_mutex(Mutex* var) {
  assert(_num_mutex < MAX_NUM_MUTEX, "increase MAX_NUM_MUTEX");
  _mutex_array[_num_mutex++] = var;
}

#define MUTEX_STORAGE_NAME(name) name##_storage
#define MUTEX_STORAGE(name, type) alignas(type) static uint8_t MUTEX_STORAGE_NAME(name)[sizeof(type)]
#define MUTEX_DEF(name, type, pri, ...) {                                                       \
  assert(name == nullptr, "Mutex/Monitor initialized twice");                                   \
  MUTEX_STORAGE(name, type);                                                                    \
  name = ::new(static_cast<void*>(MUTEX_STORAGE_NAME(name))) type((pri), #name, ##__VA_ARGS__); \
  add_mutex(name);                                                                              \
}
#define MUTEX_DEFN(name, type, pri, ...) MUTEX_DEF(name, type, Mutex::pri, ##__VA_ARGS__)

// Specify relative ranked lock
#ifdef ASSERT
#define MUTEX_DEFL(name, type, held_lock, ...) MUTEX_DEF(name, type, (held_lock)->rank() - 1, ##__VA_ARGS__)
#else
#define MUTEX_DEFL(name, type, held_lock, ...) MUTEX_DEFN(name, type, safepoint, ##__VA_ARGS__)
#endif

// Using Padded subclasses to prevent false sharing of these global monitors and mutexes.
void mutex_init() {
  MUTEX_DEFN(tty_lock                        , PaddedMutex  , tty);      // allow to lock in VM

  MUTEX_DEFN(STS_lock                        , PaddedMonitor, nosafepoint);

  if (UseG1GC) {
    MUTEX_DEFN(CGC_lock                      , PaddedMonitor, nosafepoint);

    MUTEX_DEFN(G1DetachedRefinementStats_lock, PaddedMutex  , nosafepoint-2);

    MUTEX_DEFN(FreeList_lock                 , PaddedMutex  , service-1);
    MUTEX_DEFN(OldSets_lock                  , PaddedMutex  , nosafepoint);
    MUTEX_DEFN(Uncommit_lock                 , PaddedMutex  , service-2);
    MUTEX_DEFN(RootRegionScan_lock           , PaddedMonitor, nosafepoint-1);

    MUTEX_DEFN(MarkStackFreeList_lock        , PaddedMutex  , nosafepoint);
    MUTEX_DEFN(MarkStackChunkList_lock       , PaddedMutex  , nosafepoint);

    MUTEX_DEFN(MonitoringSupport_lock        , PaddedMutex  , service-1);      // used for serviceability monitoring support
  }
  MUTEX_DEFN(StringDedup_lock                , PaddedMonitor, nosafepoint);
  MUTEX_DEFN(StringDedupIntern_lock          , PaddedMutex  , nosafepoint);
  MUTEX_DEFN(RawMonitor_lock                 , PaddedMutex  , nosafepoint-1);

  MUTEX_DEFN(Metaspace_lock                  , PaddedMutex  , nosafepoint-3);
  MUTEX_DEFN(MetaspaceCritical_lock          , PaddedMonitor, nosafepoint-1);

  MUTEX_DEFN(Patching_lock                   , PaddedMutex  , nosafepoint);      // used for safepointing and code patching.
  MUTEX_DEFN(MonitorDeflation_lock           , PaddedMonitor, nosafepoint);      // used for monitor deflation thread operations
  MUTEX_DEFN(Service_lock                    , PaddedMonitor, service);      // used for service thread operations

  if (UseNotificationThread) {
    MUTEX_DEFN(Notification_lock             , PaddedMonitor, service);  // used for notification thread operations
  } else {
    Notification_lock = Service_lock;
  }

  MUTEX_DEFN(JmethodIdCreation_lock          , PaddedMutex  , nosafepoint-2); // used for creating jmethodIDs.
  MUTEX_DEFN(InvokeMethodTypeTable_lock      , PaddedMutex  , safepoint);
  MUTEX_DEFN(InvokeMethodIntrinsicTable_lock , PaddedMonitor, safepoint);
  MUTEX_DEFN(AdapterHandlerLibrary_lock      , PaddedMutex  , safepoint);
  MUTEX_DEFN(SharedDictionary_lock           , PaddedMutex  , safepoint);
  MUTEX_DEFN(VMStatistic_lock                , PaddedMutex  , safepoint);
  MUTEX_DEFN(SignatureHandlerLibrary_lock    , PaddedMutex  , safepoint);
  MUTEX_DEFN(SymbolArena_lock                , PaddedMutex  , nosafepoint);
  MUTEX_DEFN(ExceptionCache_lock             , PaddedMutex  , safepoint);
#ifndef PRODUCT
  MUTEX_DEFN(FullGCALot_lock                 , PaddedMutex  , safepoint); // a lock to make FullGCALot MT safe
#endif
  MUTEX_DEFN(BeforeExit_lock                 , PaddedMonitor, safepoint);

  MUTEX_DEFN(NonJavaThreadsList_lock         , PaddedMutex  , nosafepoint-1);
  MUTEX_DEFN(NonJavaThreadsListSync_lock     , PaddedMutex  , nosafepoint);

  MUTEX_DEFN(RetData_lock                    , PaddedMutex  , safepoint);
  MUTEX_DEFN(Terminator_lock                 , PaddedMonitor, safepoint, true);
  MUTEX_DEFN(InitCompleted_lock              , PaddedMonitor, nosafepoint);
  MUTEX_DEFN(Notify_lock                     , PaddedMonitor, safepoint, true);

  MUTEX_DEFN(JfieldIdCreation_lock           , PaddedMutex  , safepoint);

<<<<<<< HEAD
  def(CompiledIC_lock              , PaddedMutex  , nosafepoint);  // locks VtableStubs_lock, InlineCacheBuffer_lock
  def(TrainingData_lock            , PaddedMutex  , nosafepoint);
  def(MethodCompileQueue_lock      , PaddedMonitor, safepoint);
  def(CompileStatistics_lock       , PaddedMutex  , safepoint);
  def(DirectivesStack_lock         , PaddedMutex  , nosafepoint);
  def(MultiArray_lock              , PaddedMutex  , safepoint);
=======
  MUTEX_DEFN(CompiledIC_lock                 , PaddedMutex  , nosafepoint);  // locks VtableStubs_lock, InlineCacheBuffer_lock
  MUTEX_DEFN(MethodCompileQueue_lock         , PaddedMonitor, safepoint);
  MUTEX_DEFN(CompileStatistics_lock          , PaddedMutex  , safepoint);
  MUTEX_DEFN(DirectivesStack_lock            , PaddedMutex  , nosafepoint);
  MUTEX_DEFN(MultiArray_lock                 , PaddedMutex  , safepoint);
>>>>>>> b3dbf28b

  MUTEX_DEFN(JvmtiThreadState_lock           , PaddedMutex  , safepoint);   // Used by JvmtiThreadState/JvmtiEventController
  MUTEX_DEFN(EscapeBarrier_lock              , PaddedMonitor, nosafepoint); // Used to synchronize object reallocation/relocking triggered by JVMTI
  MUTEX_DEFN(JvmtiVTMSTransition_lock        , PaddedMonitor, safepoint);   // used for Virtual Thread Mount State transition management
  MUTEX_DEFN(Management_lock                 , PaddedMutex  , safepoint);   // used for JVM management

  MUTEX_DEFN(ConcurrentGCBreakpoints_lock    , PaddedMonitor, safepoint, true);
  MUTEX_DEFN(TouchedMethodLog_lock           , PaddedMutex  , safepoint);

  MUTEX_DEFN(CompileThread_lock              , PaddedMonitor, safepoint);
  MUTEX_DEFN(PeriodicTask_lock               , PaddedMonitor, safepoint, true);
  MUTEX_DEFN(RedefineClasses_lock            , PaddedMonitor, safepoint);
  MUTEX_DEFN(Verify_lock                     , PaddedMutex  , safepoint);

  if (WhiteBoxAPI) {
    MUTEX_DEFN(Compilation_lock              , PaddedMonitor, nosafepoint);
  }

#if INCLUDE_JFR
  MUTEX_DEFN(JfrBuffer_lock                  , PaddedMutex  , nosafepoint);
  MUTEX_DEFN(JfrMsg_lock                     , PaddedMonitor, nosafepoint-3);
  MUTEX_DEFN(JfrStacktrace_lock              , PaddedMutex  , stackwatermark-1);
  MUTEX_DEFN(JfrThreadSampler_lock           , PaddedMonitor, nosafepoint);
#endif

#ifndef SUPPORTS_NATIVE_CX8
  MUTEX_DEFN(UnsafeJlong_lock                , PaddedMutex  , nosafepoint);
#endif

  MUTEX_DEFN(ContinuationRelativize_lock     , PaddedMonitor, nosafepoint-3);
  MUTEX_DEFN(CodeHeapStateAnalytics_lock     , PaddedMutex  , safepoint);
  MUTEX_DEFN(ThreadsSMRDelete_lock           , PaddedMonitor, nosafepoint-3); // Holds ConcurrentHashTableResize_lock
  MUTEX_DEFN(ThreadIdTableCreate_lock        , PaddedMutex  , safepoint);
  MUTEX_DEFN(SharedDecoder_lock              , PaddedMutex  , tty-1);
  MUTEX_DEFN(DCmdFactory_lock                , PaddedMutex  , nosafepoint);
  MUTEX_DEFN(NMTQuery_lock                   , PaddedMutex  , safepoint);
#if INCLUDE_CDS
#if INCLUDE_JVMTI
  MUTEX_DEFN(CDSClassFileStream_lock         , PaddedMutex  , safepoint);
#endif
  MUTEX_DEFN(DumpTimeTable_lock              , PaddedMutex  , nosafepoint);
  MUTEX_DEFN(CDSLambda_lock                  , PaddedMutex  , nosafepoint);
  MUTEX_DEFN(DumpRegion_lock                 , PaddedMutex  , nosafepoint);
  MUTEX_DEFN(ClassListFile_lock              , PaddedMutex  , nosafepoint);
  MUTEX_DEFN(UnregisteredClassesTable_lock   , PaddedMutex  , nosafepoint-1);
  MUTEX_DEFN(LambdaFormInvokers_lock         , PaddedMutex  , safepoint);
  MUTEX_DEFN(ScratchObjects_lock             , PaddedMutex  , nosafepoint-1); // Holds DumpTimeTable_lock
#endif // INCLUDE_CDS
  MUTEX_DEFN(Bootclasspath_lock              , PaddedMutex  , nosafepoint);
  MUTEX_DEFN(Zip_lock                        , PaddedMonitor, nosafepoint-1); // Holds DumpTimeTable_lock

#if INCLUDE_JVMCI
  // JVMCIRuntime::_lock must be acquired before JVMCI_lock to avoid deadlock
  MUTEX_DEFN(JVMCIRuntime_lock               , PaddedMonitor, safepoint, true);
#endif

  // These locks have relative rankings, and inherit safepoint checking attributes from that rank.
  MUTEX_DEFL(InlineCacheBuffer_lock         , PaddedMutex  , CompiledIC_lock);
  MUTEX_DEFL(VtableStubs_lock               , PaddedMutex  , CompiledIC_lock);  // Also holds DumpTimeTable_lock
  MUTEX_DEFL(CodeCache_lock                 , PaddedMonitor, VtableStubs_lock);
  MUTEX_DEFL(CompiledMethod_lock            , PaddedMutex  , CodeCache_lock);

  MUTEX_DEFL(Threads_lock                   , PaddedMonitor, CompileThread_lock, true);
  MUTEX_DEFL(Compile_lock                   , PaddedMutex  , MethodCompileQueue_lock);
  MUTEX_DEFL(Heap_lock                      , PaddedMonitor, AdapterHandlerLibrary_lock);

  MUTEX_DEFL(PerfDataMemAlloc_lock          , PaddedMutex  , Heap_lock);
  MUTEX_DEFL(PerfDataManager_lock           , PaddedMutex  , Heap_lock);
  MUTEX_DEFL(ClassLoaderDataGraph_lock      , PaddedMutex  , MultiArray_lock);
  MUTEX_DEFL(VMOperation_lock               , PaddedMonitor, Heap_lock, true);
  MUTEX_DEFL(ClassInitError_lock            , PaddedMonitor, Threads_lock);

  if (UseG1GC) {
    MUTEX_DEFL(G1OldGCCount_lock            , PaddedMonitor, Threads_lock, true);
    MUTEX_DEFL(G1RareEvent_lock             , PaddedMutex  , Threads_lock, true);
  }

  MUTEX_DEFL(CompileTaskAlloc_lock          , PaddedMutex  ,  MethodCompileQueue_lock);
#ifdef INCLUDE_PARALLELGC
  if (UseParallelGC) {
    MUTEX_DEFL(PSOldGenExpand_lock          , PaddedMutex  , Heap_lock, true);
  }
#endif
  MUTEX_DEFL(OopMapCacheAlloc_lock          , PaddedMutex  ,  Threads_lock, true);
  MUTEX_DEFL(Module_lock                    , PaddedMutex  ,  ClassLoaderDataGraph_lock);
  MUTEX_DEFL(SystemDictionary_lock          , PaddedMonitor, Module_lock);
  MUTEX_DEFL(JNICritical_lock               , PaddedMonitor, AdapterHandlerLibrary_lock); // used for JNI critical regions
#if INCLUDE_JVMCI
  // JVMCIRuntime_lock must be acquired before JVMCI_lock to avoid deadlock
  MUTEX_DEFL(JVMCI_lock                     , PaddedMonitor, JVMCIRuntime_lock);
#endif

}

#undef MUTEX_DEFL
#undef MUTEX_DEFN
#undef MUTEX_DEF
#undef MUTEX_STORAGE
#undef MUTEX_STORAGE_NAME

void MutexLocker::post_initialize() {
  // Print mutex ranks if requested.
  LogTarget(Info, vmmutex) lt;
  if (lt.is_enabled()) {
    ResourceMark rm;
    LogStream ls(lt);
    print_lock_ranks(&ls);
  }
}

GCMutexLocker::GCMutexLocker(Mutex* mutex) {
  if (SafepointSynchronize::is_at_safepoint()) {
    _locked = false;
  } else {
    _mutex = mutex;
    _locked = true;
    _mutex->lock();
  }
}

// Print all mutexes/monitors that are currently owned by a thread; called
// by fatal error handler.
void print_owned_locks_on_error(outputStream* st) {
  st->print("VM Mutex/Monitor currently owned by a thread: ");
  bool none = true;
  for (int i = 0; i < _num_mutex; i++) {
     // see if it has an owner
     if (_mutex_array[i]->owner() != nullptr) {
       if (none) {
          // print format used by Mutex::print_on_error()
          st->print_cr(" ([mutex/lock_event])");
          none = false;
       }
       _mutex_array[i]->print_on_error(st);
       st->cr();
     }
  }
  if (none) st->print_cr("None");
}

void print_lock_ranks(outputStream* st) {
  st->print_cr("VM Mutex/Monitor ranks: ");

#ifdef ASSERT
  // Be extra defensive and figure out the bounds on
  // ranks right here. This also saves a bit of time
  // in the #ranks*#mutexes loop below.
  int min_rank = INT_MAX;
  int max_rank = INT_MIN;
  for (int i = 0; i < _num_mutex; i++) {
    Mutex* m = _mutex_array[i];
    int r = (int) m->rank();
    if (min_rank > r) min_rank = r;
    if (max_rank < r) max_rank = r;
  }

  // Print the listings rank by rank
  for (int r = min_rank; r <= max_rank; r++) {
    bool first = true;
    for (int i = 0; i < _num_mutex; i++) {
      Mutex* m = _mutex_array[i];
      if (r != (int) m->rank()) continue;

      if (first) {
        st->cr();
        st->print_cr("Rank \"%s\":", m->rank_name());
        first = false;
      }
      st->print_cr("  %s", m->name());
    }
  }
#else
  st->print_cr("  Only known in debug builds.");
#endif // ASSERT
}<|MERGE_RESOLUTION|>--- conflicted
+++ resolved
@@ -279,20 +279,12 @@
 
   MUTEX_DEFN(JfieldIdCreation_lock           , PaddedMutex  , safepoint);
 
-<<<<<<< HEAD
-  def(CompiledIC_lock              , PaddedMutex  , nosafepoint);  // locks VtableStubs_lock, InlineCacheBuffer_lock
-  def(TrainingData_lock            , PaddedMutex  , nosafepoint);
-  def(MethodCompileQueue_lock      , PaddedMonitor, safepoint);
-  def(CompileStatistics_lock       , PaddedMutex  , safepoint);
-  def(DirectivesStack_lock         , PaddedMutex  , nosafepoint);
-  def(MultiArray_lock              , PaddedMutex  , safepoint);
-=======
   MUTEX_DEFN(CompiledIC_lock                 , PaddedMutex  , nosafepoint);  // locks VtableStubs_lock, InlineCacheBuffer_lock
+  MUTEX_DEFN(TrainingData_lock               , PaddedMutex  , nosafepoint);
   MUTEX_DEFN(MethodCompileQueue_lock         , PaddedMonitor, safepoint);
   MUTEX_DEFN(CompileStatistics_lock          , PaddedMutex  , safepoint);
   MUTEX_DEFN(DirectivesStack_lock            , PaddedMutex  , nosafepoint);
   MUTEX_DEFN(MultiArray_lock                 , PaddedMutex  , safepoint);
->>>>>>> b3dbf28b
 
   MUTEX_DEFN(JvmtiThreadState_lock           , PaddedMutex  , safepoint);   // Used by JvmtiThreadState/JvmtiEventController
   MUTEX_DEFN(EscapeBarrier_lock              , PaddedMonitor, nosafepoint); // Used to synchronize object reallocation/relocking triggered by JVMTI
