/*
 * Copyright (c) 2019, 2023, Oracle and/or its affiliates. All rights reserved.
 * DO NOT ALTER OR REMOVE COPYRIGHT NOTICES OR THIS FILE HEADER.
 *
 * This code is free software; you can redistribute it and/or modify it
 * under the terms of the GNU General Public License version 2 only, as
 * published by the Free Software Foundation.
 *
 * This code is distributed in the hope that it will be useful, but WITHOUT
 * ANY WARRANTY; without even the implied warranty of MERCHANTABILITY or
 * FITNESS FOR A PARTICULAR PURPOSE.  See the GNU General Public License
 * version 2 for more details (a copy is included in the LICENSE file that
 * accompanied this code).
 *
 * You should have received a copy of the GNU General Public License version
 * 2 along with this work; if not, write to the Free Software Foundation,
 * Inc., 51 Franklin St, Fifth Floor, Boston, MA 02110-1301 USA.
 *
 * Please contact Oracle, 500 Oracle Parkway, Redwood Shores, CA 94065 USA
 * or visit www.oracle.com if you need additional information or have any
 * questions.
 *
 */

#include "precompiled.hpp"
#include "cds/archiveBuilder.hpp"
#include "cds/archiveHeapWriter.hpp"
#include "cds/archiveUtils.inline.hpp"
#include "cds/cds_globals.hpp"
#include "cds/classPrelinker.hpp"
#include "cds/dynamicArchive.hpp"
#include "cds/lambdaFormInvokers.hpp"
#include "cds/metaspaceShared.hpp"
#include "classfile/classLoaderData.inline.hpp"
#include "classfile/symbolTable.hpp"
#include "classfile/systemDictionaryShared.hpp"
#include "classfile/vmSymbols.hpp"
#include "gc/shared/collectedHeap.hpp"
#include "gc/shared/gcVMOperations.hpp"
#include "gc/shared/gc_globals.hpp"
#include "jvm.h"
#include "logging/log.hpp"
#include "memory/metaspaceClosure.hpp"
#include "memory/resourceArea.hpp"
#include "oops/klass.inline.hpp"
#include "runtime/arguments.hpp"
#include "runtime/os.hpp"
#include "runtime/sharedRuntime.hpp"
#include "runtime/vmThread.hpp"
#include "runtime/vmOperations.hpp"
#include "utilities/align.hpp"
#include "utilities/bitMap.inline.hpp"


class DynamicArchiveBuilder : public ArchiveBuilder {
  const char* _archive_name;
public:
  DynamicArchiveBuilder(const char* archive_name) : _archive_name(archive_name) {}
  void mark_pointer(address* ptr_loc) {
    ArchivePtrMarker::mark_pointer(ptr_loc);
  }

  static int dynamic_dump_method_comparator(Method* a, Method* b) {
    Symbol* a_name = a->name();
    Symbol* b_name = b->name();

    if (a_name == b_name) {
      return 0;
    }

    u4 a_offset = ArchiveBuilder::current()->any_to_offset_u4(a_name);
    u4 b_offset = ArchiveBuilder::current()->any_to_offset_u4(b_name);

    if (a_offset < b_offset) {
      return -1;
    } else {
      assert(a_offset > b_offset, "must be");
      return 1;
    }
  }

public:
  DynamicArchiveHeader *_header;

  void init_header();
  void release_header();
  void post_dump();
  void sort_methods();
  void sort_methods(InstanceKlass* ik) const;
  void remark_pointers_for_instance_klass(InstanceKlass* k, bool should_mark) const;
  void write_archive(char* serialized_data);

public:
  DynamicArchiveBuilder() : ArchiveBuilder() { }

  // Do this before and after the archive dump to see if any corruption
  // is caused by dynamic dumping.
  void verify_universe(const char* info) {
    if (VerifyBeforeExit) {
      log_info(cds)("Verify %s", info);
      // Among other things, this ensures that Eden top is correct.
      Universe::heap()->prepare_for_verify();
      Universe::verify(info);
    }
  }

  void doit() {
    verify_universe("Before CDS dynamic dump");
    DEBUG_ONLY(SystemDictionaryShared::NoClassLoadingMark nclm);

    // Block concurrent class unloading from changing the _dumptime_table
    MutexLocker ml(DumpTimeTable_lock, Mutex::_no_safepoint_check_flag);
    SystemDictionaryShared::check_excluded_classes();

    if (SystemDictionaryShared::is_dumptime_table_empty()) {
      log_warning(cds, dynamic)("There is no class to be included in the dynamic archive.");
      return;
    }

    // save dumptime tables
    SystemDictionaryShared::clone_dumptime_tables();

    init_header();
    gather_source_objs();
    reserve_buffer();

    log_info(cds, dynamic)("Copying %d klasses and %d symbols",
                           klasses()->length(), symbols()->length());
    dump_rw_metadata();
    dump_ro_metadata();
    relocate_metaspaceobj_embedded_pointers();
    relocate_roots();

    verify_estimate_size(_estimated_metaspaceobj_bytes, "MetaspaceObjs");

    char* serialized_data;
    {
      // Write the symbol table and system dictionaries to the RO space.
      // Note that these tables still point to the *original* objects, so
      // they would need to call DynamicArchive::original_to_target() to
      // get the correct addresses.
      assert(current_dump_space() == ro_region(), "Must be RO space");
      SymbolTable::write_to_archive(symbols());

      ArchiveBuilder::OtherROAllocMark mark;
      SystemDictionaryShared::write_to_archive(false);
      TrainingData::dump_training_data();

      serialized_data = ro_region()->top();
      WriteClosure wc(ro_region());
      SymbolTable::serialize_shared_table_header(&wc, false);
      SystemDictionaryShared::serialize_dictionary_headers(&wc, false);
      TrainingData::serialize_training_data(&wc);
    }

    verify_estimate_size(_estimated_hashtable_bytes, "Hashtables");

    sort_methods();

    log_info(cds)("Make classes shareable");
    make_klasses_shareable();

    log_info(cds)("Adjust lambda proxy class dictionary");
    SystemDictionaryShared::adjust_lambda_proxy_class_dictionary();

    log_info(cds)("Adjust method info dictionary");
    SystemDictionaryShared::adjust_method_info_dictionary();

    log_info(cds)("Adjust training data dictionary");
    TrainingData::adjust_training_data_dictionary();

    relocate_to_requested();

    write_archive(serialized_data);
    release_header();

    post_dump();

    // Restore dumptime tables
    SystemDictionaryShared::restore_dumptime_tables();

    assert(_num_dump_regions_used == _total_dump_regions, "must be");
    verify_universe("After CDS dynamic dump");
  }

  virtual void iterate_roots(MetaspaceClosure* it, bool is_relocating_pointers) {
    FileMapInfo::metaspace_pointers_do(it);
    SystemDictionaryShared::dumptime_classes_do(it);
    TrainingData::iterate_roots(it);
  }
};

void DynamicArchiveBuilder::init_header() {
  FileMapInfo* mapinfo = new FileMapInfo(_archive_name, false);
  assert(FileMapInfo::dynamic_info() == mapinfo, "must be");
  FileMapInfo* base_info = FileMapInfo::current_info();
  // header only be available after populate_header
  mapinfo->populate_header(base_info->core_region_alignment());
  _header = mapinfo->dynamic_header();

  _header->set_base_header_crc(base_info->crc());
  for (int i = 0; i < MetaspaceShared::n_regions; i++) {
    _header->set_base_region_crc(i, base_info->region_crc(i));
  }
}

void DynamicArchiveBuilder::release_header() {
  // We temporarily allocated a dynamic FileMapInfo for dumping, which makes it appear we
  // have mapped a dynamic archive, but we actually have not. We are in a safepoint now.
  // Let's free it so that if class loading happens after we leave the safepoint, nothing
  // bad will happen.
  assert(SafepointSynchronize::is_at_safepoint(), "must be");
  FileMapInfo *mapinfo = FileMapInfo::dynamic_info();
  assert(mapinfo != nullptr && _header == mapinfo->dynamic_header(), "must be");
  delete mapinfo;
  assert(!DynamicArchive::is_mapped(), "must be");
  _header = nullptr;
}

void DynamicArchiveBuilder::post_dump() {
  ArchivePtrMarker::reset_map_and_vs();
  ClassPrelinker::dispose();
}

void DynamicArchiveBuilder::sort_methods() {
  InstanceKlass::disable_method_binary_search();
  for (int i = 0; i < klasses()->length(); i++) {
    Klass* k = klasses()->at(i);
    if (k->is_instance_klass()) {
      sort_methods(InstanceKlass::cast(k));
    }
  }
}

// The address order of the copied Symbols may be different than when the original
// klasses were created. Re-sort all the tables. See Method::sort_methods().
void DynamicArchiveBuilder::sort_methods(InstanceKlass* ik) const {
  assert(ik != nullptr, "DynamicArchiveBuilder currently doesn't support dumping the base archive");
  if (MetaspaceShared::is_in_shared_metaspace(ik)) {
    // We have reached a supertype that's already in the base archive
    return;
  }

  if (ik->java_mirror() == nullptr) {
    // null mirror means this class has already been visited and methods are already sorted
    return;
  }
  ik->remove_java_mirror();

  if (log_is_enabled(Debug, cds, dynamic)) {
    ResourceMark rm;
    log_debug(cds, dynamic)("sorting methods for " PTR_FORMAT " (" PTR_FORMAT ") %s",
                            p2i(ik), p2i(to_requested(ik)), ik->external_name());
  }

  // Method sorting may re-layout the [iv]tables, which would change the offset(s)
  // of the locations in an InstanceKlass that would contain pointers. Let's clear
  // all the existing pointer marking bits, and re-mark the pointers after sorting.
  remark_pointers_for_instance_klass(ik, false);

  // Make sure all supertypes have been sorted
  sort_methods(ik->java_super());
  Array<InstanceKlass*>* interfaces = ik->local_interfaces();
  int len = interfaces->length();
  for (int i = 0; i < len; i++) {
    sort_methods(interfaces->at(i));
  }

#ifdef ASSERT
  if (ik->methods() != nullptr) {
    for (int m = 0; m < ik->methods()->length(); m++) {
      Symbol* name = ik->methods()->at(m)->name();
      assert(MetaspaceShared::is_in_shared_metaspace(name) || is_in_buffer_space(name), "must be");
    }
  }
  if (ik->default_methods() != nullptr) {
    for (int m = 0; m < ik->default_methods()->length(); m++) {
      Symbol* name = ik->default_methods()->at(m)->name();
      assert(MetaspaceShared::is_in_shared_metaspace(name) || is_in_buffer_space(name), "must be");
    }
  }
#endif

  Method::sort_methods(ik->methods(), /*set_idnums=*/true, dynamic_dump_method_comparator);
  if (ik->default_methods() != nullptr) {
    Method::sort_methods(ik->default_methods(), /*set_idnums=*/false, dynamic_dump_method_comparator);
  }
  if (ik->is_linked()) {
    // If the class has already been linked, we must relayout the i/v tables, whose order depends
    // on the method sorting order.
    // If the class is unlinked, we cannot layout the i/v tables yet. This is OK, as the
    // i/v tables will be initialized at runtime after bytecode verification.
    ik->vtable().initialize_vtable();
    ik->itable().initialize_itable();
  }

  // Set all the pointer marking bits after sorting.
  remark_pointers_for_instance_klass(ik, true);
}

template<bool should_mark>
class PointerRemarker: public MetaspaceClosure {
public:
  virtual bool do_ref(Ref* ref, bool read_only) {
    if (should_mark) {
      ArchivePtrMarker::mark_pointer(ref->addr());
    } else {
      ArchivePtrMarker::clear_pointer(ref->addr());
    }
    return false; // don't recurse
  }
};

void DynamicArchiveBuilder::remark_pointers_for_instance_klass(InstanceKlass* k, bool should_mark) const {
  if (should_mark) {
    PointerRemarker<true> marker;
    k->metaspace_pointers_do(&marker);
    marker.finish();
  } else {
    PointerRemarker<false> marker;
    k->metaspace_pointers_do(&marker);
    marker.finish();
  }
}

void DynamicArchiveBuilder::write_archive(char* serialized_data) {
  Array<u8>* table = FileMapInfo::saved_shared_path_table().table();
  SharedPathTable runtime_table(table, FileMapInfo::shared_path_table().size());
  _header->set_shared_path_table(runtime_table);
  _header->set_serialized_data(serialized_data);

  FileMapInfo* dynamic_info = FileMapInfo::dynamic_info();
  assert(dynamic_info != nullptr, "Sanity");

  dynamic_info->open_for_write();
  ArchiveHeapInfo no_heap_for_dynamic_dump;
  ArchiveBuilder::write_archive(dynamic_info, &no_heap_for_dynamic_dump);

  address base = _requested_dynamic_archive_bottom;
  address top  = _requested_dynamic_archive_top;
  size_t file_size = pointer_delta(top, base, sizeof(char));

  log_info(cds, dynamic)("Written dynamic archive " PTR_FORMAT " - " PTR_FORMAT
                         " [" UINT32_FORMAT " bytes header, " SIZE_FORMAT " bytes total]",
                         p2i(base), p2i(top), _header->header_size(), file_size);

  log_info(cds, dynamic)("%d klasses; %d symbols", klasses()->length(), symbols()->length());
}

class VM_PopulateDynamicDumpSharedSpace: public VM_GC_Sync_Operation {
  DynamicArchiveBuilder _builder;
public:
  VM_PopulateDynamicDumpSharedSpace(const char* archive_name)
  : VM_GC_Sync_Operation(), _builder(archive_name) {}
  VMOp_Type type() const { return VMOp_PopulateDumpSharedSpace; }
  void doit() {
    ResourceMark rm;
    if (AllowArchivingWithJavaAgent) {
      log_warning(cds)("This archive was created with AllowArchivingWithJavaAgent. It should be used "
              "for testing purposes only and should not be used in a production environment");
    }
    FileMapInfo::check_nonempty_dir_in_shared_path_table();

    _builder.doit();
  }
  ~VM_PopulateDynamicDumpSharedSpace() {
    LambdaFormInvokers::cleanup_regenerated_classes();
  }
};

void DynamicArchive::check_for_dynamic_dump() {
  if (DynamicDumpSharedSpaces && !UseSharedSpaces) {
    // This could happen if SharedArchiveFile has failed to load:
    // - -Xshare:off was specified
    // - SharedArchiveFile points to an non-existent file.
    // - SharedArchiveFile points to an archive that has failed CRC check
    // - SharedArchiveFile is not specified and the VM doesn't have a compatible default archive

#define __THEMSG " is unsupported when base CDS archive is not loaded. Run with -Xlog:cds for more info."
    if (RecordDynamicDumpInfo) {
      log_error(cds)("-XX:+RecordDynamicDumpInfo%s", __THEMSG);
      MetaspaceShared::unrecoverable_loading_error();
    } else {
      assert(ArchiveClassesAtExit != nullptr, "sanity");
      log_warning(cds)("-XX:ArchiveClassesAtExit" __THEMSG);
    }
#undef __THEMSG
    DynamicDumpSharedSpaces = false;
  }
}

void DynamicArchive::dump_at_exit(JavaThread* current, const char* archive_name) {
  ExceptionMark em(current);
  ResourceMark rm(current);

  if (!DynamicDumpSharedSpaces || archive_name == nullptr) {
    return;
  }

  log_info(cds, dynamic)("Preparing for dynamic dump at exit in thread %s", current->name());

  JavaThread* THREAD = current; // For TRAPS processing related to link_shared_classes
  MetaspaceShared::link_shared_classes(false/*not from jcmd*/, THREAD);
  if (!HAS_PENDING_EXCEPTION) {
    // copy shared path table to saved.
    FileMapInfo::clone_shared_path_table(current);
    if (!HAS_PENDING_EXCEPTION) {
      VM_PopulateDynamicDumpSharedSpace op(archive_name);
      VMThread::execute(&op);
      return;
    }
  }

  // One of the prepatory steps failed
  oop ex = current->pending_exception();
  log_error(cds)("Dynamic dump has failed");
  log_error(cds)("%s: %s", ex->klass()->external_name(),
                 java_lang_String::as_utf8_string(java_lang_Throwable::message(ex)));
  CLEAR_PENDING_EXCEPTION;
  DynamicDumpSharedSpaces = false;  // Just for good measure
}

// This is called by "jcmd VM.cds dynamic_dump"
void DynamicArchive::dump_for_jcmd(const char* archive_name, TRAPS) {
  assert(UseSharedSpaces && RecordDynamicDumpInfo, "already checked in arguments.cpp");
  assert(ArchiveClassesAtExit == nullptr, "already checked in arguments.cpp");
  assert(DynamicDumpSharedSpaces, "already checked by check_for_dynamic_dump() during VM startup");
  MetaspaceShared::link_shared_classes(true/*from jcmd*/, CHECK);
  // copy shared path table to saved.
  FileMapInfo::clone_shared_path_table(CHECK);
<<<<<<< HEAD
  TrainingData::init_dumptime_table(CHECK); // captures TrainingDataSetLocker

=======
>>>>>>> b3dbf28b
  VM_PopulateDynamicDumpSharedSpace op(archive_name);
  VMThread::execute(&op);
}

bool DynamicArchive::validate(FileMapInfo* dynamic_info) {
  assert(!dynamic_info->is_static(), "must be");
  // Check if the recorded base archive matches with the current one
  FileMapInfo* base_info = FileMapInfo::current_info();
  DynamicArchiveHeader* dynamic_header = dynamic_info->dynamic_header();

  // Check the header crc
  if (dynamic_header->base_header_crc() != base_info->crc()) {
    log_warning(cds)("Dynamic archive cannot be used: static archive header checksum verification failed.");
    return false;
  }

  // Check each space's crc
  for (int i = 0; i < MetaspaceShared::n_regions; i++) {
    if (dynamic_header->base_region_crc(i) != base_info->region_crc(i)) {
      log_warning(cds)("Dynamic archive cannot be used: static archive region #%d checksum verification failed.", i);
      return false;
    }
  }

  return true;
}<|MERGE_RESOLUTION|>--- conflicted
+++ resolved
@@ -428,11 +428,8 @@
   MetaspaceShared::link_shared_classes(true/*from jcmd*/, CHECK);
   // copy shared path table to saved.
   FileMapInfo::clone_shared_path_table(CHECK);
-<<<<<<< HEAD
   TrainingData::init_dumptime_table(CHECK); // captures TrainingDataSetLocker
 
-=======
->>>>>>> b3dbf28b
   VM_PopulateDynamicDumpSharedSpace op(archive_name);
   VMThread::execute(&op);
 }
