/*
 * Copyright (c) 2019, 2023, Oracle and/or its affiliates. All rights reserved.
 * DO NOT ALTER OR REMOVE COPYRIGHT NOTICES OR THIS FILE HEADER.
 *
 * This code is free software; you can redistribute it and/or modify it
 * under the terms of the GNU General Public License version 2 only, as
 * published by the Free Software Foundation.
 *
 * This code is distributed in the hope that it will be useful, but WITHOUT
 * ANY WARRANTY; without even the implied warranty of MERCHANTABILITY or
 * FITNESS FOR A PARTICULAR PURPOSE.  See the GNU General Public License
 * version 2 for more details (a copy is included in the LICENSE file that
 * accompanied this code).
 *
 * You should have received a copy of the GNU General Public License version
 * 2 along with this work; if not, write to the Free Software Foundation,
 * Inc., 51 Franklin St, Fifth Floor, Boston, MA 02110-1301 USA.
 *
 * Please contact Oracle, 500 Oracle Parkway, Redwood Shores, CA 94065 USA
 * or visit www.oracle.com if you need additional information or have any
 * questions.
 *
 */

#include "precompiled.hpp"
#include "cds/archiveBuilder.hpp"
#include "cds/archiveHeapWriter.hpp"
#include "cds/archiveUtils.inline.hpp"
#include "cds/cds_globals.hpp"
#include "cds/classPrelinker.hpp"
#include "cds/dynamicArchive.hpp"
#include "cds/lambdaFormInvokers.hpp"
#include "cds/metaspaceShared.hpp"
#include "classfile/classLoaderData.inline.hpp"
#include "classfile/dictionary.hpp"
#include "classfile/symbolTable.hpp"
#include "classfile/systemDictionaryShared.hpp"
#include "classfile/vmSymbols.hpp"
#include "gc/shared/collectedHeap.hpp"
#include "gc/shared/gcVMOperations.hpp"
#include "gc/shared/gc_globals.hpp"
#include "jvm.h"
#include "logging/log.hpp"
#include "memory/metaspaceClosure.hpp"
#include "memory/resourceArea.hpp"
#include "oops/klass.inline.hpp"
#include "runtime/arguments.hpp"
#include "runtime/os.hpp"
#include "runtime/sharedRuntime.hpp"
#include "runtime/vmThread.hpp"
#include "runtime/vmOperations.hpp"
#include "utilities/align.hpp"
#include "utilities/bitMap.inline.hpp"


/*

Command-line example:

(1) Perform a trial run. At the end of the run, dump the loaded classes into foo.jsa

    For demonstration purposes, I write some a 20000 byte array that has some Klass pointers
    into the CDS archive.

    Note that the class "HelloWorld" is dynamically loaded in the trial run at 0x0000000801000800.

    You can add "-Xcomp", and write the nmethods into _aot_data.

$ java -cp HelloWorld.jar -XX:ArchiveClassesAtExit=foo.jsa -Xlog:cds+aot HelloWorld
Hello World
[0.309s][info][cds,aot] ptr->_k1 = 0x00000008000012d0, k1 = 0x00000008000012d0 : java.lang.Object
[0.309s][info][cds,aot] ptr->_k2 = 0x00007f552f7ef008, k2 = 0x0000000801000800 : HelloWorld



(2) This is a "production" run. HelloWorld is loaded from foo.jsa. It at a different location
    0x0000000800d0b008.

$ java -cp HelloWorld.jar -XX:SharedArchiveFile=foo.jsa -Xlog:cds+aot HelloWorld
[0.031s][info][cds,aot] _aot_data = 0x0000000800d1a808:
[0.031s][info][cds,aot] k1 = 0x00000008000012d0: java.lang.Object
[0.031s][info][cds,aot] k2 = 0x0000000800d0b008: HelloWorld
Hello World



(3) CDS can also be executed in ASLR mode (with -XX:ArchiveRelocationMode=1).
    The classes will be loaded at random locations, but this is transparently handled by the CDS
    loading code. AOT doesn't need to worry about it.

$ java -cp HelloWorld.jar -XX:SharedArchiveFile=foo.jsa -Xlog:cds+aot -XX:ArchiveRelocationMode=1 HelloWorld
[0.050s][info][cds,aot] _aot_data = 0x00007f9e5bd1a808:
[0.050s][info][cds,aot] k1 = 0x00007f9e5b0012d0: java.lang.Object
[0.050s][info][cds,aot] k2 = 0x00007f9e5bd0b008: HelloWorld
Hello World

*/

struct DummyAotData {
  size_t _byte_size;
  Klass* _k1;
  int    _junk1;
  int    _junk2;
  int    _junk3;
  Klass* _k2;
};

static DummyAotData* _aot_data = nullptr;

void dummy_aot_write_cache() {
  // Test code: just get some Klass pointers
  Klass* k1 = nullptr;
  Klass* k2 = nullptr;

  k1 = SystemDictionary::find_instance_klass(Thread::current(), vmSymbols::java_lang_Object(),
                                             Handle(), Handle());

  {
    // Can't use SystemDictionary::find_instance_klass because we are in a safepoint and cannot
    // create Handle.
    ClassLoaderData* loader_data = ClassLoaderData::class_loader_data_or_null(SystemDictionary::java_system_loader());
    Dictionary* dictionary = loader_data->dictionary();
    k2 = dictionary->find(Thread::current(), vmSymbols::helloWorld(), Handle());
  }

  // Allocate a buffer that's large enough to hold all of the AOT code
  size_t byte_size = 20000;
  DummyAotData* ptr = (DummyAotData*)ArchiveBuilder::ro_region_alloc(byte_size);


  // Copy AOT code into this buffer. Note that all class pointers must be converted with
  // ArchiveBuilder::get_buffered_klass()
  ptr->_byte_size = byte_size;
  ptr->_k1 = (k1 == nullptr) ? nullptr : ArchiveBuilder::get_buffered_klass(k1);
  ptr->_k2 = (k2 == nullptr) ? nullptr : ArchiveBuilder::get_buffered_klass(k2);

  // All pointer locations must be marked with ArchivePtrMarker::mark_pointer()
  ArchivePtrMarker::mark_pointer((address*)&ptr->_k1);
  ArchivePtrMarker::mark_pointer((address*)&ptr->_k2);

  ResourceMark rm;
  log_info(cds, aot)("ptr->_k1 = " INTPTR_FORMAT ", k1 = " INTPTR_FORMAT " : %s", p2i(ptr->_k1), p2i(k1), k1->external_name());
  log_info(cds, aot)("ptr->_k2 = " INTPTR_FORMAT ", k2 = " INTPTR_FORMAT " : %s", p2i(ptr->_k2), p2i(k2), k2->external_name());

  _aot_data = ptr;
}

void dummy_aot_serialize_data(SerializeClosure* soc) {
  soc->do_ptr((void**)&_aot_data);

  // The pointers inside _aot_data have been relocated to point to the latest addresses of the archived
  // metadata objects.
  //
  // The AOT code can be restored at any time after this point.

  if (soc->reading()) {
    log_info(cds, aot)("_aot_data = " INTPTR_FORMAT ":", p2i(_aot_data));
    if (_aot_data != nullptr) {
      ResourceMark rm;
      log_info(cds, aot)("k1 = " INTPTR_FORMAT ": %s", p2i(_aot_data->_k1), _aot_data->_k1->external_name());
      log_info(cds, aot)("k2 = " INTPTR_FORMAT ": %s", p2i(_aot_data->_k2), _aot_data->_k2->external_name());
    }
  }
}

class DynamicArchiveBuilder : public ArchiveBuilder {
  const char* _archive_name;
public:
  DynamicArchiveBuilder(const char* archive_name) : _archive_name(archive_name) {}
  void mark_pointer(address* ptr_loc) {
    ArchivePtrMarker::mark_pointer(ptr_loc);
  }

  static int dynamic_dump_method_comparator(Method* a, Method* b) {
    Symbol* a_name = a->name();
    Symbol* b_name = b->name();

    if (a_name == b_name) {
      return 0;
    }

    u4 a_offset = ArchiveBuilder::current()->any_to_offset_u4(a_name);
    u4 b_offset = ArchiveBuilder::current()->any_to_offset_u4(b_name);

    if (a_offset < b_offset) {
      return -1;
    } else {
      assert(a_offset > b_offset, "must be");
      return 1;
    }
  }

public:
  DynamicArchiveHeader *_header;

  void init_header();
  void release_header();
  void post_dump();
  void sort_methods();
  void sort_methods(InstanceKlass* ik) const;
  void remark_pointers_for_instance_klass(InstanceKlass* k, bool should_mark) const;
  void write_archive(char* serialized_data);

public:
  DynamicArchiveBuilder() : ArchiveBuilder() { }

  // Do this before and after the archive dump to see if any corruption
  // is caused by dynamic dumping.
  void verify_universe(const char* info) {
    if (VerifyBeforeExit) {
      log_info(cds)("Verify %s", info);
      // Among other things, this ensures that Eden top is correct.
      Universe::heap()->prepare_for_verify();
      Universe::verify(info);
    }
  }

  void doit() {
    verify_universe("Before CDS dynamic dump");
    DEBUG_ONLY(SystemDictionaryShared::NoClassLoadingMark nclm);

    // Block concurrent class unloading from changing the _dumptime_table
    MutexLocker ml(DumpTimeTable_lock, Mutex::_no_safepoint_check_flag);
    SystemDictionaryShared::check_excluded_classes();

    if (SystemDictionaryShared::is_dumptime_table_empty()) {
      log_warning(cds, dynamic)("There is no class to be included in the dynamic archive.");
      return;
    }

    // save dumptime tables
    SystemDictionaryShared::clone_dumptime_tables();

    init_header();
    gather_source_objs();
    reserve_buffer();

    log_info(cds, dynamic)("Copying %d klasses and %d symbols",
                           klasses()->length(), symbols()->length());
    dump_rw_metadata();
    dump_ro_metadata();
    relocate_metaspaceobj_embedded_pointers();
    relocate_roots();

    verify_estimate_size(_estimated_metaspaceobj_bytes, "MetaspaceObjs");

    char* serialized_data;
    {
      // Write the symbol table and system dictionaries to the RO space.
      // Note that these tables still point to the *original* objects, so
      // they would need to call DynamicArchive::original_to_target() to
      // get the correct addresses.
      assert(current_dump_space() == ro_region(), "Must be RO space");
      SymbolTable::write_to_archive(symbols());

      ArchiveBuilder::OtherROAllocMark mark;
      SystemDictionaryShared::write_to_archive(false);
      ClassPrelinker::record_preloaded_klasses(false);
      TrainingData::dump_training_data();
      dummy_aot_write_cache();

      serialized_data = ro_region()->top();
      WriteClosure wc(ro_region());
      SymbolTable::serialize_shared_table_header(&wc, false);
      SystemDictionaryShared::serialize_dictionary_headers(&wc, false);
<<<<<<< HEAD
      dummy_aot_serialize_data(&wc);
=======
      ClassPrelinker::serialize(&wc, false);
>>>>>>> 77ee2fba
      TrainingData::serialize_training_data(&wc);
    }

    verify_estimate_size(_estimated_hashtable_bytes, "Hashtables");

    sort_methods();

    log_info(cds)("Make classes shareable");
    make_klasses_shareable();

    log_info(cds)("Adjust lambda proxy class dictionary");
    SystemDictionaryShared::adjust_lambda_proxy_class_dictionary();

    log_info(cds)("Adjust method info dictionary");
    SystemDictionaryShared::adjust_method_info_dictionary();

    log_info(cds)("Adjust training data dictionary");
    TrainingData::adjust_training_data_dictionary();

    relocate_to_requested();

    write_archive(serialized_data);
    release_header();

    post_dump();

    // Restore dumptime tables
    SystemDictionaryShared::restore_dumptime_tables();

    assert(_num_dump_regions_used == _total_dump_regions, "must be");
    verify_universe("After CDS dynamic dump");
  }

  virtual void iterate_roots(MetaspaceClosure* it, bool is_relocating_pointers) {
    FileMapInfo::metaspace_pointers_do(it);
    SystemDictionaryShared::dumptime_classes_do(it);
    TrainingData::iterate_roots(it);
  }
};

void DynamicArchiveBuilder::init_header() {
  FileMapInfo* mapinfo = new FileMapInfo(_archive_name, false);
  assert(FileMapInfo::dynamic_info() == mapinfo, "must be");
  FileMapInfo* base_info = FileMapInfo::current_info();
  // header only be available after populate_header
  mapinfo->populate_header(base_info->core_region_alignment());
  _header = mapinfo->dynamic_header();

  _header->set_base_header_crc(base_info->crc());
  for (int i = 0; i < MetaspaceShared::n_regions; i++) {
    _header->set_base_region_crc(i, base_info->region_crc(i));
  }
}

void DynamicArchiveBuilder::release_header() {
  // We temporarily allocated a dynamic FileMapInfo for dumping, which makes it appear we
  // have mapped a dynamic archive, but we actually have not. We are in a safepoint now.
  // Let's free it so that if class loading happens after we leave the safepoint, nothing
  // bad will happen.
  assert(SafepointSynchronize::is_at_safepoint(), "must be");
  FileMapInfo *mapinfo = FileMapInfo::dynamic_info();
  assert(mapinfo != nullptr && _header == mapinfo->dynamic_header(), "must be");
  delete mapinfo;
  assert(!DynamicArchive::is_mapped(), "must be");
  _header = nullptr;
}

void DynamicArchiveBuilder::post_dump() {
  ArchivePtrMarker::reset_map_and_vs();
  ClassPrelinker::dispose();
}

void DynamicArchiveBuilder::sort_methods() {
  InstanceKlass::disable_method_binary_search();
  for (int i = 0; i < klasses()->length(); i++) {
    Klass* k = klasses()->at(i);
    if (k->is_instance_klass()) {
      sort_methods(InstanceKlass::cast(k));
    }
  }
}

// The address order of the copied Symbols may be different than when the original
// klasses were created. Re-sort all the tables. See Method::sort_methods().
void DynamicArchiveBuilder::sort_methods(InstanceKlass* ik) const {
  assert(ik != nullptr, "DynamicArchiveBuilder currently doesn't support dumping the base archive");
  if (MetaspaceShared::is_in_shared_metaspace(ik)) {
    // We have reached a supertype that's already in the base archive
    return;
  }

  if (ik->java_mirror() == nullptr) {
    // null mirror means this class has already been visited and methods are already sorted
    return;
  }
  ik->remove_java_mirror();

  if (log_is_enabled(Debug, cds, dynamic)) {
    ResourceMark rm;
    log_debug(cds, dynamic)("sorting methods for " PTR_FORMAT " (" PTR_FORMAT ") %s",
                            p2i(ik), p2i(to_requested(ik)), ik->external_name());
  }

  // Method sorting may re-layout the [iv]tables, which would change the offset(s)
  // of the locations in an InstanceKlass that would contain pointers. Let's clear
  // all the existing pointer marking bits, and re-mark the pointers after sorting.
  remark_pointers_for_instance_klass(ik, false);

  // Make sure all supertypes have been sorted
  sort_methods(ik->java_super());
  Array<InstanceKlass*>* interfaces = ik->local_interfaces();
  int len = interfaces->length();
  for (int i = 0; i < len; i++) {
    sort_methods(interfaces->at(i));
  }

#ifdef ASSERT
  if (ik->methods() != nullptr) {
    for (int m = 0; m < ik->methods()->length(); m++) {
      Symbol* name = ik->methods()->at(m)->name();
      assert(MetaspaceShared::is_in_shared_metaspace(name) || is_in_buffer_space(name), "must be");
    }
  }
  if (ik->default_methods() != nullptr) {
    for (int m = 0; m < ik->default_methods()->length(); m++) {
      Symbol* name = ik->default_methods()->at(m)->name();
      assert(MetaspaceShared::is_in_shared_metaspace(name) || is_in_buffer_space(name), "must be");
    }
  }
#endif

  Method::sort_methods(ik->methods(), /*set_idnums=*/true, dynamic_dump_method_comparator);
  if (ik->default_methods() != nullptr) {
    Method::sort_methods(ik->default_methods(), /*set_idnums=*/false, dynamic_dump_method_comparator);
  }
  if (ik->is_linked()) {
    // If the class has already been linked, we must relayout the i/v tables, whose order depends
    // on the method sorting order.
    // If the class is unlinked, we cannot layout the i/v tables yet. This is OK, as the
    // i/v tables will be initialized at runtime after bytecode verification.
    ik->vtable().initialize_vtable();
    ik->itable().initialize_itable();
  }

  // Set all the pointer marking bits after sorting.
  remark_pointers_for_instance_klass(ik, true);
}

template<bool should_mark>
class PointerRemarker: public MetaspaceClosure {
public:
  virtual bool do_ref(Ref* ref, bool read_only) {
    if (should_mark) {
      ArchivePtrMarker::mark_pointer(ref->addr());
    } else {
      ArchivePtrMarker::clear_pointer(ref->addr());
    }
    return false; // don't recurse
  }
};

void DynamicArchiveBuilder::remark_pointers_for_instance_klass(InstanceKlass* k, bool should_mark) const {
  if (should_mark) {
    PointerRemarker<true> marker;
    k->metaspace_pointers_do(&marker);
    marker.finish();
  } else {
    PointerRemarker<false> marker;
    k->metaspace_pointers_do(&marker);
    marker.finish();
  }
}

void DynamicArchiveBuilder::write_archive(char* serialized_data) {
  Array<u8>* table = FileMapInfo::saved_shared_path_table().table();
  SharedPathTable runtime_table(table, FileMapInfo::shared_path_table().size());
  _header->set_shared_path_table(runtime_table);
  _header->set_serialized_data(serialized_data);

  FileMapInfo* dynamic_info = FileMapInfo::dynamic_info();
  assert(dynamic_info != nullptr, "Sanity");

  dynamic_info->open_for_write();
  ArchiveHeapInfo no_heap_for_dynamic_dump;
  ArchiveBuilder::write_archive(dynamic_info, &no_heap_for_dynamic_dump);

  address base = _requested_dynamic_archive_bottom;
  address top  = _requested_dynamic_archive_top;
  size_t file_size = pointer_delta(top, base, sizeof(char));

  log_info(cds, dynamic)("Written dynamic archive " PTR_FORMAT " - " PTR_FORMAT
                         " [" UINT32_FORMAT " bytes header, " SIZE_FORMAT " bytes total]",
                         p2i(base), p2i(top), _header->header_size(), file_size);

  log_info(cds, dynamic)("%d klasses; %d symbols", klasses()->length(), symbols()->length());
}

class VM_PopulateDynamicDumpSharedSpace: public VM_GC_Sync_Operation {
  DynamicArchiveBuilder _builder;
public:
  VM_PopulateDynamicDumpSharedSpace(const char* archive_name)
  : VM_GC_Sync_Operation(), _builder(archive_name) {}
  VMOp_Type type() const { return VMOp_PopulateDumpSharedSpace; }
  void doit() {
    ResourceMark rm;
    if (AllowArchivingWithJavaAgent) {
      log_warning(cds)("This archive was created with AllowArchivingWithJavaAgent. It should be used "
              "for testing purposes only and should not be used in a production environment");
    }
    FileMapInfo::check_nonempty_dir_in_shared_path_table();

    _builder.doit();
  }
  ~VM_PopulateDynamicDumpSharedSpace() {
    LambdaFormInvokers::cleanup_regenerated_classes();
  }
};

void DynamicArchive::check_for_dynamic_dump() {
  if (DynamicDumpSharedSpaces && !UseSharedSpaces) {
    // This could happen if SharedArchiveFile has failed to load:
    // - -Xshare:off was specified
    // - SharedArchiveFile points to an non-existent file.
    // - SharedArchiveFile points to an archive that has failed CRC check
    // - SharedArchiveFile is not specified and the VM doesn't have a compatible default archive

#define __THEMSG " is unsupported when base CDS archive is not loaded. Run with -Xlog:cds for more info."
    if (RecordDynamicDumpInfo) {
      log_error(cds)("-XX:+RecordDynamicDumpInfo%s", __THEMSG);
      MetaspaceShared::unrecoverable_loading_error();
    } else {
      assert(ArchiveClassesAtExit != nullptr, "sanity");
      log_warning(cds)("-XX:ArchiveClassesAtExit" __THEMSG);
    }
#undef __THEMSG
    DynamicDumpSharedSpaces = false;
  }
}

void DynamicArchive::dump_at_exit(JavaThread* current, const char* archive_name) {
  ExceptionMark em(current);
  ResourceMark rm(current);

  if (!DynamicDumpSharedSpaces || archive_name == nullptr) {
    return;
  }

  log_info(cds, dynamic)("Preparing for dynamic dump at exit in thread %s", current->name());

  JavaThread* THREAD = current; // For TRAPS processing related to link_shared_classes
  MetaspaceShared::link_shared_classes(false/*not from jcmd*/, THREAD);
  if (!HAS_PENDING_EXCEPTION) {
    // copy shared path table to saved.
    FileMapInfo::clone_shared_path_table(current);
    TrainingData::init_dumptime_table(CHECK); // captures TrainingDataSetLocker
    if (!HAS_PENDING_EXCEPTION) {
      VM_PopulateDynamicDumpSharedSpace op(archive_name);
      VMThread::execute(&op);
      return;
    }
  }

  // One of the prepatory steps failed
  oop ex = current->pending_exception();
  log_error(cds)("Dynamic dump has failed");
  log_error(cds)("%s: %s", ex->klass()->external_name(),
                 java_lang_String::as_utf8_string(java_lang_Throwable::message(ex)));
  CLEAR_PENDING_EXCEPTION;
  DynamicDumpSharedSpaces = false;  // Just for good measure
}

// This is called by "jcmd VM.cds dynamic_dump"
void DynamicArchive::dump_for_jcmd(const char* archive_name, TRAPS) {
  assert(UseSharedSpaces && RecordDynamicDumpInfo, "already checked in arguments.cpp");
  assert(ArchiveClassesAtExit == nullptr, "already checked in arguments.cpp");
  assert(DynamicDumpSharedSpaces, "already checked by check_for_dynamic_dump() during VM startup");
  MetaspaceShared::link_shared_classes(true/*from jcmd*/, CHECK);
  // copy shared path table to saved.
  FileMapInfo::clone_shared_path_table(CHECK);
  TrainingData::init_dumptime_table(CHECK); // captures TrainingDataSetLocker

  VM_PopulateDynamicDumpSharedSpace op(archive_name);
  VMThread::execute(&op);
}

bool DynamicArchive::validate(FileMapInfo* dynamic_info) {
  assert(!dynamic_info->is_static(), "must be");
  // Check if the recorded base archive matches with the current one
  FileMapInfo* base_info = FileMapInfo::current_info();
  DynamicArchiveHeader* dynamic_header = dynamic_info->dynamic_header();

  // Check the header crc
  if (dynamic_header->base_header_crc() != base_info->crc()) {
    log_warning(cds)("Dynamic archive cannot be used: static archive header checksum verification failed.");
    return false;
  }

  // Check each space's crc
  for (int i = 0; i < MetaspaceShared::n_regions; i++) {
    if (dynamic_header->base_region_crc(i) != base_info->region_crc(i)) {
      log_warning(cds)("Dynamic archive cannot be used: static archive region #%d checksum verification failed.", i);
      return false;
    }
  }

  return true;
}<|MERGE_RESOLUTION|>--- conflicted
+++ resolved
@@ -263,11 +263,8 @@
       WriteClosure wc(ro_region());
       SymbolTable::serialize_shared_table_header(&wc, false);
       SystemDictionaryShared::serialize_dictionary_headers(&wc, false);
-<<<<<<< HEAD
       dummy_aot_serialize_data(&wc);
-=======
       ClassPrelinker::serialize(&wc, false);
->>>>>>> 77ee2fba
       TrainingData::serialize_training_data(&wc);
     }
 
