/*
 * Copyright (c) 2022, 2023, Oracle and/or its affiliates. All rights reserved.
 * DO NOT ALTER OR REMOVE COPYRIGHT NOTICES OR THIS FILE HEADER.
 *
 * This code is free software; you can redistribute it and/or modify it
 * under the terms of the GNU General Public License version 2 only, as
 * published by the Free Software Foundation.
 *
 * This code is distributed in the hope that it will be useful, but WITHOUT
 * ANY WARRANTY; without even the implied warranty of MERCHANTABILITY or
 * FITNESS FOR A PARTICULAR PURPOSE.  See the GNU General Public License
 * version 2 for more details (a copy is included in the LICENSE file that
 * accompanied this code).
 *
 * You should have received a copy of the GNU General Public License version
 * 2 along with this work; if not, write to the Free Software Foundation,
 * Inc., 51 Franklin St, Fifth Floor, Boston, MA 02110-1301 USA.
 *
 * Please contact Oracle, 500 Oracle Parkway, Redwood Shores, CA 94065 USA
 * or visit www.oracle.com if you need additional information or have any
 * questions.
 *
 */

#ifndef SHARED_CDS_CDS_GLOBALS_HPP
#define SHARED_CDS_CDS_GLOBALS_HPP

#include "runtime/globals_shared.hpp"

//
// Defines all globals flags used by CDS.
//

#define CDS_FLAGS(develop,                                                  \
                  develop_pd,                                               \
                  product,                                                  \
                  product_pd,                                               \
                  notproduct,                                               \
                  range,                                                    \
                  constraint)                                               \
  /* Shared spaces */                                                       \
                                                                            \
  product(bool, VerifySharedSpaces, false,                                  \
          "Verify integrity of shared spaces")                              \
                                                                            \
  product(bool, RecordDynamicDumpInfo, false,                               \
          "Record class info for jcmd VM.cds dynamic_dump")                 \
                                                                            \
  product(bool, AutoCreateSharedArchive, false,                             \
          "Create shared archive at exit if cds mapping failed")            \
                                                                            \
  product(bool, PrintSharedArchiveAndExit, false,                           \
          "Print shared archive file contents")                             \
                                                                            \
  product(size_t, SharedBaseAddress, LP64_ONLY(32*G)                        \
          NOT_LP64(LINUX_ONLY(2*G) NOT_LINUX(0)),                           \
          "Address to allocate shared memory region for class data")        \
          range(0, SIZE_MAX)                                                \
                                                                            \
  product(ccstr, SharedArchiveConfigFile, nullptr,                             \
          "Data to add to the CDS archive file")                            \
                                                                            \
  product(uint, SharedSymbolTableBucketSize, 4,                             \
          "Average number of symbols per bucket in shared table")           \
          range(2, 246)                                                     \
                                                                            \
  product(bool, AllowArchivingWithJavaAgent, false, DIAGNOSTIC,             \
          "Allow Java agent to be run with CDS dumping")                    \
                                                                            \
  develop(ccstr, ArchiveHeapTestClass, nullptr,                                \
          "For JVM internal testing only. The static field named "          \
          "\"archivedObjects\" of the specified class is stored in the "    \
          "CDS archive heap")                                               \
                                                                            \
  product(ccstr, DumpLoadedClassList, nullptr,                                 \
          "Dump the names all loaded classes, that could be stored into "   \
          "the CDS archive, in the specified file")                         \
                                                                            \
  product(ccstr, SharedClassListFile, nullptr,                                 \
          "Override the default CDS class list")                            \
                                                                            \
  product(ccstr, SharedArchiveFile, nullptr,                                   \
          "Override the default location of the CDS archive file")          \
                                                                            \
  product(ccstr, ArchiveClassesAtExit, nullptr,                                \
          "The path and name of the dynamic archive file")                  \
                                                                            \
  product(ccstr, ExtraSharedClassListFile, nullptr,                            \
          "Extra classlist for building the CDS archive file")              \
                                                                            \
  product(int, ArchiveRelocationMode, 0, DIAGNOSTIC,                        \
           "(0) first map at preferred address, and if "                    \
           "unsuccessful, map at alternative address (default); "           \
           "(1) always map at alternative address; "                        \
           "(2) always map at preferred address, and if unsuccessful, "     \
           "do not map the archive")                                        \
           range(0, 2)                                                      \
                                                                            \
  product(bool, PreloadSharedClasses, true,                                 \
          "Load all shared classes for the boot/platform/app loaders "      \
          "immediately at VM start-up")                                     \
                                                                            \
  product(bool, ArchiveFieldReferences, true,                               \
          "Archive resolved JVM_CONSTANT_Fieldref in ConstantPool")         \
                                                                            \
  product(bool, ArchiveInvokeDynamic, false,                                \
          "Archive resolved JVM_CONSTANT_InvokeDynamic in ConstantPool")    \
                                                                            \
  product(bool, ArchiveMethodReferences, true,                              \
          "Archive resolved JVM_CONSTANT_Methodref and "                    \
          "JVM_CONSTANT_InterfaceMethodref in ConstantPool")                \
                                                                            \
<<<<<<< HEAD
  product(int, PreloadArchivedClasses, 0, DIAGNOSTIC,                       \
          "Preload classes from archives")                                  \
           range(0, 2)                                                      \
                                                                            \
  product(int, Preresolve, 0, DIAGNOSTIC,                                   \
          "Preload classes from archives")                                  \
           range(0, 7)                                                      \
                                                                            \
  product(int, PrecompileBarriers, 0, DIAGNOSTIC,                           \
          "Preload classes from archives")                                  \
           range(0, 63)                                                     \
                                                                            \
  product(int, PrecompileLevel, 0, DIAGNOSTIC,                              \
          "Precompile archived methods")                                    \
           range(0, 4)                                                      \
                                                                            \
  product(bool, ForcePrecompileLevel, false, DIAGNOSTIC,                    \
          "Precompile archived methods")                                    \
                                                                            \
  product(bool, ForcePrecompilation, false, DIAGNOSTIC,                     \
          "Precompile all methods")                                         \
                                                                            \
  product(int, ForcePrecompilationLevel, 0, DIAGNOSTIC,                     \
          "Precompile archived methods")                                    \
           range(0, 4)                                                      \
                                                                            \
  product(bool, EnforceClassInitDependencies, false, DIAGNOSTIC,            \
          "Enforce class initialization dependencies")                      \
                                                                            \
  product(bool, ForceClassInit, false, DIAGNOSTIC,                          \
          "Force class initialization")                                     \
                                                                            \
=======

>>>>>>> 8b8f250b
// end of CDS_FLAGS

DECLARE_FLAGS(CDS_FLAGS)

#endif // SHARED_CDS_CDS_GLOBALS_HPP<|MERGE_RESOLUTION|>--- conflicted
+++ resolved
@@ -110,7 +110,6 @@
           "Archive resolved JVM_CONSTANT_Methodref and "                    \
           "JVM_CONSTANT_InterfaceMethodref in ConstantPool")                \
                                                                             \
-<<<<<<< HEAD
   product(int, PreloadArchivedClasses, 0, DIAGNOSTIC,                       \
           "Preload classes from archives")                                  \
            range(0, 2)                                                      \
@@ -143,9 +142,6 @@
   product(bool, ForceClassInit, false, DIAGNOSTIC,                          \
           "Force class initialization")                                     \
                                                                             \
-=======
-
->>>>>>> 8b8f250b
 // end of CDS_FLAGS
 
 DECLARE_FLAGS(CDS_FLAGS)
