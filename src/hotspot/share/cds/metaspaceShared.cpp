--- conflicted
+++ resolved
@@ -1474,11 +1474,8 @@
     ReadClosure rc(&buffer);
     SymbolTable::serialize_shared_table_header(&rc, false);
     SystemDictionaryShared::serialize_dictionary_headers(&rc, false);
-<<<<<<< HEAD
     dummy_aot_serialize_data(&rc);
-=======
     ClassPrelinker::serialize(&rc, false);
->>>>>>> 77ee2fba
     TrainingData::serialize_training_data(&rc);
     dynamic_mapinfo->close();
     dynamic_mapinfo->unmap_region(MetaspaceShared::bm);
