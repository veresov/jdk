/*
 * Copyright (c) 2020, 2023, Oracle and/or its affiliates. All rights reserved.
 * DO NOT ALTER OR REMOVE COPYRIGHT NOTICES OR THIS FILE HEADER.
 *
 * This code is free software; you can redistribute it and/or modify it
 * under the terms of the GNU General Public License version 2 only, as
 * published by the Free Software Foundation.
 *
 * This code is distributed in the hope that it will be useful, but WITHOUT
 * ANY WARRANTY; without even the implied warranty of MERCHANTABILITY or
 * FITNESS FOR A PARTICULAR PURPOSE.  See the GNU General Public License
 * version 2 for more details (a copy is included in the LICENSE file that
 * accompanied this code).
 *
 * You should have received a copy of the GNU General Public License version
 * 2 along with this work; if not, write to the Free Software Foundation,
 * Inc., 51 Franklin St, Fifth Floor, Boston, MA 02110-1301 USA.
 *
 * Please contact Oracle, 500 Oracle Parkway, Redwood Shores, CA 94065 USA
 * or visit www.oracle.com if you need additional information or have any
 * questions.
 *
 */

#include "precompiled.hpp"
#include "cds/archiveBuilder.hpp"
#include "cds/archiveHeapWriter.hpp"
#include "cds/archiveUtils.hpp"
#include "cds/classPrelinker.hpp"
#include "cds/cppVtables.hpp"
#include "cds/dumpAllocStats.hpp"
#include "cds/heapShared.hpp"
#include "cds/metaspaceShared.hpp"
#include "cds/regeneratedClasses.hpp"
#include "classfile/classLoaderDataShared.hpp"
#include "classfile/symbolTable.hpp"
#include "classfile/systemDictionaryShared.hpp"
#include "classfile/vmClasses.hpp"
#include "interpreter/abstractInterpreter.hpp"
#include "logging/log.hpp"
#include "logging/logStream.hpp"
#include "memory/allStatic.hpp"
#include "memory/memRegion.hpp"
#include "memory/resourceArea.hpp"
#include "oops/instanceKlass.hpp"
#include "oops/objArrayKlass.hpp"
#include "oops/objArrayOop.inline.hpp"
#include "oops/oopHandle.inline.hpp"
#include "oops/trainingData.hpp"
#include "runtime/arguments.hpp"
#include "runtime/globals_extension.hpp"
#include "runtime/javaThread.hpp"
#include "runtime/sharedRuntime.hpp"
#include "utilities/align.hpp"
#include "utilities/bitMap.inline.hpp"
#include "utilities/formatBuffer.hpp"

ArchiveBuilder* ArchiveBuilder::_current = nullptr;

ArchiveBuilder::OtherROAllocMark::~OtherROAllocMark() {
  char* newtop = ArchiveBuilder::current()->_ro_region.top();
  ArchiveBuilder::alloc_stats()->record_other_type(int(newtop - _oldtop), true);
}

ArchiveBuilder::SourceObjList::SourceObjList() : _ptrmap(16 * K, mtClassShared) {
  _total_bytes = 0;
  _objs = new (mtClassShared) GrowableArray<SourceObjInfo*>(128 * K, mtClassShared);
}

ArchiveBuilder::SourceObjList::~SourceObjList() {
  delete _objs;
}

void ArchiveBuilder::SourceObjList::append(SourceObjInfo* src_info) {
  // Save this source object for copying
  _objs->append(src_info);

  // Prepare for marking the pointers in this source object
  assert(is_aligned(_total_bytes, sizeof(address)), "must be");
  src_info->set_ptrmap_start(_total_bytes / sizeof(address));
  _total_bytes = align_up(_total_bytes + (uintx)src_info->size_in_bytes(), sizeof(address));
  src_info->set_ptrmap_end(_total_bytes / sizeof(address));

  BitMap::idx_t bitmap_size_needed = BitMap::idx_t(src_info->ptrmap_end());
  if (_ptrmap.size() <= bitmap_size_needed) {
    _ptrmap.resize((bitmap_size_needed + 1) * 2);
  }
}

void ArchiveBuilder::SourceObjList::remember_embedded_pointer(SourceObjInfo* src_info, MetaspaceClosure::Ref* ref) {
  // src_obj contains a pointer. Remember the location of this pointer in _ptrmap,
  // so that we can copy/relocate it later.
  address src_obj = src_info->source_addr();
  address* field_addr = ref->addr();
  assert(src_info->ptrmap_start() < _total_bytes, "sanity");
  assert(src_info->ptrmap_end() <= _total_bytes, "sanity");
  assert(*field_addr != nullptr, "should have checked");

  intx field_offset_in_bytes = ((address)field_addr) - src_obj;
  DEBUG_ONLY(int src_obj_size = src_info->size_in_bytes();)
  assert(field_offset_in_bytes >= 0, "must be");
  assert(field_offset_in_bytes + intx(sizeof(intptr_t)) <= intx(src_obj_size), "must be");
  assert(is_aligned(field_offset_in_bytes, sizeof(address)), "must be");

  BitMap::idx_t idx = BitMap::idx_t(src_info->ptrmap_start() + (uintx)(field_offset_in_bytes / sizeof(address)));
  _ptrmap.set_bit(BitMap::idx_t(idx));
}

class RelocateEmbeddedPointers : public BitMapClosure {
  ArchiveBuilder* _builder;
  address _buffered_obj;
  BitMap::idx_t _start_idx;
public:
  RelocateEmbeddedPointers(ArchiveBuilder* builder, address buffered_obj, BitMap::idx_t start_idx) :
    _builder(builder), _buffered_obj(buffered_obj), _start_idx(start_idx) {}

  bool do_bit(BitMap::idx_t bit_offset) {
    size_t field_offset = size_t(bit_offset - _start_idx) * sizeof(address);
    address* ptr_loc = (address*)(_buffered_obj + field_offset);

    address old_p = *ptr_loc;
    address new_p = _builder->get_buffered_addr(old_p);

    log_trace(cds)("Ref: [" PTR_FORMAT "] -> " PTR_FORMAT " => " PTR_FORMAT,
                   p2i(ptr_loc), p2i(old_p), p2i(new_p));

    ArchivePtrMarker::set_and_mark_pointer(ptr_loc, new_p);
    return true; // keep iterating the bitmap
  }
};

void ArchiveBuilder::SourceObjList::relocate(int i, ArchiveBuilder* builder) {
  SourceObjInfo* src_info = objs()->at(i);
  assert(src_info->should_copy(), "must be");
  BitMap::idx_t start = BitMap::idx_t(src_info->ptrmap_start()); // inclusive
  BitMap::idx_t end = BitMap::idx_t(src_info->ptrmap_end());     // exclusive

  RelocateEmbeddedPointers relocator(builder, src_info->buffered_addr(), start);
  _ptrmap.iterate(&relocator, start, end);
}

ArchiveBuilder::ArchiveBuilder() :
  _current_dump_space(nullptr),
  _buffer_bottom(nullptr),
  _last_verified_top(nullptr),
  _num_dump_regions_used(0),
  _other_region_used_bytes(0),
  _requested_static_archive_bottom(nullptr),
  _requested_static_archive_top(nullptr),
  _requested_dynamic_archive_bottom(nullptr),
  _requested_dynamic_archive_top(nullptr),
  _mapped_static_archive_bottom(nullptr),
  _mapped_static_archive_top(nullptr),
  _buffer_to_requested_delta(0),
  _rw_region("rw", MAX_SHARED_DELTA),
  _ro_region("ro", MAX_SHARED_DELTA),
  _ptrmap(mtClassShared),
  _rw_src_objs(),
  _ro_src_objs(),
  _src_obj_table(INITIAL_TABLE_SIZE, MAX_TABLE_SIZE),
  _buffered_to_src_table(INITIAL_TABLE_SIZE, MAX_TABLE_SIZE),
  _total_heap_region_size(0),
  _estimated_metaspaceobj_bytes(0),
  _estimated_hashtable_bytes(0)
{
  _klasses = new (mtClassShared) GrowableArray<Klass*>(4 * K, mtClassShared);
  _symbols = new (mtClassShared) GrowableArray<Symbol*>(256 * K, mtClassShared);

  assert(_current == nullptr, "must be");
  _current = this;
}

ArchiveBuilder::~ArchiveBuilder() {
  assert(_current == this, "must be");
  _current = nullptr;

  for (int i = 0; i < _symbols->length(); i++) {
    _symbols->at(i)->decrement_refcount();
  }

  delete _klasses;
  delete _symbols;
  if (_shared_rs.is_reserved()) {
    _shared_rs.release();
  }
}

bool ArchiveBuilder::is_dumping_full_module_graph() {
  return DumpSharedSpaces && MetaspaceShared::use_full_module_graph();
}

class GatherKlassesAndSymbols : public UniqueMetaspaceClosure {
  ArchiveBuilder* _builder;

public:
  GatherKlassesAndSymbols(ArchiveBuilder* builder) : _builder(builder) {}

  virtual bool do_unique_ref(Ref* ref, bool read_only) {
    return _builder->gather_klass_and_symbol(ref, read_only);
  }
};

bool ArchiveBuilder::gather_klass_and_symbol(MetaspaceClosure::Ref* ref, bool read_only) {
  if (ref->obj() == nullptr) {
    return false;
  }
  if (get_follow_mode(ref) != make_a_copy) {
    return false;
  }
  if (ref->msotype() == MetaspaceObj::ClassType) {
    Klass* klass = (Klass*)ref->obj();
    assert(klass->is_klass(), "must be");
    if (!is_excluded(klass)) {
      _klasses->append(klass);
    }
    // See RunTimeClassInfo::get_for()
    _estimated_metaspaceobj_bytes += align_up(BytesPerWord, SharedSpaceObjectAlignment);
  } else if (ref->msotype() == MetaspaceObj::SymbolType) {
    // Make sure the symbol won't be GC'ed while we are dumping the archive.
    Symbol* sym = (Symbol*)ref->obj();
    sym->increment_refcount();
    _symbols->append(sym);
  }

  int bytes = ref->size() * BytesPerWord;
  _estimated_metaspaceobj_bytes += align_up(bytes, SharedSpaceObjectAlignment);

  return true; // recurse
}

void ArchiveBuilder::gather_klasses_and_symbols() {
  ResourceMark rm;
  log_info(cds)("Gathering classes and symbols ... ");
  GatherKlassesAndSymbols doit(this);
  iterate_roots(&doit);
#if INCLUDE_CDS_JAVA_HEAP
  if (is_dumping_full_module_graph()) {
    ClassLoaderDataShared::iterate_symbols(&doit);
  }
#endif
  doit.finish();

  if (DumpSharedSpaces) {
    // To ensure deterministic contents in the static archive, we need to ensure that
    // we iterate the MetaspaceObjs in a deterministic order. It doesn't matter where
    // the MetaspaceObjs are located originally, as they are copied sequentially into
    // the archive during the iteration.
    //
    // The only issue here is that the symbol table and the system directories may be
    // randomly ordered, so we copy the symbols and klasses into two arrays and sort
    // them deterministically.
    //
    // During -Xshare:dump, the order of Symbol creation is strictly determined by
    // the SharedClassListFile (class loading is done in a single thread and the JIT
    // is disabled). Also, Symbols are allocated in monotonically increasing addresses
    // (see Symbol::operator new(size_t, int)). So if we iterate the Symbols by
    // ascending address order, we ensure that all Symbols are copied into deterministic
    // locations in the archive.
    //
    // TODO: in the future, if we want to produce deterministic contents in the
    // dynamic archive, we might need to sort the symbols alphabetically (also see
    // DynamicArchiveBuilder::sort_methods()).
    sort_symbols_and_fix_hash();
    sort_klasses();

    // TODO -- we need a proper estimate for the archived modules, etc,
    // but this should be enough for now
    _estimated_metaspaceobj_bytes += 200 * 1024 * 1024;
  }
}

int ArchiveBuilder::compare_symbols_by_address(Symbol** a, Symbol** b) {
  if (a[0] < b[0]) {
    return -1;
  } else {
    assert(a[0] > b[0], "Duplicated symbol %s unexpected", (*a)->as_C_string());
    return 1;
  }
}

void ArchiveBuilder::sort_symbols_and_fix_hash() {
  log_info(cds)("Sorting symbols and fixing identity hash ... ");
  os::init_random(0x12345678);
  _symbols->sort(compare_symbols_by_address);
  for (int i = 0; i < _symbols->length(); i++) {
    assert(_symbols->at(i)->is_permanent(), "archived symbols must be permanent");
    _symbols->at(i)->update_identity_hash();
  }
}

int ArchiveBuilder::compare_klass_by_name(Klass** a, Klass** b) {
  return a[0]->name()->fast_compare(b[0]->name());
}

void ArchiveBuilder::sort_klasses() {
  log_info(cds)("Sorting classes ... ");
  _klasses->sort(compare_klass_by_name);
}

size_t ArchiveBuilder::estimate_archive_size() {
  // size of the symbol table and two dictionaries, plus the RunTimeClassInfo's
  size_t symbol_table_est = SymbolTable::estimate_size_for_archive();
  size_t dictionary_est = SystemDictionaryShared::estimate_size_for_archive();
  size_t training_data_est = TrainingData::estimate_size_for_archive();
  _estimated_hashtable_bytes = symbol_table_est + dictionary_est + training_data_est;

  if (DynamicDumpSharedSpaces) {
    // Some extra space for traning data. Be generous. Unused areas will be trimmed from the archive file.
    _estimated_hashtable_bytes += 200 * 1024 * 1024;
  }
  size_t total = 0;

  total += _estimated_metaspaceobj_bytes;
  total += _estimated_hashtable_bytes;

  // allow fragmentation at the end of each dump region
  total += _total_dump_regions * MetaspaceShared::core_region_alignment();

  log_info(cds)("_estimated_hashtable_bytes = " SIZE_FORMAT " + " SIZE_FORMAT " = " SIZE_FORMAT,
                symbol_table_est, dictionary_est, _estimated_hashtable_bytes);
  log_info(cds)("_estimated_metaspaceobj_bytes = " SIZE_FORMAT, _estimated_metaspaceobj_bytes);
  log_info(cds)("total estimate bytes = " SIZE_FORMAT, total);

  return align_up(total, MetaspaceShared::core_region_alignment());
}

address ArchiveBuilder::reserve_buffer() {
  size_t buffer_size = estimate_archive_size();
  ReservedSpace rs(buffer_size, MetaspaceShared::core_region_alignment(), os::vm_page_size());
  if (!rs.is_reserved()) {
    log_error(cds)("Failed to reserve " SIZE_FORMAT " bytes of output buffer.", buffer_size);
    MetaspaceShared::unrecoverable_writing_error();
  }

  // buffer_bottom is the lowest address of the 2 core regions (rw, ro) when
  // we are copying the class metadata into the buffer.
  address buffer_bottom = (address)rs.base();
  log_info(cds)("Reserved output buffer space at " PTR_FORMAT " [" SIZE_FORMAT " bytes]",
                p2i(buffer_bottom), buffer_size);
  _shared_rs = rs;

  _buffer_bottom = buffer_bottom;
  _last_verified_top = buffer_bottom;
  _current_dump_space = &_rw_region;
  _num_dump_regions_used = 1;
  _other_region_used_bytes = 0;
  _current_dump_space->init(&_shared_rs, &_shared_vs);

  ArchivePtrMarker::initialize(&_ptrmap, &_shared_vs);

  // The bottom of the static archive should be mapped at this address by default.
  _requested_static_archive_bottom = (address)MetaspaceShared::requested_base_address();

  // The bottom of the archive (that I am writing now) should be mapped at this address by default.
  address my_archive_requested_bottom;

  if (DumpSharedSpaces) {
    my_archive_requested_bottom = _requested_static_archive_bottom;
  } else {
    _mapped_static_archive_bottom = (address)MetaspaceObj::shared_metaspace_base();
    _mapped_static_archive_top  = (address)MetaspaceObj::shared_metaspace_top();
    assert(_mapped_static_archive_top >= _mapped_static_archive_bottom, "must be");
    size_t static_archive_size = _mapped_static_archive_top - _mapped_static_archive_bottom;

    // At run time, we will mmap the dynamic archive at my_archive_requested_bottom
    _requested_static_archive_top = _requested_static_archive_bottom + static_archive_size;
    my_archive_requested_bottom = align_up(_requested_static_archive_top, MetaspaceShared::core_region_alignment());

    _requested_dynamic_archive_bottom = my_archive_requested_bottom;
  }

  _buffer_to_requested_delta = my_archive_requested_bottom - _buffer_bottom;

  address my_archive_requested_top = my_archive_requested_bottom + buffer_size;
  if (my_archive_requested_bottom <  _requested_static_archive_bottom ||
      my_archive_requested_top    <= _requested_static_archive_bottom) {
    // Size overflow.
    log_error(cds)("my_archive_requested_bottom = " INTPTR_FORMAT, p2i(my_archive_requested_bottom));
    log_error(cds)("my_archive_requested_top    = " INTPTR_FORMAT, p2i(my_archive_requested_top));
    log_error(cds)("SharedBaseAddress (" INTPTR_FORMAT ") is too high. "
                   "Please rerun java -Xshare:dump with a lower value", p2i(_requested_static_archive_bottom));
    MetaspaceShared::unrecoverable_writing_error();
  }

  if (DumpSharedSpaces) {
    // We don't want any valid object to be at the very bottom of the archive.
    // See ArchivePtrMarker::mark_pointer().
    rw_region()->allocate(16);
  }

  return buffer_bottom;
}

void ArchiveBuilder::iterate_sorted_roots(MetaspaceClosure* it) {
  int num_symbols = _symbols->length();
  for (int i = 0; i < num_symbols; i++) {
    it->push(_symbols->adr_at(i));
  }

  int num_klasses = _klasses->length();
  for (int i = 0; i < num_klasses; i++) {
    it->push(_klasses->adr_at(i));
  }

  iterate_roots(it);
}

class GatherSortedSourceObjs : public MetaspaceClosure {
  ArchiveBuilder* _builder;

public:
  GatherSortedSourceObjs(ArchiveBuilder* builder) : _builder(builder) {}

  virtual bool do_ref(Ref* ref, bool read_only) {
    return _builder->gather_one_source_obj(ref, read_only);
  }
};

bool ArchiveBuilder::gather_one_source_obj(MetaspaceClosure::Ref* ref, bool read_only) {
  address src_obj = ref->obj();
  if (src_obj == nullptr) {
    return false;
  }
<<<<<<< HEAD
  if (RegeneratedClasses::has_been_regenerated(src_obj)) {
    // No need to copy it. We will later relocate it to point to the regenerated klass/method.
    return false;
  }
  remember_embedded_pointer_in_gathered_obj(enclosing_ref, ref);
=======
  remember_embedded_pointer_in_enclosing_obj(ref);
>>>>>>> 4eb4f20a

  FollowMode follow_mode = get_follow_mode(ref);
  SourceObjInfo src_info(ref, read_only, follow_mode);
  bool created;
  SourceObjInfo* p = _src_obj_table.put_if_absent(src_obj, src_info, &created);
  if (created) {
    if (_src_obj_table.maybe_grow()) {
      log_info(cds, hashtables)("Expanded _src_obj_table table to %d", _src_obj_table.table_size());
    }
  }

#ifdef ASSERT
  if (ref->msotype() == MetaspaceObj::MethodType) {
    Method* m = (Method*)ref->obj();
    assert(!RegeneratedClasses::has_been_regenerated((address)m->method_holder()),
           "Should not archive methods in a class that has been regenerated");
  }
#endif

  assert(p->read_only() == src_info.read_only(), "must be");

  if (created && src_info.should_copy()) {
    if (read_only) {
      _ro_src_objs.append(p);
    } else {
      _rw_src_objs.append(p);
    }
    return true; // Need to recurse into this ref only if we are copying it
  } else {
    return false;
  }
}

<<<<<<< HEAD
void ArchiveBuilder::record_regenerated_object(address orig_src_obj, address regen_src_obj) {
  // Record the fact that orig_src_obj has been replaced by regen_src_obj. All calls to get_buffered_addr(orig_src_obj)
  // should return the same value as get_buffered_addr(regen_src_obj).
  SourceObjInfo* p = _src_obj_table.get(regen_src_obj);
  assert(p != nullptr, "regenerated object should always be dumped");
  SourceObjInfo src_info(orig_src_obj, p->buffered_addr());
  bool created;
  _src_obj_table.put_if_absent(orig_src_obj, src_info, &created);
  assert(created, "We shouldn't have archived the original copy of an regenerated object");
}

void ArchiveBuilder::remember_embedded_pointer_in_gathered_obj(MetaspaceClosure::Ref* enclosing_ref,
                                                               MetaspaceClosure::Ref* ref) {
=======
// Remember that we have a pointer inside ref->enclosing_obj() that points to ref->obj()
void ArchiveBuilder::remember_embedded_pointer_in_enclosing_obj(MetaspaceClosure::Ref* ref) {
>>>>>>> 4eb4f20a
  assert(ref->obj() != nullptr, "should have checked");

  address enclosing_obj = ref->enclosing_obj();
  if (enclosing_obj == nullptr) {
    return;
  }

  // We are dealing with 3 addresses:
  // address o    = ref->obj(): We have found an object whose address is o.
  // address* mpp = ref->mpp(): The object o is pointed to by a pointer whose address is mpp.
  //                            I.e., (*mpp == o)
  // enclosing_obj            : If non-null, it is the object which has a field that points to o.
  //                            mpp is the address if that field.
  //
  // Example: We have an array whose first element points to a Method:
  //     Method* o                     = 0x0000abcd;
  //     Array<Method*>* enclosing_obj = 0x00001000;
  //     enclosing_obj->at_put(0, o);
  //
  // We the MetaspaceClosure iterates on the very first element of this array, we have
  //     ref->obj()           == 0x0000abcd   (the Method)
  //     ref->mpp()           == 0x00001008   (the location of the first element in the array)
  //     ref->enclosing_obj() == 0x00001000   (the Array that contains the Method)
  //
  // We use the above information to mark the bitmap to indicate that there's a pointer on address 0x00001008.
  SourceObjInfo* src_info = _src_obj_table.get(enclosing_obj);
  if (src_info == nullptr || !src_info->should_copy()) {
    // source objects of point_to_it/set_to_null types are not copied
    // so we don't need to remember their pointers.
  } else {
    if (src_info->read_only()) {
      _ro_src_objs.remember_embedded_pointer(src_info, ref);
    } else {
      _rw_src_objs.remember_embedded_pointer(src_info, ref);
    }
  }
}

void ArchiveBuilder::gather_source_objs() {
  ResourceMark rm;
  log_info(cds)("Gathering all archivable objects ... ");
  gather_klasses_and_symbols();
  GatherSortedSourceObjs doit(this);
  iterate_sorted_roots(&doit);
  doit.finish();
}

bool ArchiveBuilder::is_excluded(Klass* klass) {
  if (klass->is_instance_klass()) {
    InstanceKlass* ik = InstanceKlass::cast(klass);
    return SystemDictionaryShared::is_excluded_class(ik);
  } else if (klass->is_objArray_klass()) {
    if (DynamicDumpSharedSpaces) {
      // Don't support archiving of array klasses for now (WHY???)
      return true;
    }
    Klass* bottom = ObjArrayKlass::cast(klass)->bottom_klass();
    if (bottom->is_instance_klass()) {
      return SystemDictionaryShared::is_excluded_class(InstanceKlass::cast(bottom));
    }
  }

  return false;
}

ArchiveBuilder::FollowMode ArchiveBuilder::get_follow_mode(MetaspaceClosure::Ref *ref) {
  address obj = ref->obj();
  if (MetaspaceShared::is_in_shared_metaspace(obj)) {
    // Don't dump existing shared metadata again.
    return point_to_it;
  } else if (ref->msotype() == MetaspaceObj::MethodDataType ||
             ref->msotype() == MetaspaceObj::MethodCountersType ||
             ref->msotype() == MetaspaceObj::KlassTrainingDataType ||
             ref->msotype() == MetaspaceObj::MethodTrainingDataType ||
             ref->msotype() == MetaspaceObj::CompileTrainingDataType) {
      return (TrainingData::need_data() && TrainingData::use_cds()) ? make_a_copy : set_to_null;
  } else {
    if (ref->msotype() == MetaspaceObj::ClassType) {
      Klass* klass = (Klass*)ref->obj();
      assert(klass->is_klass(), "must be");
      if (is_excluded(klass)) {
        ResourceMark rm;
        log_debug(cds, dynamic)("Skipping class (excluded): %s", klass->external_name());
        return set_to_null;
      }
    }

    return make_a_copy;
  }
}

void ArchiveBuilder::start_dump_space(DumpRegion* next) {
  address bottom = _last_verified_top;
  address top = (address)(current_dump_space()->top());
  _other_region_used_bytes += size_t(top - bottom);

  current_dump_space()->pack(next);
  _current_dump_space = next;
  _num_dump_regions_used ++;

  _last_verified_top = (address)(current_dump_space()->top());
}

void ArchiveBuilder::verify_estimate_size(size_t estimate, const char* which) {
  address bottom = _last_verified_top;
  address top = (address)(current_dump_space()->top());
  size_t used = size_t(top - bottom) + _other_region_used_bytes;
  int diff = int(estimate) - int(used);

  log_info(cds)("%s estimate = " SIZE_FORMAT " used = " SIZE_FORMAT "; diff = %d bytes", which, estimate, used, diff);
  assert(diff >= 0, "Estimate is too small");

  _last_verified_top = top;
  _other_region_used_bytes = 0;
}

void ArchiveBuilder::dump_rw_metadata() {
  ResourceMark rm;
  log_info(cds)("Allocating RW objects ... ");
  make_shallow_copies(&_rw_region, &_rw_src_objs);

#if INCLUDE_CDS_JAVA_HEAP
  if (is_dumping_full_module_graph()) {
    // Archive the ModuleEntry's and PackageEntry's of the 3 built-in loaders
    char* start = rw_region()->top();
    ClassLoaderDataShared::allocate_archived_tables();
    alloc_stats()->record_modules(rw_region()->top() - start, /*read_only*/false);
  }
#endif
}

void ArchiveBuilder::dump_ro_metadata() {
  ResourceMark rm;
  log_info(cds)("Allocating RO objects ... ");

  start_dump_space(&_ro_region);
  make_shallow_copies(&_ro_region, &_ro_src_objs);

#if INCLUDE_CDS_JAVA_HEAP
  if (is_dumping_full_module_graph()) {
    char* start = ro_region()->top();
    ClassLoaderDataShared::init_archived_tables();
    alloc_stats()->record_modules(ro_region()->top() - start, /*read_only*/true);
  }
#endif

  RegeneratedClasses::record_regenerated_objects();
}

void ArchiveBuilder::make_shallow_copies(DumpRegion *dump_region,
                                         const ArchiveBuilder::SourceObjList* src_objs) {
  for (int i = 0; i < src_objs->objs()->length(); i++) {
    make_shallow_copy(dump_region, src_objs->objs()->at(i));
  }
  log_info(cds)("done (%d objects)", src_objs->objs()->length());
}

void ArchiveBuilder::make_shallow_copy(DumpRegion *dump_region, SourceObjInfo* src_info) {
  address src = src_info->source_addr();
  int bytes = src_info->size_in_bytes();
  char* dest;
  char* oldtop;
  char* newtop;

  oldtop = dump_region->top();
  if (src_info->msotype() == MetaspaceObj::ClassType) {
    // Save a pointer immediate in front of an InstanceKlass, so
    // we can do a quick lookup from InstanceKlass* -> RunTimeClassInfo*
    // without building another hashtable. See RunTimeClassInfo::get_for()
    // in systemDictionaryShared.cpp.
    Klass* klass = (Klass*)src;
    if (klass->is_instance_klass()) {
      SystemDictionaryShared::validate_before_archiving(InstanceKlass::cast(klass));
      dump_region->allocate(sizeof(address));
    }
  }
  dest = dump_region->allocate(bytes);
  newtop = dump_region->top();

  memcpy(dest, src, bytes);
  {
    bool created;
    _buffered_to_src_table.put_if_absent((address)dest, src, &created);
    assert(created, "must be");
    if (_buffered_to_src_table.maybe_grow()) {
      log_info(cds, hashtables)("Expanded _buffered_to_src_table table to %d", _buffered_to_src_table.table_size());
    }
  }

  intptr_t* archived_vtable = CppVtables::get_archived_vtable(src_info->msotype(), (address)dest);
  if (archived_vtable != nullptr) {
    *(address*)dest = (address)archived_vtable;
    ArchivePtrMarker::mark_pointer((address*)dest);
  }

  log_trace(cds)("Copy: " PTR_FORMAT " ==> " PTR_FORMAT " %d", p2i(src), p2i(dest), bytes);
  src_info->set_buffered_addr((address)dest);

  _alloc_stats.record(src_info->msotype(), int(newtop - oldtop), src_info->read_only());
}

// This is used by code that hand-assembles data structures, such as the LambdaProxyClassKey, that are
// not handled by MetaspaceClosure.
void ArchiveBuilder::write_pointer_in_buffer(address* ptr_location, address src_addr) {
  assert(is_in_buffer_space(ptr_location), "must be");
  if (src_addr == nullptr) {
    *ptr_location = nullptr;
    ArchivePtrMarker::clear_pointer(ptr_location);
  } else {
    *ptr_location = get_buffered_addr(src_addr);
    ArchivePtrMarker::mark_pointer(ptr_location);
  }
}

address ArchiveBuilder::get_buffered_addr(address src_addr) const {
  SourceObjInfo* p = _src_obj_table.get(src_addr);
  assert(p != nullptr, "src_addr " INTPTR_FORMAT " is used but has not been archived",
         p2i(src_addr));

  return p->buffered_addr();
}

address ArchiveBuilder::get_source_addr(address buffered_addr) const {
  assert(is_in_buffer_space(buffered_addr), "must be");
  address* src_p = _buffered_to_src_table.get(buffered_addr);
  assert(src_p != nullptr && *src_p != nullptr, "must be");
  return *src_p;
}

void ArchiveBuilder::relocate_embedded_pointers(ArchiveBuilder::SourceObjList* src_objs) {
  for (int i = 0; i < src_objs->objs()->length(); i++) {
    src_objs->relocate(i, this);
  }
}

void ArchiveBuilder::relocate_metaspaceobj_embedded_pointers() {
  log_info(cds)("Relocating embedded pointers in core regions ... ");
  relocate_embedded_pointers(&_rw_src_objs);
  relocate_embedded_pointers(&_ro_src_objs);
}

void ArchiveBuilder::make_klasses_shareable() {
  int num_instance_klasses = 0;
  int num_boot_klasses = 0;
  int num_platform_klasses = 0;
  int num_app_klasses = 0;
  int num_hidden_klasses = 0;
  int num_unlinked_klasses = 0;
  int num_unregistered_klasses = 0;
  int num_obj_array_klasses = 0;
  int num_type_array_klasses = 0;

  for (int i = 0; i < klasses()->length(); i++) {
    // This needs to be done before the next loop, which returns all classes to unlinked state.
    Klass* k = get_buffered_addr(klasses()->at(i));
    if (k->is_instance_klass()) {
      InstanceKlass::cast(k)->constants()->archive_entries();
    }
  }

  for (int i = 0; i < klasses()->length(); i++) {
    const char* type;
    const char* unlinked = "";
    const char* hidden = "";
    const char* generated = "";
    Klass* k = get_buffered_addr(klasses()->at(i));
    k->remove_java_mirror();
    if (k->is_objArray_klass()) {
      // InstanceKlass and TypeArrayKlass will in turn call remove_unshareable_info
      // on their array classes.
      num_obj_array_klasses ++;
      type = "array";
    } else if (k->is_typeArray_klass()) {
      num_type_array_klasses ++;
      type = "array";
      k->remove_unshareable_info();
    } else {
      assert(k->is_instance_klass(), " must be");
      num_instance_klasses ++;
      InstanceKlass* ik = InstanceKlass::cast(k);
      if (DynamicDumpSharedSpaces) {
        // For static dump, class loader type are already set.
        ik->assign_class_loader_type();
      }
      if (ik->is_shared_boot_class()) {
        type = "boot";
        num_boot_klasses ++;
      } else if (ik->is_shared_platform_class()) {
        type = "plat";
        num_platform_klasses ++;
      } else if (ik->is_shared_app_class()) {
        type = "app";
        num_app_klasses ++;
      } else {
        assert(ik->is_shared_unregistered_class(), "must be");
        type = "unreg";
        num_unregistered_klasses ++;
      }

      if (!ik->is_linked()) {
        num_unlinked_klasses ++;
        unlinked = " ** unlinked";
      }

      if (ik->is_hidden()) {
        num_hidden_klasses ++;
        hidden = " ** hidden";
      }

      if (ik->is_generated_shared_class()) {
        generated = " ** generated";
      }
      MetaspaceShared::rewrite_nofast_bytecodes_and_calculate_fingerprints(Thread::current(), ik);
      ik->remove_unshareable_info();
    }

    if (log_is_enabled(Debug, cds, class)) {
      ResourceMark rm;
      log_debug(cds, class)("klasses[%5d] = " PTR_FORMAT " %-5s %s%s%s%s", i,
                            p2i(to_requested(k)), type, k->external_name(),
                            hidden, unlinked, generated);
    }
  }

  log_info(cds)("Number of classes %d", num_instance_klasses + num_obj_array_klasses + num_type_array_klasses);
  log_info(cds)("    instance classes   = %5d", num_instance_klasses);
  log_info(cds)("      boot             = %5d", num_boot_klasses);
  log_info(cds)("       vm              = %5d", ClassPrelinker::num_vm_klasses());
  log_info(cds)("      app              = %5d", num_app_klasses);
  log_info(cds)("      platform         = %5d", num_platform_klasses);
  log_info(cds)("      unregistered     = %5d", num_unregistered_klasses);
  log_info(cds)("      (hidden)         = %5d", num_hidden_klasses);
  log_info(cds)("      (unlinked)       = %5d", num_unlinked_klasses);
  log_info(cds)("    obj array classes  = %5d", num_obj_array_klasses);
  log_info(cds)("    type array classes = %5d", num_type_array_klasses);
  log_info(cds)("               symbols = %5d", _symbols->length());
}

uintx ArchiveBuilder::buffer_to_offset(address p) const {
  address requested_p = to_requested(p);
  assert(requested_p >= _requested_static_archive_bottom, "must be");
  return requested_p - _requested_static_archive_bottom;
}

uintx ArchiveBuilder::any_to_offset(address p) const {
  if (is_in_mapped_static_archive(p)) {
    assert(DynamicDumpSharedSpaces, "must be");
    return p - _mapped_static_archive_bottom;
  }
  if (!is_in_buffer_space(p)) {
    // p must be a "source" address
    p = get_buffered_addr(p);
  }
  return buffer_to_offset(p);
}

narrowKlass ArchiveBuilder::get_requested_narrow_klass(Klass* k) {
  assert(DumpSharedSpaces, "sanity");
  k = get_buffered_klass(k);
  Klass* requested_k = to_requested(k);
  return CompressedKlassPointers::encode_not_null(requested_k, _requested_static_archive_bottom);
}

// RelocateBufferToRequested --- Relocate all the pointers in rw/ro,
// so that the archive can be mapped to the "requested" location without runtime relocation.
//
// - See ArchiveBuilder header for the definition of "buffer", "mapped" and "requested"
// - ArchivePtrMarker::ptrmap() marks all the pointers in the rw/ro regions
// - Every pointer must have one of the following values:
//   [a] nullptr:
//       No relocation is needed. Remove this pointer from ptrmap so we don't need to
//       consider it at runtime.
//   [b] Points into an object X which is inside the buffer:
//       Adjust this pointer by _buffer_to_requested_delta, so it points to X
//       when the archive is mapped at the requested location.
//   [c] Points into an object Y which is inside mapped static archive:
//       - This happens only during dynamic dump
//       - Adjust this pointer by _mapped_to_requested_static_archive_delta,
//         so it points to Y when the static archive is mapped at the requested location.
template <bool STATIC_DUMP>
class RelocateBufferToRequested : public BitMapClosure {
  ArchiveBuilder* _builder;
  address _buffer_bottom;
  intx _buffer_to_requested_delta;
  intx _mapped_to_requested_static_archive_delta;
  size_t _max_non_null_offset;

 public:
  RelocateBufferToRequested(ArchiveBuilder* builder) {
    _builder = builder;
    _buffer_bottom = _builder->buffer_bottom();
    _buffer_to_requested_delta = builder->buffer_to_requested_delta();
    _mapped_to_requested_static_archive_delta = builder->requested_static_archive_bottom() - builder->mapped_static_archive_bottom();
    _max_non_null_offset = 0;

    address bottom = _builder->buffer_bottom();
    address top = _builder->buffer_top();
    address new_bottom = bottom + _buffer_to_requested_delta;
    address new_top = top + _buffer_to_requested_delta;
    log_debug(cds)("Relocating archive from [" INTPTR_FORMAT " - " INTPTR_FORMAT "] to "
                   "[" INTPTR_FORMAT " - " INTPTR_FORMAT "]",
                   p2i(bottom), p2i(top),
                   p2i(new_bottom), p2i(new_top));
  }

  bool do_bit(size_t offset) {
    address* p = (address*)_buffer_bottom + offset;
    assert(_builder->is_in_buffer_space(p), "pointer must live in buffer space");

    if (*p == nullptr) {
      // todo -- clear bit, etc
      ArchivePtrMarker::ptrmap()->clear_bit(offset);
    } else {
      if (STATIC_DUMP) {
        assert(_builder->is_in_buffer_space(*p), "old pointer must point inside buffer space");
        *p += _buffer_to_requested_delta;
        assert(_builder->is_in_requested_static_archive(*p), "new pointer must point inside requested archive");
      } else {
        if (_builder->is_in_buffer_space(*p)) {
          *p += _buffer_to_requested_delta;
          // assert is in requested dynamic archive
        } else {
          assert(_builder->is_in_mapped_static_archive(*p), "old pointer must point inside buffer space or mapped static archive");
          *p += _mapped_to_requested_static_archive_delta;
          assert(_builder->is_in_requested_static_archive(*p), "new pointer must point inside requested archive");
        }
      }
      _max_non_null_offset = offset;
    }

    return true; // keep iterating
  }

  void doit() {
    ArchivePtrMarker::ptrmap()->iterate(this);
    ArchivePtrMarker::compact(_max_non_null_offset);
  }
};


void ArchiveBuilder::relocate_to_requested() {
  ro_region()->pack();

  size_t my_archive_size = buffer_top() - buffer_bottom();

  if (DumpSharedSpaces) {
    _requested_static_archive_top = _requested_static_archive_bottom + my_archive_size;
    RelocateBufferToRequested<true> patcher(this);
    patcher.doit();
  } else {
    assert(DynamicDumpSharedSpaces, "must be");
    _requested_dynamic_archive_top = _requested_dynamic_archive_bottom + my_archive_size;
    RelocateBufferToRequested<false> patcher(this);
    patcher.doit();
  }
}

// Write detailed info to a mapfile to analyze contents of the archive.
// static dump:
//   java -Xshare:dump -Xlog:cds+map=trace:file=cds.map:none:filesize=0
// dynamic dump:
//   java -cp MyApp.jar -XX:ArchiveClassesAtExit=MyApp.jsa \
//        -Xlog:cds+map=trace:file=cds.map:none:filesize=0 MyApp
//
// We need to do some address translation because the buffers used at dump time may be mapped to
// a different location at runtime. At dump time, the buffers may be at arbitrary locations
// picked by the OS. At runtime, we try to map at a fixed location (SharedBaseAddress). For
// consistency, we log everything using runtime addresses.
class ArchiveBuilder::CDSMapLogger : AllStatic {
  static intx buffer_to_runtime_delta() {
    // Translate the buffers used by the RW/RO regions to their eventual (requested) locations
    // at runtime.
    return ArchiveBuilder::current()->buffer_to_requested_delta();
  }

  // rw/ro regions only
  static void log_metaspace_region(const char* name, DumpRegion* region,
                                   const ArchiveBuilder::SourceObjList* src_objs) {
    address region_base = address(region->base());
    address region_top  = address(region->top());
    log_region(name, region_base, region_top, region_base + buffer_to_runtime_delta());
    log_metaspace_objects(region, src_objs);
  }

#define _LOG_PREFIX PTR_FORMAT ": @@ %-17s %d"

  static void log_klass(Klass* k, address runtime_dest, const char* type_name, int bytes, Thread* current) {
    ResourceMark rm(current);
    log_debug(cds, map)(_LOG_PREFIX " %s",
                        p2i(runtime_dest), type_name, bytes, k->external_name());
  }
  static void log_method(Method* m, address runtime_dest, const char* type_name, int bytes, Thread* current) {
    ResourceMark rm(current);
    log_debug(cds, map)(_LOG_PREFIX " %s",
                        p2i(runtime_dest), type_name, bytes,  m->external_name());
  }

  // rw/ro regions only
  static void log_metaspace_objects(DumpRegion* region, const ArchiveBuilder::SourceObjList* src_objs) {
    address last_obj_base = address(region->base());
    address last_obj_end  = address(region->base());
    address region_end    = address(region->end());
    Thread* current = Thread::current();
    for (int i = 0; i < src_objs->objs()->length(); i++) {
      SourceObjInfo* src_info = src_objs->at(i);
      address src = src_info->source_addr();
      address dest = src_info->buffered_addr();
      log_data(last_obj_base, dest, last_obj_base + buffer_to_runtime_delta());
      address runtime_dest = dest + buffer_to_runtime_delta();
      int bytes = src_info->size_in_bytes();

      MetaspaceObj::Type type = src_info->msotype();
      const char* type_name = MetaspaceObj::type_name(type);

      switch (type) {
      case MetaspaceObj::ClassType:
        log_klass((Klass*)src, runtime_dest, type_name, bytes, current);
        break;
      case MetaspaceObj::ConstantPoolType:
        log_klass(((ConstantPool*)src)->pool_holder(),
                    runtime_dest, type_name, bytes, current);
        break;
      case MetaspaceObj::ConstantPoolCacheType:
        log_klass(((ConstantPoolCache*)src)->constant_pool()->pool_holder(),
                    runtime_dest, type_name, bytes, current);
        break;
      case MetaspaceObj::MethodType:
        log_method((Method*)src, runtime_dest, type_name, bytes, current);
        break;
      case MetaspaceObj::ConstMethodType:
        log_method(((ConstMethod*)src)->method(), runtime_dest, type_name, bytes, current);
        break;
      case MetaspaceObj::SymbolType:
        {
          ResourceMark rm(current);
          Symbol* s = (Symbol*)src;
          log_debug(cds, map)(_LOG_PREFIX " %s", p2i(runtime_dest), type_name, bytes,
                              s->as_quoted_ascii());
        }
        break;
      default:
        log_debug(cds, map)(_LOG_PREFIX, p2i(runtime_dest), type_name, bytes);
        break;
      }

      last_obj_base = dest;
      last_obj_end  = dest + bytes;
    }

    log_data(last_obj_base, last_obj_end, last_obj_base + buffer_to_runtime_delta());
    if (last_obj_end < region_end) {
      log_debug(cds, map)(PTR_FORMAT ": @@ Misc data " SIZE_FORMAT " bytes",
                          p2i(last_obj_end + buffer_to_runtime_delta()),
                          size_t(region_end - last_obj_end));
      log_data(last_obj_end, region_end, last_obj_end + buffer_to_runtime_delta());
    }
  }

#undef _LOG_PREFIX

  // Log information about a region, whose address at dump time is [base .. top). At
  // runtime, this region will be mapped to requested_base. requested_base is 0 if this
  // region will be mapped at os-selected addresses (such as the bitmap region), or will
  // be accessed with os::read (the header).
  //
  // Note: across -Xshare:dump runs, base may be different, but requested_base should
  // be the same as the archive contents should be deterministic.
  static void log_region(const char* name, address base, address top, address requested_base) {
    size_t size = top - base;
    base = requested_base;
    top = requested_base + size;
    log_info(cds, map)("[%-18s " PTR_FORMAT " - " PTR_FORMAT " " SIZE_FORMAT_W(9) " bytes]",
                       name, p2i(base), p2i(top), size);
  }

#if INCLUDE_CDS_JAVA_HEAP
  static void log_heap_region(ArchiveHeapInfo* heap_info) {
    MemRegion r = heap_info->memregion();
    address start = address(r.start());
    address end = address(r.end());
    log_region("heap", start, end, to_requested(start));

    while (start < end) {
      size_t byte_size;
      oop original_oop = ArchiveHeapWriter::buffered_addr_to_source_obj(start);
      if (original_oop != nullptr) {
        ResourceMark rm;
        log_info(cds, map)(PTR_FORMAT ": @@ Object %s",
                           p2i(to_requested(start)), original_oop->klass()->external_name());
        byte_size = original_oop->size() * BytesPerWord;
      } else if (start == ArchiveHeapWriter::buffered_heap_roots_addr()) {
        // HeapShared::roots() is copied specially so it doesn't exist in
        // HeapShared::OriginalObjectTable. See HeapShared::copy_roots().
        log_info(cds, map)(PTR_FORMAT ": @@ Object HeapShared::roots (ObjArray)",
                           p2i(to_requested(start)));
        byte_size = ArchiveHeapWriter::heap_roots_word_size() * BytesPerWord;
      } else {
        // We have reached the end of the region, but have some unused space
        // at the end.
        log_info(cds, map)(PTR_FORMAT ": @@ Unused heap space " SIZE_FORMAT " bytes",
                           p2i(to_requested(start)), size_t(end - start));
        log_data(start, end, to_requested(start), /*is_heap=*/true);
        break;
      }
      address oop_end = start + byte_size;
      log_data(start, oop_end, to_requested(start), /*is_heap=*/true);
      start = oop_end;
    }
  }

  static address to_requested(address p) {
    return ArchiveHeapWriter::buffered_addr_to_requested_addr(p);
  }
#endif

  // Log all the data [base...top). Pretend that the base address
  // will be mapped to requested_base at run-time.
  static void log_data(address base, address top, address requested_base, bool is_heap = false) {
    assert(top >= base, "must be");

    LogStreamHandle(Trace, cds, map) lsh;
    if (lsh.is_enabled()) {
      int unitsize = sizeof(address);
      if (is_heap && UseCompressedOops) {
        // This makes the compressed oop pointers easier to read, but
        // longs and doubles will be split into two words.
        unitsize = sizeof(narrowOop);
      }
      os::print_hex_dump(&lsh, base, top, unitsize, 32, requested_base);
    }
  }

  static void log_header(FileMapInfo* mapinfo) {
    LogStreamHandle(Info, cds, map) lsh;
    if (lsh.is_enabled()) {
      mapinfo->print(&lsh);
    }
  }

public:
  static void log(ArchiveBuilder* builder, FileMapInfo* mapinfo,
                  ArchiveHeapInfo* heap_info,
                  char* bitmap, size_t bitmap_size_in_bytes) {
    log_info(cds, map)("%s CDS archive map for %s", DumpSharedSpaces ? "Static" : "Dynamic", mapinfo->full_path());

    address header = address(mapinfo->header());
    address header_end = header + mapinfo->header()->header_size();
    log_region("header", header, header_end, 0);
    log_header(mapinfo);
    log_data(header, header_end, 0);

    DumpRegion* rw_region = &builder->_rw_region;
    DumpRegion* ro_region = &builder->_ro_region;

    log_metaspace_region("rw region", rw_region, &builder->_rw_src_objs);
    log_metaspace_region("ro region", ro_region, &builder->_ro_src_objs);

    address bitmap_end = address(bitmap + bitmap_size_in_bytes);
    log_region("bitmap", address(bitmap), bitmap_end, 0);
    log_data((address)bitmap, bitmap_end, 0);

#if INCLUDE_CDS_JAVA_HEAP
    if (heap_info->is_used()) {
      log_heap_region(heap_info);
    }
#endif

    log_info(cds, map)("[End of CDS archive map]");
  }
}; // end ArchiveBuilder::CDSMapLogger

void ArchiveBuilder::print_stats() {
  _alloc_stats.print_stats(int(_ro_region.used()), int(_rw_region.used()));
}

void ArchiveBuilder::write_archive(FileMapInfo* mapinfo, ArchiveHeapInfo* heap_info) {
  // Make sure NUM_CDS_REGIONS (exported in cds.h) agrees with
  // MetaspaceShared::n_regions (internal to hotspot).
  assert(NUM_CDS_REGIONS == MetaspaceShared::n_regions, "sanity");

  write_region(mapinfo, MetaspaceShared::rw, &_rw_region, /*read_only=*/false,/*allow_exec=*/false);
  write_region(mapinfo, MetaspaceShared::ro, &_ro_region, /*read_only=*/true, /*allow_exec=*/false);

  size_t bitmap_size_in_bytes;
  char* bitmap = mapinfo->write_bitmap_region(ArchivePtrMarker::ptrmap(), heap_info,
                                              bitmap_size_in_bytes);

  if (heap_info->is_used()) {
    _total_heap_region_size = mapinfo->write_heap_region(heap_info);
  }

  print_region_stats(mapinfo, heap_info);

  mapinfo->set_requested_base((char*)MetaspaceShared::requested_base_address());
  mapinfo->set_header_crc(mapinfo->compute_header_crc());
  // After this point, we should not write any data into mapinfo->header() since this
  // would corrupt its checksum we have calculated before.
  mapinfo->write_header();
  mapinfo->close();

  if (log_is_enabled(Info, cds)) {
    print_stats();
  }

  if (log_is_enabled(Info, cds, map)) {
    CDSMapLogger::log(this, mapinfo, heap_info,
                      bitmap, bitmap_size_in_bytes);
  }
  CDS_JAVA_HEAP_ONLY(HeapShared::destroy_archived_object_cache());
  FREE_C_HEAP_ARRAY(char, bitmap);
}

void ArchiveBuilder::write_region(FileMapInfo* mapinfo, int region_idx, DumpRegion* dump_region, bool read_only,  bool allow_exec) {
  mapinfo->write_region(region_idx, dump_region->base(), dump_region->used(), read_only, allow_exec);
}

void ArchiveBuilder::print_region_stats(FileMapInfo *mapinfo, ArchiveHeapInfo* heap_info) {
  // Print statistics of all the regions
  const size_t bitmap_used = mapinfo->region_at(MetaspaceShared::bm)->used();
  const size_t bitmap_reserved = mapinfo->region_at(MetaspaceShared::bm)->used_aligned();
  const size_t total_reserved = _ro_region.reserved()  + _rw_region.reserved() +
                                bitmap_reserved +
                                _total_heap_region_size;
  const size_t total_bytes = _ro_region.used()  + _rw_region.used() +
                             bitmap_used +
                             _total_heap_region_size;
  const double total_u_perc = percent_of(total_bytes, total_reserved);

  _rw_region.print(total_reserved);
  _ro_region.print(total_reserved);

  print_bitmap_region_stats(bitmap_used, total_reserved);

  if (heap_info->is_used()) {
    print_heap_region_stats(heap_info, total_reserved);
  }

  log_debug(cds)("total   : " SIZE_FORMAT_W(9) " [100.0%% of total] out of " SIZE_FORMAT_W(9) " bytes [%5.1f%% used]",
                 total_bytes, total_reserved, total_u_perc);
}

void ArchiveBuilder::print_bitmap_region_stats(size_t size, size_t total_size) {
  log_debug(cds)("bm space: " SIZE_FORMAT_W(9) " [ %4.1f%% of total] out of " SIZE_FORMAT_W(9) " bytes [100.0%% used]",
                 size, size/double(total_size)*100.0, size);
}

void ArchiveBuilder::print_heap_region_stats(ArchiveHeapInfo *info, size_t total_size) {
  char* start = info->start();
  size_t size = info->byte_size();
  char* top = start + size;
  log_debug(cds)("hp space: " SIZE_FORMAT_W(9) " [ %4.1f%% of total] out of " SIZE_FORMAT_W(9) " bytes [100.0%% used] at " INTPTR_FORMAT,
                     size, size/double(total_size)*100.0, size, p2i(start));
}

void ArchiveBuilder::report_out_of_space(const char* name, size_t needed_bytes) {
  // This is highly unlikely to happen on 64-bits because we have reserved a 4GB space.
  // On 32-bit we reserve only 256MB so you could run out of space with 100,000 classes
  // or so.
  _rw_region.print_out_of_space_msg(name, needed_bytes);
  _ro_region.print_out_of_space_msg(name, needed_bytes);

  log_error(cds)("Unable to allocate from '%s' region: Please reduce the number of shared classes.", name);
  MetaspaceShared::unrecoverable_writing_error();
}


#ifndef PRODUCT
void ArchiveBuilder::assert_is_vm_thread() {
  assert(Thread::current()->is_VM_thread(), "ArchiveBuilder should be used only inside the VMThread");
}
#endif<|MERGE_RESOLUTION|>--- conflicted
+++ resolved
@@ -421,15 +421,11 @@
   if (src_obj == nullptr) {
     return false;
   }
-<<<<<<< HEAD
   if (RegeneratedClasses::has_been_regenerated(src_obj)) {
     // No need to copy it. We will later relocate it to point to the regenerated klass/method.
     return false;
   }
-  remember_embedded_pointer_in_gathered_obj(enclosing_ref, ref);
-=======
   remember_embedded_pointer_in_enclosing_obj(ref);
->>>>>>> 4eb4f20a
 
   FollowMode follow_mode = get_follow_mode(ref);
   SourceObjInfo src_info(ref, read_only, follow_mode);
@@ -463,7 +459,6 @@
   }
 }
 
-<<<<<<< HEAD
 void ArchiveBuilder::record_regenerated_object(address orig_src_obj, address regen_src_obj) {
   // Record the fact that orig_src_obj has been replaced by regen_src_obj. All calls to get_buffered_addr(orig_src_obj)
   // should return the same value as get_buffered_addr(regen_src_obj).
@@ -475,12 +470,8 @@
   assert(created, "We shouldn't have archived the original copy of an regenerated object");
 }
 
-void ArchiveBuilder::remember_embedded_pointer_in_gathered_obj(MetaspaceClosure::Ref* enclosing_ref,
-                                                               MetaspaceClosure::Ref* ref) {
-=======
 // Remember that we have a pointer inside ref->enclosing_obj() that points to ref->obj()
 void ArchiveBuilder::remember_embedded_pointer_in_enclosing_obj(MetaspaceClosure::Ref* ref) {
->>>>>>> 4eb4f20a
   assert(ref->obj() != nullptr, "should have checked");
 
   address enclosing_obj = ref->enclosing_obj();
