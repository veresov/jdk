/*
 * Copyright (c) 1999, 2023, Oracle and/or its affiliates. All rights reserved.
 * DO NOT ALTER OR REMOVE COPYRIGHT NOTICES OR THIS FILE HEADER.
 *
 * This code is free software; you can redistribute it and/or modify it
 * under the terms of the GNU General Public License version 2 only, as
 * published by the Free Software Foundation.
 *
 * This code is distributed in the hope that it will be useful, but WITHOUT
 * ANY WARRANTY; without even the implied warranty of MERCHANTABILITY or
 * FITNESS FOR A PARTICULAR PURPOSE.  See the GNU General Public License
 * version 2 for more details (a copy is included in the LICENSE file that
 * accompanied this code).
 *
 * You should have received a copy of the GNU General Public License version
 * 2 along with this work; if not, write to the Free Software Foundation,
 * Inc., 51 Franklin St, Fifth Floor, Boston, MA 02110-1301 USA.
 *
 * Please contact Oracle, 500 Oracle Parkway, Redwood Shores, CA 94065 USA
 * or visit www.oracle.com if you need additional information or have any
 * questions.
 *
 */

#include "precompiled.hpp"
#include "cds/classPrelinker.hpp"
#include "classfile/javaClasses.inline.hpp"
#include "classfile/symbolTable.hpp"
#include "classfile/vmClasses.hpp"
#include "classfile/vmSymbols.hpp"
#include "code/codeCache.hpp"
#include "code/codeHeapState.hpp"
#include "code/dependencyContext.hpp"
#include "code/SCArchive.hpp"
#include "compiler/compilationLog.hpp"
#include "compiler/compilationPolicy.hpp"
#include "compiler/compileBroker.hpp"
#include "compiler/compileLog.hpp"
#include "compiler/compilerEvent.hpp"
#include "compiler/compilerOracle.hpp"
#include "compiler/directivesParser.hpp"
#include "interpreter/linkResolver.hpp"
#include "jvm.h"
#include "jfr/jfrEvents.hpp"
#include "logging/log.hpp"
#include "logging/logStream.hpp"
#include "memory/allocation.inline.hpp"
#include "memory/resourceArea.hpp"
#include "memory/universe.hpp"
#include "oops/methodData.hpp"
#include "oops/method.inline.hpp"
#include "oops/oop.inline.hpp"
#include "prims/jvmtiExport.hpp"
#include "prims/nativeLookup.hpp"
#include "prims/whitebox.hpp"
#include "runtime/atomic.hpp"
#include "runtime/escapeBarrier.hpp"
#include "runtime/globals_extension.hpp"
#include "runtime/handles.inline.hpp"
#include "runtime/init.hpp"
#include "runtime/interfaceSupport.inline.hpp"
#include "runtime/java.hpp"
#include "runtime/javaCalls.hpp"
#include "runtime/jniHandles.inline.hpp"
#include "runtime/os.hpp"
#include "runtime/perfData.hpp"
#include "runtime/safepointVerifiers.hpp"
#include "runtime/sharedRuntime.hpp"
#include "runtime/threads.hpp"
#include "runtime/threadSMR.hpp"
#include "runtime/timerTrace.hpp"
#include "runtime/vframe.inline.hpp"
#include "utilities/debug.hpp"
#include "utilities/dtrace.hpp"
#include "utilities/events.hpp"
#include "utilities/formatBuffer.hpp"
#include "utilities/macros.hpp"
#ifdef COMPILER1
#include "c1/c1_Compiler.hpp"
#endif
#ifdef COMPILER2
#include "opto/c2compiler.hpp"
#endif
#if INCLUDE_JVMCI
#include "jvmci/jvmciEnv.hpp"
#include "jvmci/jvmciRuntime.hpp"
#endif

#ifdef DTRACE_ENABLED

// Only bother with this argument setup if dtrace is available

#define DTRACE_METHOD_COMPILE_BEGIN_PROBE(method, comp_name)             \
  {                                                                      \
    Symbol* klass_name = (method)->klass_name();                         \
    Symbol* name = (method)->name();                                     \
    Symbol* signature = (method)->signature();                           \
    HOTSPOT_METHOD_COMPILE_BEGIN(                                        \
      (char *) comp_name, strlen(comp_name),                             \
      (char *) klass_name->bytes(), klass_name->utf8_length(),           \
      (char *) name->bytes(), name->utf8_length(),                       \
      (char *) signature->bytes(), signature->utf8_length());            \
  }

#define DTRACE_METHOD_COMPILE_END_PROBE(method, comp_name, success)      \
  {                                                                      \
    Symbol* klass_name = (method)->klass_name();                         \
    Symbol* name = (method)->name();                                     \
    Symbol* signature = (method)->signature();                           \
    HOTSPOT_METHOD_COMPILE_END(                                          \
      (char *) comp_name, strlen(comp_name),                             \
      (char *) klass_name->bytes(), klass_name->utf8_length(),           \
      (char *) name->bytes(), name->utf8_length(),                       \
      (char *) signature->bytes(), signature->utf8_length(), (success)); \
  }

#else //  ndef DTRACE_ENABLED

#define DTRACE_METHOD_COMPILE_BEGIN_PROBE(method, comp_name)
#define DTRACE_METHOD_COMPILE_END_PROBE(method, comp_name, success)

#endif // ndef DTRACE_ENABLED

bool CompileBroker::_initialized = false;
volatile bool CompileBroker::_should_block = false;
volatile int  CompileBroker::_print_compilation_warning = 0;
volatile jint CompileBroker::_should_compile_new_jobs = run_compilation;

// The installed compiler(s)
AbstractCompiler* CompileBroker::_compilers[3];

// The maximum numbers of compiler threads to be determined during startup.
int CompileBroker::_c1_count = 0;
int CompileBroker::_c2_count = 0;
int CompileBroker::_c3_count = 0;
int CompileBroker::_sc_count = 0;

// An array of compiler names as Java String objects
jobject* CompileBroker::_compiler1_objects = nullptr;
jobject* CompileBroker::_compiler2_objects = nullptr;
jobject* CompileBroker::_compiler3_objects = nullptr;
jobject* CompileBroker::_sc_objects = nullptr;

CompileLog** CompileBroker::_compiler1_logs = nullptr;
CompileLog** CompileBroker::_compiler2_logs = nullptr;
CompileLog** CompileBroker::_compiler3_logs = nullptr;
CompileLog** CompileBroker::_sc_logs = nullptr;

// These counters are used to assign an unique ID to each compilation.
volatile jint CompileBroker::_compilation_id     = 0;
volatile jint CompileBroker::_osr_compilation_id = 0;
volatile jint CompileBroker::_native_compilation_id = 0;

// Performance counters
PerfCounter* CompileBroker::_perf_total_compilation = nullptr;
PerfCounter* CompileBroker::_perf_osr_compilation = nullptr;
PerfCounter* CompileBroker::_perf_standard_compilation = nullptr;

PerfCounter* CompileBroker::_perf_total_bailout_count = nullptr;
PerfCounter* CompileBroker::_perf_total_invalidated_count = nullptr;
PerfCounter* CompileBroker::_perf_total_compile_count = nullptr;
PerfCounter* CompileBroker::_perf_total_osr_compile_count = nullptr;
PerfCounter* CompileBroker::_perf_total_standard_compile_count = nullptr;

PerfCounter* CompileBroker::_perf_sum_osr_bytes_compiled = nullptr;
PerfCounter* CompileBroker::_perf_sum_standard_bytes_compiled = nullptr;
PerfCounter* CompileBroker::_perf_sum_nmethod_size = nullptr;
PerfCounter* CompileBroker::_perf_sum_nmethod_code_size = nullptr;

PerfStringVariable* CompileBroker::_perf_last_method = nullptr;
PerfStringVariable* CompileBroker::_perf_last_failed_method = nullptr;
PerfStringVariable* CompileBroker::_perf_last_invalidated_method = nullptr;
PerfVariable*       CompileBroker::_perf_last_compile_type = nullptr;
PerfVariable*       CompileBroker::_perf_last_compile_size = nullptr;
PerfVariable*       CompileBroker::_perf_last_failed_type = nullptr;
PerfVariable*       CompileBroker::_perf_last_invalidated_type = nullptr;

// Timers and counters for generating statistics
elapsedTimer CompileBroker::_t_total_compilation;
elapsedTimer CompileBroker::_t_osr_compilation;
elapsedTimer CompileBroker::_t_standard_compilation;
elapsedTimer CompileBroker::_t_invalidated_compilation;
elapsedTimer CompileBroker::_t_bailedout_compilation;

int CompileBroker::_total_bailout_count            = 0;
int CompileBroker::_total_invalidated_count        = 0;
int CompileBroker::_total_compile_count            = 0;
int CompileBroker::_total_osr_compile_count        = 0;
int CompileBroker::_total_standard_compile_count   = 0;
int CompileBroker::_total_compiler_stopped_count   = 0;
int CompileBroker::_total_compiler_restarted_count = 0;

int CompileBroker::_sum_osr_bytes_compiled         = 0;
int CompileBroker::_sum_standard_bytes_compiled    = 0;
int CompileBroker::_sum_nmethod_size               = 0;
int CompileBroker::_sum_nmethod_code_size          = 0;

jlong CompileBroker::_peak_compilation_time        = 0;

CompilerStatistics CompileBroker::_stats_per_level[CompLevel_full_optimization];
CompilerStatistics CompileBroker::_sca_stats;
CompilerStatistics CompileBroker::_sca_stats_per_level[CompLevel_full_optimization + 1];

CompileQueue* CompileBroker::_c3_compile_queue     = nullptr;
CompileQueue* CompileBroker::_c2_compile_queue     = nullptr;
CompileQueue* CompileBroker::_c1_compile_queue     = nullptr;
CompileQueue* CompileBroker::_sc1_compile_queue    = nullptr;
CompileQueue* CompileBroker::_sc2_compile_queue    = nullptr;

bool compileBroker_init() {
  if (LogEvents) {
    CompilationLog::init();
  }

  // init directives stack, adding default directive
  DirectivesStack::init();

  if (DirectivesParser::has_file()) {
    return DirectivesParser::parse_from_flag();
  } else if (CompilerDirectivesPrint) {
    // Print default directive even when no other was added
    DirectivesStack::print(tty);
  }

  return true;
}

CompileTaskWrapper::CompileTaskWrapper(CompileTask* task) {
  CompilerThread* thread = CompilerThread::current();
  thread->set_task(task);
  CompileLog*     log  = thread->log();
  if (log != nullptr && !task->is_unloaded())  task->log_task_start(log);
}

CompileTaskWrapper::~CompileTaskWrapper() {
  CompilerThread* thread = CompilerThread::current();
  CompileTask* task = thread->task();
  CompileLog*  log  = thread->log();
  AbstractCompiler* comp = thread->compiler();
  if (log != nullptr && !task->is_unloaded())  task->log_task_done(log);
  thread->set_task(nullptr);
  thread->set_env(nullptr);
  if (task->is_blocking()) {
    bool free_task = false;
    {
      MutexLocker notifier(thread, task->lock());
      task->mark_complete();
#if INCLUDE_JVMCI
      if (comp->is_jvmci()) {
        if (!task->has_waiter()) {
          // The waiting thread timed out and thus did not free the task.
          free_task = true;
        }
        task->set_blocking_jvmci_compile_state(nullptr);
      }
#endif
      if (!free_task) {
        // Notify the waiting thread that the compilation has completed
        // so that it can free the task.
        task->lock()->notify_all();
      }
    }
    if (free_task) {
      // The task can only be freed once the task lock is released.
      CompileTask::free(task);
    }
  } else {
    task->mark_complete();

    // By convention, the compiling thread is responsible for
    // recycling a non-blocking CompileTask.
    CompileTask::free(task);
  }
}

/**
 * Check if a CompilerThread can be removed and update count if requested.
 */
bool CompileBroker::can_remove(CompilerThread *ct, bool do_it) {
  assert(UseDynamicNumberOfCompilerThreads, "or shouldn't be here");
  if (!ReduceNumberOfCompilerThreads) return false;

  if (CompilationPolicy::have_recompilation_work()) return false;

  AbstractCompiler *compiler = ct->compiler();
  int compiler_count = compiler->num_compiler_threads();
  bool c1 = compiler->is_c1();

  // Keep at least 1 compiler thread of each type.
  if (compiler_count < 2) return false;

  // Keep thread alive for at least some time.
  if (ct->idle_time_millis() < (c1 ? 500 : 100)) return false;

#if INCLUDE_JVMCI
  if (compiler->is_jvmci()) {
    // Handles for JVMCI thread objects may get released concurrently.
    if (do_it) {
      assert(CompileThread_lock->owner() == ct, "must be holding lock");
    } else {
      // Skip check if it's the last thread and let caller check again.
      return true;
    }
  }
#endif

  // We only allow the last compiler thread of each type to get removed.
  jobject last_compiler = c1 ? compiler1_object(compiler_count - 1)
                             : compiler2_object(compiler_count - 1);
  if (ct->threadObj() == JNIHandles::resolve_non_null(last_compiler)) {
    if (do_it) {
      assert_locked_or_safepoint(CompileThread_lock); // Update must be consistent.
      compiler->set_num_compiler_threads(compiler_count - 1);
#if INCLUDE_JVMCI
      if (compiler->is_jvmci()) {
        // Old j.l.Thread object can die when no longer referenced elsewhere.
        JNIHandles::destroy_global(compiler2_object(compiler_count - 1));
        _compiler2_objects[compiler_count - 1] = nullptr;
      }
#endif
    }
    return true;
  }
  return false;
}

/**
 * Add a CompileTask to a CompileQueue.
 */
void CompileQueue::add(CompileTask* task) {
  assert(MethodCompileQueue_lock->owned_by_self(), "must own lock");

  task->set_next(nullptr);
  task->set_prev(nullptr);

  if (_last == nullptr) {
    // The compile queue is empty.
    assert(_first == nullptr, "queue is empty");
    _first = task;
    _last = task;
  } else {
    // Append the task to the queue.
    assert(_last->next() == nullptr, "not last");
    _last->set_next(task);
    task->set_prev(_last);
    _last = task;
  }
  ++_size;

  // Mark the method as being in the compile queue.
  task->method()->set_queued_for_compilation();

  if (CIPrintCompileQueue) {
    print_tty();
  }

  if (LogCompilation && xtty != nullptr) {
    task->log_task_queued();
  }

  if (TrainingData::need_data()) {
    CompileTrainingData* tdata = CompileTrainingData::make(task);
    if (tdata != nullptr) {
      tdata->record_compilation_queued(task);
      task->set_training_data(tdata);
    }
  }

  // Notify CompilerThreads that a task is available.
  MethodCompileQueue_lock->notify_all();
}

/**
 * Empties compilation queue by putting all compilation tasks onto
 * a freelist. Furthermore, the method wakes up all threads that are
 * waiting on a compilation task to finish. This can happen if background
 * compilation is disabled.
 */
void CompileQueue::free_all() {
  MutexLocker mu(MethodCompileQueue_lock);
  CompileTask* next = _first;

  // Iterate over all tasks in the compile queue
  while (next != nullptr) {
    CompileTask* current = next;
    next = current->next();
    {
      // Wake up thread that blocks on the compile task.
      MutexLocker ct_lock(current->lock());
      current->lock()->notify();
    }
    // Put the task back on the freelist.
    CompileTask::free(current);
  }
  _first = nullptr;
  _last = nullptr;

  // Wake up all threads that block on the queue.
  MethodCompileQueue_lock->notify_all();
}

/**
 * Get the next CompileTask from a CompileQueue
 */
CompileTask* CompileQueue::get(CompilerThread* thread) {
  // save methods from RedefineClasses across safepoint
  // across MethodCompileQueue_lock below.
  methodHandle save_method;
  methodHandle save_hot_method;

  MonitorLocker locker(MethodCompileQueue_lock);

  CompilationPolicy::sample_load_average();

  // If _first is null we have no more compile jobs. There are two reasons for
  // having no compile jobs: First, we compiled everything we wanted. Second,
  // we ran out of code cache so compilation has been disabled. In the latter
  // case we perform code cache sweeps to free memory such that we can re-enable
  // compilation.
  while (_first == nullptr) {
    // Exit loop if compilation is disabled forever
    if (CompileBroker::is_compilation_disabled_forever()) {
      return nullptr;
    }

    AbstractCompiler* compiler = thread->compiler();
    guarantee(compiler != nullptr, "Compiler object must exist");
    compiler->on_empty_queue(this, thread);
    if (_first != nullptr) {
      // The call to on_empty_queue may have temporarily unlocked the MCQ lock
      // so check again whether any tasks were added to the queue.
      break;
    }

    // If there are no compilation tasks and we can compile new jobs
    // (i.e., there is enough free space in the code cache) there is
    // no need to invoke the GC.
    // We need a timed wait here, since compiler threads can exit if compilation
    // is disabled forever. We use 5 seconds wait time; the exiting of compiler threads
    // is not critical and we do not want idle compiler threads to wake up too often.
    locker.wait(5*1000);

    if (CompilationPolicy::have_recompilation_work()) return nullptr;

    if (UseDynamicNumberOfCompilerThreads && _first == nullptr) {
      // Still nothing to compile. Give caller a chance to stop this thread.
      if (CompileBroker::can_remove(CompilerThread::current(), false)) return nullptr;
    }
  }

  if (CompileBroker::is_compilation_disabled_forever()) {
    return nullptr;
  }

  CompileTask* task;
  {
    NoSafepointVerifier nsv;
    task = CompilationPolicy::select_task(this, thread);
    if (task != nullptr) {
      task = task->select_for_compilation();
    }
  }

  if (task != nullptr) {
    // Save method pointers across unlock safepoint.  The task is removed from
    // the compilation queue, which is walked during RedefineClasses.
    Thread* thread = Thread::current();
    save_method = methodHandle(thread, task->method());
    save_hot_method = methodHandle(thread, task->hot_method());

    remove(task);
  }
  purge_stale_tasks(); // may temporarily release MCQ lock
  return task;
}

// Clean & deallocate stale compile tasks.
// Temporarily releases MethodCompileQueue lock.
void CompileQueue::purge_stale_tasks() {
  assert(MethodCompileQueue_lock->owned_by_self(), "must own lock");
  if (_first_stale != nullptr) {
    // Stale tasks are purged when MCQ lock is released,
    // but _first_stale updates are protected by MCQ lock.
    // Once task processing starts and MCQ lock is released,
    // other compiler threads can reuse _first_stale.
    CompileTask* head = _first_stale;
    _first_stale = nullptr;
    {
      MutexUnlocker ul(MethodCompileQueue_lock);
      for (CompileTask* task = head; task != nullptr; ) {
        CompileTask* next_task = task->next();
        CompileTaskWrapper ctw(task); // Frees the task
        task->set_failure_reason("stale task");
        task = next_task;
      }
    }
  }
}

void CompileQueue::remove(CompileTask* task) {
  assert(MethodCompileQueue_lock->owned_by_self(), "must own lock");
  if (task->prev() != nullptr) {
    task->prev()->set_next(task->next());
  } else {
    // max is the first element
    assert(task == _first, "Sanity");
    _first = task->next();
  }

  if (task->next() != nullptr) {
    task->next()->set_prev(task->prev());
  } else {
    // max is the last element
    assert(task == _last, "Sanity");
    _last = task->prev();
  }
  --_size;
}

void CompileQueue::remove_and_mark_stale(CompileTask* task) {
  assert(MethodCompileQueue_lock->owned_by_self(), "must own lock");
  remove(task);

  // Enqueue the task for reclamation (should be done outside MCQ lock)
  task->set_next(_first_stale);
  task->set_prev(nullptr);
  _first_stale = task;
}

// methods in the compile queue need to be marked as used on the stack
// so that they don't get reclaimed by Redefine Classes
void CompileQueue::mark_on_stack() {
  CompileTask* task = _first;
  while (task != nullptr) {
    task->mark_on_stack();
    task = task->next();
  }
}


CompileQueue* CompileBroker::compile_queue(int comp_level) {
  if (is_c2_compile(comp_level)) return _c2_compile_queue;
  if (is_c1_compile(comp_level)) return _c1_compile_queue;
  return nullptr;
}

void CompileBroker::print_compile_queues(outputStream* st) {
  st->print_cr("Current compiles: ");

  char buf[2000];
  int buflen = sizeof(buf);
  Threads::print_threads_compiling(st, buf, buflen, /* short_form = */ true);

  st->cr();
  if (_c1_compile_queue != nullptr) {
    _c1_compile_queue->print(st);
  }
  if (_c2_compile_queue != nullptr) {
    _c2_compile_queue->print(st);
  }
  if (_c3_compile_queue != nullptr) {
    _c3_compile_queue->print(st);
  }
  if (_sc1_compile_queue != nullptr) {
    _sc1_compile_queue->print(st);
  }
  if (_sc2_compile_queue != nullptr) {
    _sc2_compile_queue->print(st);
  }
}

void CompileQueue::print(outputStream* st) {
  assert_locked_or_safepoint(MethodCompileQueue_lock);
  st->print_cr("%s:", name());
  CompileTask* task = _first;
  if (task == nullptr) {
    st->print_cr("Empty");
  } else {
    while (task != nullptr) {
      task->print(st, nullptr, true, true);
      task = task->next();
    }
  }
  st->cr();
}

void CompileQueue::print_tty() {
  stringStream ss;
  // Dump the compile queue into a buffer before locking the tty
  print(&ss);
  {
    ttyLocker ttyl;
    tty->print("%s", ss.freeze());
  }
}

CompilerCounters::CompilerCounters() {
  _current_method[0] = '\0';
  _compile_type = CompileBroker::no_compile;
}

#if INCLUDE_JFR && COMPILER2_OR_JVMCI
// It appends new compiler phase names to growable array phase_names(a new CompilerPhaseType mapping
// in compiler/compilerEvent.cpp) and registers it with its serializer.
//
// c2 uses explicit CompilerPhaseType idToPhase mapping in opto/phasetype.hpp,
// so if c2 is used, it should be always registered first.
// This function is called during vm initialization.
void register_jfr_phasetype_serializer(CompilerType compiler_type) {
  ResourceMark rm;
  static bool first_registration = true;
  if (compiler_type == compiler_jvmci) {
    CompilerEvent::PhaseEvent::get_phase_id("NOT_A_PHASE_NAME", false, false, false);
    first_registration = false;
#ifdef COMPILER2
  } else if (compiler_type == compiler_c2) {
    assert(first_registration, "invariant"); // c2 must be registered first.
    for (int i = 0; i < PHASE_NUM_TYPES; i++) {
      const char* phase_name = CompilerPhaseTypeHelper::to_description((CompilerPhaseType) i);
      CompilerEvent::PhaseEvent::get_phase_id(phase_name, false, false, false);
    }
    first_registration = false;
#endif // COMPILER2
  }
}
#endif // INCLUDE_JFR && COMPILER2_OR_JVMCI

// ------------------------------------------------------------------
// CompileBroker::compilation_init
//
// Initialize the Compilation object
void CompileBroker::compilation_init_phase1(JavaThread* THREAD) {
  // No need to initialize compilation system if we do not use it.
  if (!UseCompiler) {
    return;
  }
  // Set the interface to the current compiler(s).
  _c1_count = CompilationPolicy::c1_count();
  _c2_count = CompilationPolicy::c2_count();
  _c3_count = CompilationPolicy::c3_count();
  _sc_count = CompilationPolicy::sc_count();

#if INCLUDE_JVMCI
  if (EnableJVMCI) {
    // This is creating a JVMCICompiler singleton.
    JVMCICompiler* jvmci = new JVMCICompiler();

    if (UseJVMCICompiler) {
      _compilers[1] = jvmci;
      if (FLAG_IS_DEFAULT(JVMCIThreads)) {
        if (BootstrapJVMCI) {
          // JVMCI will bootstrap so give it more threads
          _c2_count = MIN2(32, os::active_processor_count());
        }
      } else {
        _c2_count = JVMCIThreads;
      }
      if (FLAG_IS_DEFAULT(JVMCIHostThreads)) {
      } else {
#ifdef COMPILER1
        _c1_count = JVMCIHostThreads;
#endif // COMPILER1
      }
#ifdef COMPILER2
      if (SCArchive::is_on() && (_c3_count > 0)) {
        _compilers[2] = new C2Compiler();
      }
#endif
    }
  }
#endif // INCLUDE_JVMCI

#ifdef COMPILER1
  if (_c1_count > 0) {
    _compilers[0] = new Compiler();
  }
#endif // COMPILER1

#ifdef COMPILER2
  if (true JVMCI_ONLY( && !UseJVMCICompiler)) {
    if (_c2_count > 0) {
      _compilers[1] = new C2Compiler();
      // Register c2 first as c2 CompilerPhaseType idToPhase mapping is explicit.
      // idToPhase mapping for c2 is in opto/phasetype.hpp
      JFR_ONLY(register_jfr_phasetype_serializer(compiler_c2);)
    }
  }
#endif // COMPILER2

#if INCLUDE_JVMCI
   // Register after c2 registration.
   // JVMCI CompilerPhaseType idToPhase mapping is dynamic.
   if (EnableJVMCI) {
     JFR_ONLY(register_jfr_phasetype_serializer(compiler_jvmci);)
   }
#endif // INCLUDE_JVMCI

  // Start the compiler thread(s)
  init_compiler_threads();
  // totalTime performance counter is always created as it is required
  // by the implementation of java.lang.management.CompilationMXBean.
  {
    // Ensure OOM leads to vm_exit_during_initialization.
    EXCEPTION_MARK;
    _perf_total_compilation =
                 PerfDataManager::create_counter(JAVA_CI, "totalTime",
                                                 PerfData::U_Ticks, CHECK);
  }

  if (UsePerfData) {

    EXCEPTION_MARK;

    // create the jvmstat performance counters
    _perf_osr_compilation =
                 PerfDataManager::create_counter(SUN_CI, "osrTime",
                                                 PerfData::U_Ticks, CHECK);

    _perf_standard_compilation =
                 PerfDataManager::create_counter(SUN_CI, "standardTime",
                                                 PerfData::U_Ticks, CHECK);

    _perf_total_bailout_count =
                 PerfDataManager::create_counter(SUN_CI, "totalBailouts",
                                                 PerfData::U_Events, CHECK);

    _perf_total_invalidated_count =
                 PerfDataManager::create_counter(SUN_CI, "totalInvalidates",
                                                 PerfData::U_Events, CHECK);

    _perf_total_compile_count =
                 PerfDataManager::create_counter(SUN_CI, "totalCompiles",
                                                 PerfData::U_Events, CHECK);
    _perf_total_osr_compile_count =
                 PerfDataManager::create_counter(SUN_CI, "osrCompiles",
                                                 PerfData::U_Events, CHECK);

    _perf_total_standard_compile_count =
                 PerfDataManager::create_counter(SUN_CI, "standardCompiles",
                                                 PerfData::U_Events, CHECK);

    _perf_sum_osr_bytes_compiled =
                 PerfDataManager::create_counter(SUN_CI, "osrBytes",
                                                 PerfData::U_Bytes, CHECK);

    _perf_sum_standard_bytes_compiled =
                 PerfDataManager::create_counter(SUN_CI, "standardBytes",
                                                 PerfData::U_Bytes, CHECK);

    _perf_sum_nmethod_size =
                 PerfDataManager::create_counter(SUN_CI, "nmethodSize",
                                                 PerfData::U_Bytes, CHECK);

    _perf_sum_nmethod_code_size =
                 PerfDataManager::create_counter(SUN_CI, "nmethodCodeSize",
                                                 PerfData::U_Bytes, CHECK);

    _perf_last_method =
                 PerfDataManager::create_string_variable(SUN_CI, "lastMethod",
                                       CompilerCounters::cmname_buffer_length,
                                       "", CHECK);

    _perf_last_failed_method =
            PerfDataManager::create_string_variable(SUN_CI, "lastFailedMethod",
                                       CompilerCounters::cmname_buffer_length,
                                       "", CHECK);

    _perf_last_invalidated_method =
        PerfDataManager::create_string_variable(SUN_CI, "lastInvalidatedMethod",
                                     CompilerCounters::cmname_buffer_length,
                                     "", CHECK);

    _perf_last_compile_type =
             PerfDataManager::create_variable(SUN_CI, "lastType",
                                              PerfData::U_None,
                                              (jlong)CompileBroker::no_compile,
                                              CHECK);

    _perf_last_compile_size =
             PerfDataManager::create_variable(SUN_CI, "lastSize",
                                              PerfData::U_Bytes,
                                              (jlong)CompileBroker::no_compile,
                                              CHECK);


    _perf_last_failed_type =
             PerfDataManager::create_variable(SUN_CI, "lastFailedType",
                                              PerfData::U_None,
                                              (jlong)CompileBroker::no_compile,
                                              CHECK);

    _perf_last_invalidated_type =
         PerfDataManager::create_variable(SUN_CI, "lastInvalidatedType",
                                          PerfData::U_None,
                                          (jlong)CompileBroker::no_compile,
                                          CHECK);
  }
}

// Completes compiler initialization. Compilation requests submitted
// prior to this will be silently ignored.
void CompileBroker::compilation_init_phase2() {
  log_info(sca, init)("CompileBroker is initialized");
  _initialized = true;
}

Handle CompileBroker::create_thread_oop(const char* name, TRAPS) {
  Handle thread_oop = JavaThread::create_system_thread_object(name, CHECK_NH);
  return thread_oop;
}

#if defined(ASSERT) && COMPILER2_OR_JVMCI
// Stress testing. Dedicated threads revert optimizations based on escape analysis concurrently to
// the running java application.  Configured with vm options DeoptimizeObjectsALot*.
class DeoptimizeObjectsALotThread : public JavaThread {

  static void deopt_objs_alot_thread_entry(JavaThread* thread, TRAPS);
  void deoptimize_objects_alot_loop_single();
  void deoptimize_objects_alot_loop_all();

public:
  DeoptimizeObjectsALotThread() : JavaThread(&deopt_objs_alot_thread_entry) { }

  bool is_hidden_from_external_view() const      { return true; }
};

// Entry for DeoptimizeObjectsALotThread. The threads are started in
// CompileBroker::init_compiler_threads() iff DeoptimizeObjectsALot is enabled
void DeoptimizeObjectsALotThread::deopt_objs_alot_thread_entry(JavaThread* thread, TRAPS) {
    DeoptimizeObjectsALotThread* dt = ((DeoptimizeObjectsALotThread*) thread);
    bool enter_single_loop;
    {
      MonitorLocker ml(dt, EscapeBarrier_lock, Mutex::_no_safepoint_check_flag);
      static int single_thread_count = 0;
      enter_single_loop = single_thread_count++ < DeoptimizeObjectsALotThreadCountSingle;
    }
    if (enter_single_loop) {
      dt->deoptimize_objects_alot_loop_single();
    } else {
      dt->deoptimize_objects_alot_loop_all();
    }
  }

// Execute EscapeBarriers in an endless loop to revert optimizations based on escape analysis. Each
// barrier targets a single thread which is selected round robin.
void DeoptimizeObjectsALotThread::deoptimize_objects_alot_loop_single() {
  HandleMark hm(this);
  while (true) {
    for (JavaThreadIteratorWithHandle jtiwh; JavaThread *deoptee_thread = jtiwh.next(); ) {
      { // Begin new scope for escape barrier
        HandleMarkCleaner hmc(this);
        ResourceMark rm(this);
        EscapeBarrier eb(true, this, deoptee_thread);
        eb.deoptimize_objects(100);
      }
      // Now sleep after the escape barriers destructor resumed deoptee_thread.
      sleep(DeoptimizeObjectsALotInterval);
    }
  }
}

// Execute EscapeBarriers in an endless loop to revert optimizations based on escape analysis. Each
// barrier targets all java threads in the vm at once.
void DeoptimizeObjectsALotThread::deoptimize_objects_alot_loop_all() {
  HandleMark hm(this);
  while (true) {
    { // Begin new scope for escape barrier
      HandleMarkCleaner hmc(this);
      ResourceMark rm(this);
      EscapeBarrier eb(true, this);
      eb.deoptimize_objects_all_threads();
    }
    // Now sleep after the escape barriers destructor resumed the java threads.
    sleep(DeoptimizeObjectsALotInterval);
  }
}
#endif // defined(ASSERT) && COMPILER2_OR_JVMCI


JavaThread* CompileBroker::make_thread(ThreadType type, jobject thread_handle, CompileQueue* queue, AbstractCompiler* comp, JavaThread* THREAD) {
  JavaThread* new_thread = nullptr;

  switch (type) {
    case compiler_t:
      assert(comp != nullptr, "Compiler instance missing.");
      if (!InjectCompilerCreationFailure || comp->num_compiler_threads() == 0) {
        CompilerCounters* counters = new CompilerCounters();
        new_thread = new CompilerThread(queue, counters);
      }
      break;
#if defined(ASSERT) && COMPILER2_OR_JVMCI
    case deoptimizer_t:
      new_thread = new DeoptimizeObjectsALotThread();
      break;
#endif // ASSERT
    default:
      ShouldNotReachHere();
  }

  // At this point the new CompilerThread data-races with this startup
  // thread (which is the main thread and NOT the VM thread).
  // This means Java bytecodes being executed at startup can
  // queue compile jobs which will run at whatever default priority the
  // newly created CompilerThread runs at.


  // At this point it may be possible that no osthread was created for the
  // JavaThread due to lack of resources. We will handle that failure below.
  // Also check new_thread so that static analysis is happy.
  if (new_thread != nullptr && new_thread->osthread() != nullptr) {
    Handle thread_oop(THREAD, JNIHandles::resolve_non_null(thread_handle));

    if (type == compiler_t) {
      CompilerThread::cast(new_thread)->set_compiler(comp);
    }

    // Note that we cannot call os::set_priority because it expects Java
    // priorities and we are *explicitly* using OS priorities so that it's
    // possible to set the compiler thread priority higher than any Java
    // thread.

    int native_prio = CompilerThreadPriority;
    if (native_prio == -1) {
      if (UseCriticalCompilerThreadPriority) {
        native_prio = os::java_to_os_priority[CriticalPriority];
      } else {
        native_prio = os::java_to_os_priority[NearMaxPriority];
      }
    }
    os::set_native_priority(new_thread, native_prio);

    // Note that this only sets the JavaThread _priority field, which by
    // definition is limited to Java priorities and not OS priorities.
    JavaThread::start_internal_daemon(THREAD, new_thread, thread_oop, NearMaxPriority);

  } else { // osthread initialization failure
    if (UseDynamicNumberOfCompilerThreads && type == compiler_t
        && comp->num_compiler_threads() > 0) {
      // The new thread is not known to Thread-SMR yet so we can just delete.
      delete new_thread;
      return nullptr;
    } else {
      vm_exit_during_initialization("java.lang.OutOfMemoryError",
                                    os::native_thread_creation_failed_msg());
    }
  }

  os::naked_yield(); // make sure that the compiler thread is started early (especially helpful on SOLARIS)

  return new_thread;
}

static bool trace_compiler_threads() {
  LogTarget(Debug, jit, thread) lt;
  return TraceCompilerThreads || lt.is_enabled();
}

static void print_compiler_threads(stringStream& msg) {
  if (TraceCompilerThreads) {
    tty->print_cr("%7d %s", (int)tty->time_stamp().milliseconds(), msg.as_string());
  }
  LogTarget(Debug, jit, thread) lt;
  if (lt.is_enabled()) {
    LogStream ls(lt);
    ls.print_cr("%s", msg.as_string());
  }
}

static void print_compiler_thread(JavaThread *ct) {
  if (trace_compiler_threads()) {
    ResourceMark rm;
    ThreadsListHandle tlh;  // name() depends on the TLH.
    assert(tlh.includes(ct), "ct=" INTPTR_FORMAT " exited unexpectedly.", p2i(ct));
    stringStream msg;
    msg.print("Added initial compiler thread %s", ct->name());
    print_compiler_threads(msg);
  }
}

void CompileBroker::init_compiler_threads() {
  // Ensure any exceptions lead to vm_exit_during_initialization.
  EXCEPTION_MARK;
#if !defined(ZERO)
  assert(_c2_count > 0 || _c1_count > 0, "No compilers?");
#endif // !ZERO
  // Initialize the compilation queue
  if (_c2_count > 0) {
    const char* name = JVMCI_ONLY(UseJVMCICompiler ? "JVMCI compile queue" :) "C2 compile queue";
    _c2_compile_queue  = new CompileQueue(name);
    _compiler2_objects = NEW_C_HEAP_ARRAY(jobject, _c2_count, mtCompiler);
    _compiler2_logs = NEW_C_HEAP_ARRAY(CompileLog*, _c2_count, mtCompiler);
  }
  if (_c1_count > 0) {
    _c1_compile_queue  = new CompileQueue("C1 compile queue");
    _compiler1_objects = NEW_C_HEAP_ARRAY(jobject, _c1_count, mtCompiler);
    _compiler1_logs = NEW_C_HEAP_ARRAY(CompileLog*, _c1_count, mtCompiler);
  }
  if (_c3_count > 0) {
    const char* name = "C2 compile queue";
    _c3_compile_queue  = new CompileQueue(name);
    _compiler3_objects = NEW_C_HEAP_ARRAY(jobject, _c3_count, mtCompiler);
    _compiler3_logs = NEW_C_HEAP_ARRAY(CompileLog*, _c3_count, mtCompiler);
  }
  if (_sc_count > 0) {
    if (_c1_count > 0) { // C1 is present
      _sc1_compile_queue  = new CompileQueue("C1 SC compile queue");
    }
    if (_c2_count > 0) { // C2 is present
      _sc2_compile_queue  = new CompileQueue("C2 SC compile queue");
    }
    _sc_objects = NEW_C_HEAP_ARRAY(jobject, _sc_count, mtCompiler);
    _sc_logs = NEW_C_HEAP_ARRAY(CompileLog*, _sc_count, mtCompiler);
  }
  char name_buffer[256];

  for (int i = 0; i < _c2_count; i++) {
    jobject thread_handle = nullptr;
    // Create all j.l.Thread objects for C1 and C2 threads here, but only one
    // for JVMCI compiler which can create further ones on demand.
    JVMCI_ONLY(if (!UseJVMCICompiler || !UseDynamicNumberOfCompilerThreads || i == 0) {)
    // Create a name for our thread.
    os::snprintf_checked(name_buffer, sizeof(name_buffer), "%s CompilerThread%d", _compilers[1]->name(), i);
    Handle thread_oop = create_thread_oop(name_buffer, CHECK);
    thread_handle = JNIHandles::make_global(thread_oop);
    JVMCI_ONLY(})
    _compiler2_objects[i] = thread_handle;
    _compiler2_logs[i] = nullptr;

    if (!UseDynamicNumberOfCompilerThreads || i == 0) {
      JavaThread *ct = make_thread(compiler_t, thread_handle, _c2_compile_queue, _compilers[1], THREAD);
      assert(ct != nullptr, "should have been handled for initial thread");
      _compilers[1]->set_num_compiler_threads(i + 1);
      print_compiler_thread(ct);
    }
  }

  for (int i = 0; i < _c1_count; i++) {
    // Create a name for our thread.
    os::snprintf_checked(name_buffer, sizeof(name_buffer), "C1 CompilerThread%d", i);
    Handle thread_oop = create_thread_oop(name_buffer, CHECK);
    jobject thread_handle = JNIHandles::make_global(thread_oop);
    _compiler1_objects[i] = thread_handle;
    _compiler1_logs[i] = nullptr;

    if (!UseDynamicNumberOfCompilerThreads || i == 0) {
      JavaThread *ct = make_thread(compiler_t, thread_handle, _c1_compile_queue, _compilers[0], THREAD);
      assert(ct != nullptr, "should have been handled for initial thread");
      _compilers[0]->set_num_compiler_threads(i + 1);
      print_compiler_thread(ct);
    }
  }

  for (int i = 0; i < _c3_count; i++) {
    // Create a name for our thread.
    os::snprintf_checked(name_buffer, sizeof(name_buffer), "C2 CompilerThread%d", i);
    Handle thread_oop = create_thread_oop(name_buffer, CHECK);
    jobject thread_handle = JNIHandles::make_global(thread_oop);
    _compiler3_objects[i] = thread_handle;
    _compiler3_logs[i] = nullptr;

    JavaThread *ct = make_thread(compiler_t, thread_handle, _c3_compile_queue, _compilers[2], THREAD);
    assert(ct != nullptr, "should have been handled for initial thread");
    _compilers[2]->set_num_compiler_threads(i + 1);
    print_compiler_thread(ct);
  }

  if (_sc_count > 0) {
    int i = 0;
    if (_c1_count > 0) { // C1 is present
      os::snprintf_checked(name_buffer, sizeof(name_buffer), "C%d SC CompilerThread", 1);
      Handle thread_oop = create_thread_oop(name_buffer, CHECK);
      jobject thread_handle = JNIHandles::make_global(thread_oop);
      _sc_objects[i] = thread_handle;
      _sc_logs[i] = nullptr;
      i++;

      JavaThread *ct = make_thread(compiler_t, thread_handle, _sc1_compile_queue, _compilers[0], THREAD);
      assert(ct != nullptr, "should have been handled for initial thread");
      print_compiler_thread(ct);
    }
    if (_c2_count > 0) { // C2 is present
      os::snprintf_checked(name_buffer, sizeof(name_buffer), "C%d SC CompilerThread", 2);
      Handle thread_oop = create_thread_oop(name_buffer, CHECK);
      jobject thread_handle = JNIHandles::make_global(thread_oop);
      _sc_objects[i] = thread_handle;
      _sc_logs[i] = nullptr;

      JavaThread *ct = make_thread(compiler_t, thread_handle, _sc2_compile_queue, _compilers[1], THREAD);
      assert(ct != nullptr, "should have been handled for initial thread");
      print_compiler_thread(ct);
    }
  }

  if (UsePerfData) {
    PerfDataManager::create_constant(SUN_CI, "threads", PerfData::U_Bytes, _c1_count + _c2_count + _c3_count, CHECK);
  }

#if defined(ASSERT) && COMPILER2_OR_JVMCI
  if (DeoptimizeObjectsALot) {
    // Initialize and start the object deoptimizer threads
    const int total_count = DeoptimizeObjectsALotThreadCountSingle + DeoptimizeObjectsALotThreadCountAll;
    for (int count = 0; count < total_count; count++) {
      Handle thread_oop = create_thread_oop("Deoptimize objects a lot single mode", CHECK);
      jobject thread_handle = JNIHandles::make_local(THREAD, thread_oop());
      make_thread(deoptimizer_t, thread_handle, nullptr, nullptr, THREAD);
    }
  }
#endif // defined(ASSERT) && COMPILER2_OR_JVMCI
}

void CompileBroker::possibly_add_compiler_threads(JavaThread* THREAD) {

  julong free_memory = os::free_memory();
  // If SegmentedCodeCache is off, both values refer to the single heap (with type CodeBlobType::All).
  size_t available_cc_np  = CodeCache::unallocated_capacity(CodeBlobType::MethodNonProfiled),
         available_cc_p   = CodeCache::unallocated_capacity(CodeBlobType::MethodProfiled);

  // Only do attempt to start additional threads if the lock is free.
  if (!CompileThread_lock->try_lock()) return;

  if (_c2_compile_queue != nullptr) {
    int old_c2_count = _compilers[1]->num_compiler_threads();
    int new_c2_count = MIN4(_c2_count,
        _c2_compile_queue->size() / 2,
        (int)(free_memory / (200*M)),
        (int)(available_cc_np / (128*K)));

    for (int i = old_c2_count; i < new_c2_count; i++) {
#if INCLUDE_JVMCI
      if (UseJVMCICompiler) {
        // Native compiler threads as used in C1/C2 can reuse the j.l.Thread
        // objects as their existence is completely hidden from the rest of
        // the VM (and those compiler threads can't call Java code to do the
        // creation anyway). For JVMCI we have to create new j.l.Thread objects
        // as they are visible and we can see unexpected thread lifecycle
        // transitions if we bind them to new JavaThreads.
        if (!THREAD->can_call_java()) break;
        char name_buffer[256];
        os::snprintf_checked(name_buffer, sizeof(name_buffer), "%s CompilerThread%d", _compilers[1]->name(), i);
        Handle thread_oop;
        {
          // We have to give up the lock temporarily for the Java calls.
          MutexUnlocker mu(CompileThread_lock);
          thread_oop = create_thread_oop(name_buffer, THREAD);
        }
        if (HAS_PENDING_EXCEPTION) {
          if (trace_compiler_threads()) {
            ResourceMark rm;
            stringStream msg;
            msg.print_cr("JVMCI compiler thread creation failed:");
            PENDING_EXCEPTION->print_on(&msg);
            print_compiler_threads(msg);
          }
          CLEAR_PENDING_EXCEPTION;
          break;
        }
        // Check if another thread has beaten us during the Java calls.
        if (_compilers[1]->num_compiler_threads() != i) break;
        jobject thread_handle = JNIHandles::make_global(thread_oop);
        assert(compiler2_object(i) == nullptr, "Old one must be released!");
        _compiler2_objects[i] = thread_handle;
      }
#endif
      JavaThread *ct = make_thread(compiler_t, compiler2_object(i), _c2_compile_queue, _compilers[1], THREAD);
      if (ct == nullptr) break;
      _compilers[1]->set_num_compiler_threads(i + 1);
      if (trace_compiler_threads()) {
        ResourceMark rm;
        ThreadsListHandle tlh;  // name() depends on the TLH.
        assert(tlh.includes(ct), "ct=" INTPTR_FORMAT " exited unexpectedly.", p2i(ct));
        stringStream msg;
        msg.print("Added compiler thread %s (free memory: %dMB, available non-profiled code cache: %dMB)",
                  ct->name(), (int)(free_memory/M), (int)(available_cc_np/M));
        print_compiler_threads(msg);
      }
    }
  }

  if (_c1_compile_queue != nullptr) {
    int old_c1_count = _compilers[0]->num_compiler_threads();
    int new_c1_count = MIN4(_c1_count,
        _c1_compile_queue->size() / 4,
        (int)(free_memory / (100*M)),
        (int)(available_cc_p / (128*K)));

    for (int i = old_c1_count; i < new_c1_count; i++) {
      JavaThread *ct = make_thread(compiler_t, compiler1_object(i), _c1_compile_queue, _compilers[0], THREAD);
      if (ct == nullptr) break;
      _compilers[0]->set_num_compiler_threads(i + 1);
      if (trace_compiler_threads()) {
        ResourceMark rm;
        ThreadsListHandle tlh;  // name() depends on the TLH.
        assert(tlh.includes(ct), "ct=" INTPTR_FORMAT " exited unexpectedly.", p2i(ct));
        stringStream msg;
        msg.print("Added compiler thread %s (free memory: %dMB, available profiled code cache: %dMB)",
                  ct->name(), (int)(free_memory/M), (int)(available_cc_p/M));
        print_compiler_threads(msg);
      }
    }
  }

  CompileThread_lock->unlock();
}


/**
 * Set the methods on the stack as on_stack so that redefine classes doesn't
 * reclaim them. This method is executed at a safepoint.
 */
void CompileBroker::mark_on_stack() {
  assert(SafepointSynchronize::is_at_safepoint(), "sanity check");
  // Since we are at a safepoint, we do not need a lock to access
  // the compile queues.
  if (_c3_compile_queue != nullptr) {
    _c3_compile_queue->mark_on_stack();
  }
  if (_c2_compile_queue != nullptr) {
    _c2_compile_queue->mark_on_stack();
  }
  if (_c1_compile_queue != nullptr) {
    _c1_compile_queue->mark_on_stack();
  }
  if (_sc1_compile_queue != nullptr) {
    _sc1_compile_queue->mark_on_stack();
  }
  if (_sc2_compile_queue != nullptr) {
    _sc2_compile_queue->mark_on_stack();
  }
}

// ------------------------------------------------------------------
// CompileBroker::compile_method
//
// Request compilation of a method.
void CompileBroker::compile_method_base(const methodHandle& method,
                                        int osr_bci,
                                        int comp_level,
                                        const methodHandle& hot_method,
                                        int hot_count,
                                        CompileTask::CompileReason compile_reason,
                                        bool requires_online_compilation,
                                        bool blocking,
                                        Thread* thread) {
  guarantee(!method->is_abstract(), "cannot compile abstract methods");
  assert(method->method_holder()->is_instance_klass(),
         "sanity check");
  assert(!method->method_holder()->is_not_initialized() || compile_reason == CompileTask::Reason_Preload,
         "method holder must be initialized");
  assert(!method->is_method_handle_intrinsic(), "do not enqueue these guys");

  if (CIPrintRequests) {
    tty->print("request: ");
    method->print_short_name(tty);
    if (osr_bci != InvocationEntryBci) {
      tty->print(" osr_bci: %d", osr_bci);
    }
    tty->print(" level: %d comment: %s count: %d", comp_level, CompileTask::reason_name(compile_reason), hot_count);
    if (!hot_method.is_null()) {
      tty->print(" hot: ");
      if (hot_method() != method()) {
          hot_method->print_short_name(tty);
      } else {
        tty->print("yes");
      }
    }
    tty->cr();
  }

  // A request has been made for compilation.  Before we do any
  // real work, check to see if the method has been compiled
  // in the meantime with a definitive result.
  if (compilation_is_complete(method, osr_bci, comp_level, requires_online_compilation)) {
    return;
  }

#ifndef PRODUCT
  if (osr_bci != -1 && !FLAG_IS_DEFAULT(OSROnlyBCI)) {
    if ((OSROnlyBCI > 0) ? (OSROnlyBCI != osr_bci) : (-OSROnlyBCI == osr_bci)) {
      // Positive OSROnlyBCI means only compile that bci.  Negative means don't compile that BCI.
      return;
    }
  }
#endif

  // If this method is already in the compile queue, then
  // we do not block the current thread.
  if (compilation_is_in_queue(method)) {
    // We may want to decay our counter a bit here to prevent
    // multiple denied requests for compilation.  This is an
    // open compilation policy issue. Note: The other possibility,
    // in the case that this is a blocking compile request, is to have
    // all subsequent blocking requesters wait for completion of
    // ongoing compiles. Note that in this case we'll need a protocol
    // for freeing the associated compile tasks. [Or we could have
    // a single static monitor on which all these waiters sleep.]
    return;
  }

  // Tiered policy requires MethodCounters to exist before adding a method to
  // the queue. Create if we don't have them yet.
  if (compile_reason != CompileTask::Reason_Preload) {
    method->get_method_counters(thread);
  }
  // Outputs from the following MutexLocker block:
  CompileTask* task = nullptr;
  CompileQueue* queue;
#if INCLUDE_JVMCI
  if (is_c2_compile(comp_level) && compiler2()->is_jvmci() && compiler3() != nullptr &&
      ((JVMCICompiler*)compiler2())->force_comp_at_level_simple(method)) {
    assert(_c3_compile_queue != nullptr, "sanity");
    queue = _c3_compile_queue; // JVMCI compiler's methods compilation
  } else
#endif
  queue = compile_queue(comp_level);

  // Acquire our lock.
  {
    MutexLocker locker(thread, MethodCompileQueue_lock);

    // Make sure the method has not slipped into the queues since
    // last we checked; note that those checks were "fast bail-outs".
    // Here we need to be more careful, see 14012000 below.
    if (compilation_is_in_queue(method)) {
      return;
    }

    // We need to check again to see if the compilation has
    // completed.  A previous compilation may have registered
    // some result.
    if (compilation_is_complete(method, osr_bci, comp_level, requires_online_compilation)) {
      return;
    }

    // We now know that this compilation is not pending, complete,
    // or prohibited.  Assign a compile_id to this compilation
    // and check to see if it is in our [Start..Stop) range.
    int compile_id = assign_compile_id(method, osr_bci);
    if (compile_id == 0) {
      // The compilation falls outside the allowed range.
      return;
    }

#if INCLUDE_JVMCI
    if (UseJVMCICompiler && blocking) {
      // Don't allow blocking compiles for requests triggered by JVMCI.
      if (thread->is_Compiler_thread()) {
        blocking = false;
      }

      if (!UseJVMCINativeLibrary) {
        // Don't allow blocking compiles if inside a class initializer or while performing class loading
        vframeStream vfst(JavaThread::cast(thread));
        for (; !vfst.at_end(); vfst.next()) {
          if (vfst.method()->is_static_initializer() ||
              (vfst.method()->method_holder()->is_subclass_of(vmClasses::ClassLoader_klass()) &&
                  vfst.method()->name() == vmSymbols::loadClass_name())) {
            blocking = false;
            break;
          }
        }
      }

      // Don't allow blocking compilation requests to JVMCI
      // if JVMCI itself is not yet initialized
      if (!JVMCI::is_compiler_initialized() && compiler(comp_level)->is_jvmci()) {
        blocking = false;
      }

      // Don't allow blocking compilation requests if we are in JVMCIRuntime::shutdown
      // to avoid deadlock between compiler thread(s) and threads run at shutdown
      // such as the DestroyJavaVM thread.
      if (JVMCI::in_shutdown()) {
        blocking = false;
      }
    }
#endif // INCLUDE_JVMCI

    // We will enter the compilation in the queue.
    // 14012000: Note that this sets the queued_for_compile bits in
    // the target method. We can now reason that a method cannot be
    // queued for compilation more than once, as follows:
    // Before a thread queues a task for compilation, it first acquires
    // the compile queue lock, then checks if the method's queued bits
    // are set or it has already been compiled. Thus there can not be two
    // instances of a compilation task for the same method on the
    // compilation queue. Consider now the case where the compilation
    // thread has already removed a task for that method from the queue
    // and is in the midst of compiling it. In this case, the
    // queued_for_compile bits must be set in the method (and these
    // will be visible to the current thread, since the bits were set
    // under protection of the compile queue lock, which we hold now.
    // When the compilation completes, the compiler thread first sets
    // the compilation result and then clears the queued_for_compile
    // bits. Neither of these actions are protected by a barrier (or done
    // under the protection of a lock), so the only guarantee we have
    // (on machines with TSO (Total Store Order)) is that these values
    // will update in that order. As a result, the only combinations of
    // these bits that the current thread will see are, in temporal order:
    // <RESULT, QUEUE> :
    //     <0, 1> : in compile queue, but not yet compiled
    //     <1, 1> : compiled but queue bit not cleared
    //     <1, 0> : compiled and queue bit cleared
    // Because we first check the queue bits then check the result bits,
    // we are assured that we cannot introduce a duplicate task.
    // Note that if we did the tests in the reverse order (i.e. check
    // result then check queued bit), we could get the result bit before
    // the compilation completed, and the queue bit after the compilation
    // completed, and end up introducing a "duplicate" (redundant) task.
    // In that case, the compiler thread should first check if a method
    // has already been compiled before trying to compile it.
    // NOTE: in the event that there are multiple compiler threads and
    // there is de-optimization/recompilation, things will get hairy,
    // and in that case it's best to protect both the testing (here) of
    // these bits, and their updating (here and elsewhere) under a
    // common lock.
    task = create_compile_task(queue,
                               compile_id, method,
                               osr_bci, comp_level,
                               hot_method, hot_count, compile_reason,
                               requires_online_compilation, blocking);
  }

  if (blocking) {
    wait_for_completion(task);
  }
}

nmethod* CompileBroker::compile_method(const methodHandle& method, int osr_bci,
                                       int comp_level,
                                       const methodHandle& hot_method, int hot_count,
                                       bool requires_online_compilation,
                                       CompileTask::CompileReason compile_reason,
                                       TRAPS) {
  // Do nothing if compilebroker is not initialized or compiles are submitted on level none
  if (!_initialized || comp_level == CompLevel_none) {
    return nullptr;
  }

#if INCLUDE_JVMCI
  if (EnableJVMCI && UseJVMCICompiler &&
      comp_level == CompLevel_full_optimization && !ClassPrelinker::class_preloading_finished()) {
    return nullptr;
  }
#endif

  AbstractCompiler *comp = CompileBroker::compiler(comp_level);
  assert(comp != nullptr, "Ensure we have a compiler");

  DirectiveSet* directive = DirectivesStack::getMatchingDirective(method, comp);
  // CompileBroker::compile_method can trap and can have pending async exception.
  nmethod* nm = CompileBroker::compile_method(method, osr_bci, comp_level, hot_method, hot_count, requires_online_compilation, compile_reason, directive, THREAD);
  DirectivesStack::release(directive);
  return nm;
}

nmethod* CompileBroker::compile_method(const methodHandle& method, int osr_bci,
                                         int comp_level,
                                         const methodHandle& hot_method, int hot_count,
                                         bool requires_online_compilation,
                                         CompileTask::CompileReason compile_reason,
                                         DirectiveSet* directive,
                                         TRAPS) {

  // make sure arguments make sense
  assert(method->method_holder()->is_instance_klass(), "not an instance method");
  assert(osr_bci == InvocationEntryBci || (0 <= osr_bci && osr_bci < method->code_size()), "bci out of range");
  assert(!method->is_abstract() && (osr_bci == InvocationEntryBci || !method->is_native()), "cannot compile abstract/native methods");
  assert(!method->method_holder()->is_not_initialized() || compile_reason == CompileTask::Reason_Preload, "method holder must be initialized");
  // return quickly if possible

  // lock, make sure that the compilation
  // isn't prohibited in a straightforward way.
  AbstractCompiler* comp = CompileBroker::compiler(comp_level);
  if (comp == nullptr || compilation_is_prohibited(method, osr_bci, comp_level, directive->ExcludeOption)) {
    return nullptr;
  }

#if INCLUDE_JVMCI
  if (comp->is_jvmci() && !JVMCI::can_initialize_JVMCI()) {
    return nullptr;
  }
#endif

  if (osr_bci == InvocationEntryBci) {
    // standard compilation
    CompiledMethod* method_code = method->code();
    if (method_code != nullptr && method_code->is_nmethod()) {
      if (compilation_is_complete(method, osr_bci, comp_level, requires_online_compilation)) {
        return (nmethod*) method_code;
      }
    }
    if (method->is_not_compilable(comp_level)) {
      return nullptr;
    }
  } else {
    // osr compilation
    // We accept a higher level osr method
    nmethod* nm = method->lookup_osr_nmethod_for(osr_bci, comp_level, false);
    if (nm != nullptr) return nm;
    if (method->is_not_osr_compilable(comp_level)) return nullptr;
  }

  assert(!HAS_PENDING_EXCEPTION, "No exception should be present");
  // some prerequisites that are compiler specific
  if (compile_reason != CompileTask::Reason_Preload && (comp->is_c2() || comp->is_jvmci())) {
    method->constants()->resolve_string_constants(CHECK_AND_CLEAR_NONASYNC_NULL);
    // Resolve all classes seen in the signature of the method
    // we are compiling.
    Method::load_signature_classes(method, CHECK_AND_CLEAR_NONASYNC_NULL);
  }

  // If the method is native, do the lookup in the thread requesting
  // the compilation. Native lookups can load code, which is not
  // permitted during compilation.
  //
  // Note: A native method implies non-osr compilation which is
  //       checked with an assertion at the entry of this method.
  if (method->is_native() && !method->is_method_handle_intrinsic()) {
    address adr = NativeLookup::lookup(method, THREAD);
    if (HAS_PENDING_EXCEPTION) {
      // In case of an exception looking up the method, we just forget
      // about it. The interpreter will kick-in and throw the exception.
      method->set_not_compilable("NativeLookup::lookup failed"); // implies is_not_osr_compilable()
      CLEAR_PENDING_EXCEPTION;
      return nullptr;
    }
    assert(method->has_native_function(), "must have native code by now");
  }

  // RedefineClasses() has replaced this method; just return
  if (method->is_old()) {
    return nullptr;
  }

  // JVMTI -- post_compile_event requires jmethod_id() that may require
  // a lock the compiling thread can not acquire. Prefetch it here.
  if (JvmtiExport::should_post_compiled_method_load()) {
    method->jmethod_id();
  }

  // do the compilation
  if (method->is_native()) {
    if (!PreferInterpreterNativeStubs || method->is_method_handle_intrinsic()) {
#if defined(X86) && !defined(ZERO)
      // The following native methods:
      //
      // java.lang.Float.intBitsToFloat
      // java.lang.Float.floatToRawIntBits
      // java.lang.Double.longBitsToDouble
      // java.lang.Double.doubleToRawLongBits
      //
      // are called through the interpreter even if interpreter native stubs
      // are not preferred (i.e., calling through adapter handlers is preferred).
      // The reason is that on x86_32 signaling NaNs (sNaNs) are not preserved
      // if the version of the methods from the native libraries is called.
      // As the interpreter and the C2-intrinsified version of the methods preserves
      // sNaNs, that would result in an inconsistent way of handling of sNaNs.
      if ((UseSSE >= 1 &&
          (method->intrinsic_id() == vmIntrinsics::_intBitsToFloat ||
           method->intrinsic_id() == vmIntrinsics::_floatToRawIntBits)) ||
          (UseSSE >= 2 &&
           (method->intrinsic_id() == vmIntrinsics::_longBitsToDouble ||
            method->intrinsic_id() == vmIntrinsics::_doubleToRawLongBits))) {
        return nullptr;
      }
#endif // X86 && !ZERO

      // To properly handle the appendix argument for out-of-line calls we are using a small trampoline that
      // pops off the appendix argument and jumps to the target (see gen_special_dispatch in SharedRuntime).
      //
      // Since normal compiled-to-compiled calls are not able to handle such a thing we MUST generate an adapter
      // in this case.  If we can't generate one and use it we can not execute the out-of-line method handle calls.
      AdapterHandlerLibrary::create_native_wrapper(method);
    } else {
      return nullptr;
    }
  } else {
    // If the compiler is shut off due to code cache getting full
    // fail out now so blocking compiles dont hang the java thread
    if (!should_compile_new_jobs()) {
      return nullptr;
    }
    bool is_blocking = !directive->BackgroundCompilationOption || ReplayCompiles;
    compile_method_base(method, osr_bci, comp_level, hot_method, hot_count, compile_reason, requires_online_compilation, is_blocking, THREAD);
  }

  // return requested nmethod
  // We accept a higher level osr method
  if (osr_bci == InvocationEntryBci) {
    CompiledMethod* code = method->code();
    if (code == nullptr) {
      return (nmethod*) code;
    } else {
      return code->as_nmethod_or_null();
    }
  }
  return method->lookup_osr_nmethod_for(osr_bci, comp_level, false);
}


// ------------------------------------------------------------------
// CompileBroker::compilation_is_complete
//
// See if compilation of this method is already complete.
bool CompileBroker::compilation_is_complete(const methodHandle& method,
                                            int                 osr_bci,
                                            int                 comp_level,
                                            bool                online_only) {
  bool is_osr = (osr_bci != standard_entry_bci);
  if (is_osr) {
    if (method->is_not_osr_compilable(comp_level)) {
      return true;
    } else {
      nmethod* result = method->lookup_osr_nmethod_for(osr_bci, comp_level, true);
      return (result != nullptr);
    }
  } else {
    if (method->is_not_compilable(comp_level)) {
      return true;
    } else {
      CompiledMethod* result = method->code();
<<<<<<< HEAD
      if (result == nullptr) return false;
      if (result->has_clinit_barriers()) return false;
      if (online_only && result->is_sca()) return false;
      return comp_level == result->comp_level();
=======
      if (result == nullptr) {
        return false;
      }
      bool same_level = (comp_level == result->comp_level());
      if (result->has_clinit_barriers()) {
        return !same_level; // Allow replace preloaded code with new code of the same level
      }
      return same_level;
>>>>>>> b570604f
    }
  }
}


/**
 * See if this compilation is already requested.
 *
 * Implementation note: there is only a single "is in queue" bit
 * for each method.  This means that the check below is overly
 * conservative in the sense that an osr compilation in the queue
 * will block a normal compilation from entering the queue (and vice
 * versa).  This can be remedied by a full queue search to disambiguate
 * cases.  If it is deemed profitable, this may be done.
 */
bool CompileBroker::compilation_is_in_queue(const methodHandle& method) {
  return method->queued_for_compilation();
}

// ------------------------------------------------------------------
// CompileBroker::compilation_is_prohibited
//
// See if this compilation is not allowed.
bool CompileBroker::compilation_is_prohibited(const methodHandle& method, int osr_bci, int comp_level, bool excluded) {
  bool is_native = method->is_native();
  // Some compilers may not support the compilation of natives.
  AbstractCompiler *comp = compiler(comp_level);
  if (is_native && (!CICompileNatives || comp == nullptr)) {
    method->set_not_compilable_quietly("native methods not supported", comp_level);
    return true;
  }

  bool is_osr = (osr_bci != standard_entry_bci);
  // Some compilers may not support on stack replacement.
  if (is_osr && (!CICompileOSR || comp == nullptr)) {
    method->set_not_osr_compilable("OSR not supported", comp_level);
    return true;
  }

  // The method may be explicitly excluded by the user.
  double scale;
  if (excluded || (CompilerOracle::has_option_value(method, CompileCommand::CompileThresholdScaling, scale) && scale == 0)) {
    bool quietly = CompilerOracle::be_quiet();
    if (PrintCompilation && !quietly) {
      // This does not happen quietly...
      ResourceMark rm;
      tty->print("### Excluding %s:%s",
                 method->is_native() ? "generation of native wrapper" : "compile",
                 (method->is_static() ? " static" : ""));
      method->print_short_name(tty);
      tty->cr();
    }
    method->set_not_compilable("excluded by CompileCommand", comp_level, !quietly);
  }

  return false;
}

/**
 * Generate serialized IDs for compilation requests. If certain debugging flags are used
 * and the ID is not within the specified range, the method is not compiled and 0 is returned.
 * The function also allows to generate separate compilation IDs for OSR compilations.
 */
int CompileBroker::assign_compile_id(const methodHandle& method, int osr_bci) {
#ifdef ASSERT
  bool is_osr = (osr_bci != standard_entry_bci);
  int id;
  if (method->is_native()) {
    assert(!is_osr, "can't be osr");
    // Adapters, native wrappers and method handle intrinsics
    // should be generated always.
    return Atomic::add(CICountNative ? &_native_compilation_id : &_compilation_id, 1);
  } else if (CICountOSR && is_osr) {
    id = Atomic::add(&_osr_compilation_id, 1);
    if (CIStartOSR <= id && id < CIStopOSR) {
      return id;
    }
  } else {
    id = Atomic::add(&_compilation_id, 1);
    if (CIStart <= id && id < CIStop) {
      return id;
    }
  }

  // Method was not in the appropriate compilation range.
  method->set_not_compilable_quietly("Not in requested compile id range");
  return 0;
#else
  // CICountOSR is a develop flag and set to 'false' by default. In a product built,
  // only _compilation_id is incremented.
  return Atomic::add(&_compilation_id, 1);
#endif
}

// ------------------------------------------------------------------
// CompileBroker::assign_compile_id_unlocked
//
// Public wrapper for assign_compile_id that acquires the needed locks
int CompileBroker::assign_compile_id_unlocked(Thread* thread, const methodHandle& method, int osr_bci) {
  MutexLocker locker(thread, MethodCompileQueue_lock);
  return assign_compile_id(method, osr_bci);
}

// ------------------------------------------------------------------
// CompileBroker::create_compile_task
//
// Create a CompileTask object representing the current request for
// compilation.  Add this task to the queue.
CompileTask* CompileBroker::create_compile_task(CompileQueue*       queue,
                                                int                 compile_id,
                                                const methodHandle& method,
                                                int                 osr_bci,
                                                int                 comp_level,
                                                const methodHandle& hot_method,
                                                int                 hot_count,
                                                CompileTask::CompileReason compile_reason,
                                                bool                requires_online_compilation,
                                                bool                blocking) {
  CompileTask* new_task = CompileTask::allocate();
  new_task->initialize(compile_id, method, osr_bci, comp_level,
                       hot_method, hot_count, compile_reason,
                       requires_online_compilation, blocking);
  if (new_task->is_sca() && (_sc_count > 0)) {
    // Put it on SC queue
    queue = is_c1_compile(comp_level) ? _sc1_compile_queue : _sc2_compile_queue;
  }
  queue->add(new_task);
  return new_task;
}

#if INCLUDE_JVMCI
// The number of milliseconds to wait before checking if
// JVMCI compilation has made progress.
static const long JVMCI_COMPILATION_PROGRESS_WAIT_TIMESLICE = 1000;

// The number of JVMCI compilation progress checks that must fail
// before unblocking a thread waiting for a blocking compilation.
static const int JVMCI_COMPILATION_PROGRESS_WAIT_ATTEMPTS = 10;

/**
 * Waits for a JVMCI compiler to complete a given task. This thread
 * waits until either the task completes or it sees no JVMCI compilation
 * progress for N consecutive milliseconds where N is
 * JVMCI_COMPILATION_PROGRESS_WAIT_TIMESLICE *
 * JVMCI_COMPILATION_PROGRESS_WAIT_ATTEMPTS.
 *
 * @return true if this thread needs to free/recycle the task
 */
bool CompileBroker::wait_for_jvmci_completion(JVMCICompiler* jvmci, CompileTask* task, JavaThread* thread) {
  assert(UseJVMCICompiler, "sanity");
  MonitorLocker ml(thread, task->lock());
  int progress_wait_attempts = 0;
  jint thread_jvmci_compilation_ticks = 0;
  jint global_jvmci_compilation_ticks = jvmci->global_compilation_ticks();
  while (!task->is_complete() && !is_compilation_disabled_forever() &&
         ml.wait(JVMCI_COMPILATION_PROGRESS_WAIT_TIMESLICE)) {
    JVMCICompileState* jvmci_compile_state = task->blocking_jvmci_compile_state();

    bool progress;
    if (jvmci_compile_state != nullptr) {
      jint ticks = jvmci_compile_state->compilation_ticks();
      progress = (ticks - thread_jvmci_compilation_ticks) != 0;
      JVMCI_event_1("waiting on compilation %d [ticks=%d]", task->compile_id(), ticks);
      thread_jvmci_compilation_ticks = ticks;
    } else {
      // Still waiting on JVMCI compiler queue. This thread may be holding a lock
      // that all JVMCI compiler threads are blocked on. We use the global JVMCI
      // compilation ticks to determine whether JVMCI compilation
      // is still making progress through the JVMCI compiler queue.
      jint ticks = jvmci->global_compilation_ticks();
      progress = (ticks - global_jvmci_compilation_ticks) != 0;
      JVMCI_event_1("waiting on compilation %d to be queued [ticks=%d]", task->compile_id(), ticks);
      global_jvmci_compilation_ticks = ticks;
    }

    if (!progress) {
      if (++progress_wait_attempts == JVMCI_COMPILATION_PROGRESS_WAIT_ATTEMPTS) {
        if (PrintCompilation) {
          task->print(tty, "wait for blocking compilation timed out");
        }
        JVMCI_event_1("waiting on compilation %d timed out", task->compile_id());
        break;
      }
    } else {
      progress_wait_attempts = 0;
    }
  }
  task->clear_waiter();
  return task->is_complete();
}
#endif

/**
 *  Wait for the compilation task to complete.
 */
void CompileBroker::wait_for_completion(CompileTask* task) {
  if (CIPrintCompileQueue) {
    ttyLocker ttyl;
    tty->print_cr("BLOCKING FOR COMPILE");
  }

  assert(task->is_blocking(), "can only wait on blocking task");

  JavaThread* thread = JavaThread::current();

  methodHandle method(thread, task->method());
  bool free_task;
#if INCLUDE_JVMCI
  AbstractCompiler* comp = compiler(task->comp_level());
  if (comp->is_jvmci() && !task->should_wait_for_compilation()) {
    // It may return before compilation is completed.
    free_task = wait_for_jvmci_completion((JVMCICompiler*) comp, task, thread);
  } else
#endif
  {
    MonitorLocker ml(thread, task->lock());
    free_task = true;
    while (!task->is_complete() && !is_compilation_disabled_forever()) {
      ml.wait();
    }
  }

  if (free_task) {
    if (is_compilation_disabled_forever()) {
      CompileTask::free(task);
      return;
    }

    // It is harmless to check this status without the lock, because
    // completion is a stable property (until the task object is recycled).
    assert(task->is_complete(), "Compilation should have completed");

    // By convention, the waiter is responsible for recycling a
    // blocking CompileTask. Since there is only one waiter ever
    // waiting on a CompileTask, we know that no one else will
    // be using this CompileTask; we can free it.
    CompileTask::free(task);
  }
}

/**
 * Initialize compiler thread(s) + compiler object(s). The postcondition
 * of this function is that the compiler runtimes are initialized and that
 * compiler threads can start compiling.
 */
bool CompileBroker::init_compiler_runtime() {
  CompilerThread* thread = CompilerThread::current();
  AbstractCompiler* comp = thread->compiler();
  // Final sanity check - the compiler object must exist
  guarantee(comp != nullptr, "Compiler object must exist");

  {
    // Must switch to native to allocate ci_env
    ThreadToNativeFromVM ttn(thread);
    ciEnv ci_env((CompileTask*)nullptr);
    // Cache Jvmti state
    ci_env.cache_jvmti_state();
    // Cache DTrace flags
    ci_env.cache_dtrace_flags();

    // Switch back to VM state to do compiler initialization
    ThreadInVMfromNative tv(thread);

    // Perform per-thread and global initializations
    {
      MutexLocker only_one (thread, CompileThread_lock);
      SCAFile::init_table();
    }
    comp->initialize();
  }

  if (comp->is_failed()) {
    disable_compilation_forever();
    // If compiler initialization failed, no compiler thread that is specific to a
    // particular compiler runtime will ever start to compile methods.
    shutdown_compiler_runtime(comp, thread);
    return false;
  }

  // C1 specific check
  if (comp->is_c1() && (thread->get_buffer_blob() == nullptr)) {
    warning("Initialization of %s thread failed (no space to run compilers)", thread->name());
    return false;
  }

  return true;
}

/**
 * If C1 and/or C2 initialization failed, we shut down all compilation.
 * We do this to keep things simple. This can be changed if it ever turns
 * out to be a problem.
 */
void CompileBroker::shutdown_compiler_runtime(AbstractCompiler* comp, CompilerThread* thread) {
  // Free buffer blob, if allocated
  if (thread->get_buffer_blob() != nullptr) {
    MutexLocker mu(CodeCache_lock, Mutex::_no_safepoint_check_flag);
    CodeCache::free(thread->get_buffer_blob());
  }

  if (comp->should_perform_shutdown()) {
    // There are two reasons for shutting down the compiler
    // 1) compiler runtime initialization failed
    // 2) The code cache is full and the following flag is set: -XX:-UseCodeCacheFlushing
    warning("%s initialization failed. Shutting down all compilers", comp->name());

    // Only one thread per compiler runtime object enters here
    // Set state to shut down
    comp->set_shut_down();

    // Delete all queued compilation tasks to make compiler threads exit faster.
    if (_c1_compile_queue != nullptr) {
      _c1_compile_queue->free_all();
    }

    if (_c2_compile_queue != nullptr) {
      _c2_compile_queue->free_all();
    }

    if (_c3_compile_queue != nullptr) {
      _c3_compile_queue->free_all();
    }

    // Set flags so that we continue execution with using interpreter only.
    UseCompiler    = false;
    UseInterpreter = true;

    // We could delete compiler runtimes also. However, there are references to
    // the compiler runtime(s) (e.g.,  nmethod::is_compiled_by_c1()) which then
    // fail. This can be done later if necessary.
  }
}

/**
 * Helper function to create new or reuse old CompileLog.
 */
CompileLog* CompileBroker::get_log(CompilerThread* ct) {
  if (!LogCompilation) return nullptr;

  AbstractCompiler *compiler = ct->compiler();
  bool jvmci = JVMCI_ONLY( compiler->is_jvmci() ||) false;
  bool c1 = compiler->is_c1();
  jobject* compiler_objects = c1 ? _compiler1_objects : (_c3_count == 0 ? _compiler2_objects : (jvmci ? _compiler2_objects : _compiler3_objects));
  assert(compiler_objects != nullptr, "must be initialized at this point");
  CompileLog** logs = c1 ? _compiler1_logs : (_c3_count == 0 ? _compiler2_logs : (jvmci ? _compiler2_logs : _compiler3_logs));
  assert(logs != nullptr, "must be initialized at this point");
  int count = c1 ? _c1_count : (_c3_count == 0 ? _c2_count : (jvmci ? _c2_count : _c3_count));

  if (ct->queue() == _sc1_compile_queue || ct->queue() == _sc2_compile_queue) {
    compiler_objects = _sc_objects;
    logs  = _sc_logs;
    count = _sc_count;
  }
  // Find Compiler number by its threadObj.
  oop compiler_obj = ct->threadObj();
  int compiler_number = 0;
  bool found = false;
  for (; compiler_number < count; compiler_number++) {
    if (JNIHandles::resolve_non_null(compiler_objects[compiler_number]) == compiler_obj) {
      found = true;
      break;
    }
  }
  assert(found, "Compiler must exist at this point");

  // Determine pointer for this thread's log.
  CompileLog** log_ptr = &logs[compiler_number];

  // Return old one if it exists.
  CompileLog* log = *log_ptr;
  if (log != nullptr) {
    ct->init_log(log);
    return log;
  }

  // Create a new one and remember it.
  init_compiler_thread_log();
  log = ct->log();
  *log_ptr = log;
  return log;
}

// ------------------------------------------------------------------
// CompileBroker::compiler_thread_loop
//
// The main loop run by a CompilerThread.
void CompileBroker::compiler_thread_loop() {
  CompilerThread* thread = CompilerThread::current();
  CompileQueue* queue = thread->queue();
  // For the thread that initializes the ciObjectFactory
  // this resource mark holds all the shared objects
  ResourceMark rm;

  // First thread to get here will initialize the compiler interface

  {
    ASSERT_IN_VM;
    MutexLocker only_one (thread, CompileThread_lock);
    if (!ciObjectFactory::is_initialized()) {
      ciObjectFactory::initialize();
    }
  }

  // Open a log.
  CompileLog* log = get_log(thread);
  if (log != nullptr) {
    log->begin_elem("start_compile_thread name='%s' thread='" UINTX_FORMAT "' process='%d'",
                    thread->name(),
                    os::current_thread_id(),
                    os::current_process_id());
    log->stamp();
    log->end_elem();
  }

  // If compiler thread/runtime initialization fails, exit the compiler thread
  if (!init_compiler_runtime()) {
    return;
  }

  thread->start_idle_timer();

  // Poll for new compilation tasks as long as the JVM runs. Compilation
  // should only be disabled if something went wrong while initializing the
  // compiler runtimes. This, in turn, should not happen. The only known case
  // when compiler runtime initialization fails is if there is not enough free
  // space in the code cache to generate the necessary stubs, etc.
  while (!is_compilation_disabled_forever()) {
    // We need this HandleMark to avoid leaking VM handles.
    HandleMark hm(thread);

    CompilationPolicy::recompilation_step(RecompilationWorkUnitSize, thread);

    CompileTask* task = queue->get(thread);

    if (task == nullptr) {
      if (UseDynamicNumberOfCompilerThreads) {
        // Access compiler_count under lock to enforce consistency.
        MutexLocker only_one(CompileThread_lock);
        if (can_remove(thread, true)) {
          if (trace_compiler_threads()) {
            ResourceMark rm;
            stringStream msg;
            msg.print("Removing compiler thread %s after " JLONG_FORMAT " ms idle time",
                      thread->name(), thread->idle_time_millis());
            print_compiler_threads(msg);
          }

          // Notify compiler that the compiler thread is about to stop
          thread->compiler()->stopping_compiler_thread(thread);

          // Free buffer blob, if allocated
          if (thread->get_buffer_blob() != nullptr) {
            MutexLocker mu(CodeCache_lock, Mutex::_no_safepoint_check_flag);
            CodeCache::free(thread->get_buffer_blob());
          }
          return; // Stop this thread.
        }
      }
    } else {
      // Assign the task to the current thread.  Mark this compilation
      // thread as active for the profiler.
      // CompileTaskWrapper also keeps the Method* from being deallocated if redefinition
      // occurs after fetching the compile task off the queue.
      CompileTaskWrapper ctw(task);
      methodHandle method(thread, task->method());

      // Never compile a method if breakpoints are present in it
      if (method()->number_of_breakpoints() == 0) {
        // Compile the method.
        if ((UseCompiler || AlwaysCompileLoopMethods) && CompileBroker::should_compile_new_jobs()) {
          invoke_compiler_on_method(task);
          thread->start_idle_timer();
        } else {
          // After compilation is disabled, remove remaining methods from queue
          method->clear_queued_for_compilation();
          task->set_failure_reason("compilation is disabled");
        }
      } else {
        task->set_failure_reason("breakpoints are present");
      }

      if (UseDynamicNumberOfCompilerThreads) {
        possibly_add_compiler_threads(thread);
        assert(!thread->has_pending_exception(), "should have been handled");
      }
    }
  }

  // Shut down compiler runtime
  shutdown_compiler_runtime(thread->compiler(), thread);
}

// ------------------------------------------------------------------
// CompileBroker::init_compiler_thread_log
//
// Set up state required by +LogCompilation.
void CompileBroker::init_compiler_thread_log() {
    CompilerThread* thread = CompilerThread::current();
    char  file_name[4*K];
    FILE* fp = nullptr;
    intx thread_id = os::current_thread_id();
    for (int try_temp_dir = 1; try_temp_dir >= 0; try_temp_dir--) {
      const char* dir = (try_temp_dir ? os::get_temp_directory() : nullptr);
      if (dir == nullptr) {
        jio_snprintf(file_name, sizeof(file_name), "hs_c" UINTX_FORMAT "_pid%u.log",
                     thread_id, os::current_process_id());
      } else {
        jio_snprintf(file_name, sizeof(file_name),
                     "%s%shs_c" UINTX_FORMAT "_pid%u.log", dir,
                     os::file_separator(), thread_id, os::current_process_id());
      }

      fp = os::fopen(file_name, "wt");
      if (fp != nullptr) {
        if (LogCompilation && Verbose) {
          tty->print_cr("Opening compilation log %s", file_name);
        }
        CompileLog* log = new(mtCompiler) CompileLog(file_name, fp, thread_id);
        if (log == nullptr) {
          fclose(fp);
          return;
        }
        thread->init_log(log);

        if (xtty != nullptr) {
          ttyLocker ttyl;
          // Record any per thread log files
          xtty->elem("thread_logfile thread='" INTX_FORMAT "' filename='%s'", thread_id, file_name);
        }
        return;
      }
    }
    warning("Cannot open log file: %s", file_name);
}

void CompileBroker::log_metaspace_failure() {
  const char* message = "some methods may not be compiled because metaspace "
                        "is out of memory";
  if (CompilationLog::log() != nullptr) {
    CompilationLog::log()->log_metaspace_failure(message);
  }
  if (PrintCompilation) {
    tty->print_cr("COMPILE PROFILING SKIPPED: %s", message);
  }
}


// ------------------------------------------------------------------
// CompileBroker::set_should_block
//
// Set _should_block.
// Call this from the VM, with Threads_lock held and a safepoint requested.
void CompileBroker::set_should_block() {
  assert(Threads_lock->owner() == Thread::current(), "must have threads lock");
  assert(SafepointSynchronize::is_at_safepoint(), "must be at a safepoint already");
#ifndef PRODUCT
  if (PrintCompilation && (Verbose || WizardMode))
    tty->print_cr("notifying compiler thread pool to block");
#endif
  _should_block = true;
}

// ------------------------------------------------------------------
// CompileBroker::maybe_block
//
// Call this from the compiler at convenient points, to poll for _should_block.
void CompileBroker::maybe_block() {
  if (_should_block) {
#ifndef PRODUCT
    if (PrintCompilation && (Verbose || WizardMode))
      tty->print_cr("compiler thread " INTPTR_FORMAT " poll detects block request", p2i(Thread::current()));
#endif
    ThreadInVMfromNative tivfn(JavaThread::current());
  }
}

// wrapper for CodeCache::print_summary()
static void codecache_print(bool detailed)
{
  stringStream s;
  // Dump code cache  into a buffer before locking the tty,
  {
    MutexLocker mu(CodeCache_lock, Mutex::_no_safepoint_check_flag);
    CodeCache::print_summary(&s, detailed);
  }
  ttyLocker ttyl;
  tty->print("%s", s.freeze());
}

// wrapper for CodeCache::print_summary() using outputStream
static void codecache_print(outputStream* out, bool detailed) {
  stringStream s;

  // Dump code cache into a buffer
  {
    MutexLocker mu(CodeCache_lock, Mutex::_no_safepoint_check_flag);
    CodeCache::print_summary(&s, detailed);
  }

  char* remaining_log = s.as_string();
  while (*remaining_log != '\0') {
    char* eol = strchr(remaining_log, '\n');
    if (eol == nullptr) {
      out->print_cr("%s", remaining_log);
      remaining_log = remaining_log + strlen(remaining_log);
    } else {
      *eol = '\0';
      out->print_cr("%s", remaining_log);
      remaining_log = eol + 1;
    }
  }
}

void CompileBroker::handle_compile_error(CompilerThread* thread, CompileTask* task, ciEnv* ci_env,
                                         int compilable, const char* failure_reason) {
  if (!AbortVMOnCompilationFailure) {
    return;
  }
  if (compilable == ciEnv::MethodCompilable_not_at_tier) {
    fatal("Not compilable at tier %d: %s", task->comp_level(), failure_reason);
  }
  if (compilable == ciEnv::MethodCompilable_never) {
    fatal("Never compilable: %s", failure_reason);
  }
}

static void post_compilation_event(EventCompilation& event, CompileTask* task) {
  assert(task != nullptr, "invariant");
  CompilerEvent::CompilationEvent::post(event,
                                        task->compile_id(),
                                        task->compiler()->type(),
                                        task->method(),
                                        task->comp_level(),
                                        task->is_success(),
                                        task->osr_bci() != CompileBroker::standard_entry_bci,
                                        task->nm_total_size(),
                                        task->num_inlined_bytecodes());
}

int DirectivesStack::_depth = 0;
CompilerDirectives* DirectivesStack::_top = nullptr;
CompilerDirectives* DirectivesStack::_bottom = nullptr;

// ------------------------------------------------------------------
// CompileBroker::invoke_compiler_on_method
//
// Compile a method.
//
void CompileBroker::invoke_compiler_on_method(CompileTask* task) {
  task->print_ul();
  elapsedTimer time;

  DirectiveSet* directive = task->directive();

  CompilerThread* thread = CompilerThread::current();
  ResourceMark rm(thread);

  if (CompilationLog::log() != nullptr) {
    CompilationLog::log()->log_compile(thread, task);
  }

  // Common flags.
  int compile_id = task->compile_id();
  int osr_bci = task->osr_bci();
  bool is_osr = (osr_bci != standard_entry_bci);
  bool should_log = (thread->log() != nullptr);
  bool should_break = false;
  const int task_level = task->comp_level();
  AbstractCompiler* comp = task->compiler();
  CompileTrainingData* tdata = task->training_data();
  assert(tdata == nullptr || TrainingData::need_data(), "");
  {
    // create the handle inside it's own block so it can't
    // accidentally be referenced once the thread transitions to
    // native.  The NoHandleMark before the transition should catch
    // any cases where this occurs in the future.
    methodHandle method(thread, task->method());

    assert(!method->is_native(), "no longer compile natives");

    // Update compile information when using perfdata.
    if (UsePerfData) {
      update_compile_perf_data(thread, method, is_osr);
    }

    DTRACE_METHOD_COMPILE_BEGIN_PROBE(method, compiler_name(task_level));
  }

  if (tdata != nullptr) {
    tdata->record_compilation_start(task);
  }

  should_break = directive->BreakAtCompileOption || task->check_break_at_flags();
  if (should_log && !directive->LogOption) {
    should_log = false;
  }

  // Allocate a new set of JNI handles.
  JNIHandleMark jhm(thread);
  Method* target_handle = task->method();
  int compilable = ciEnv::MethodCompilable;
  const char* failure_reason = nullptr;
  bool failure_reason_on_C_heap = false;
  const char* retry_message = nullptr;

#if INCLUDE_JVMCI
  if (UseJVMCICompiler && comp != nullptr && comp->is_jvmci()) {
    JVMCICompiler* jvmci = (JVMCICompiler*) comp;

    TraceTime t1("compilation", &time);
    EventCompilation event;
    JVMCICompileState compile_state(task, jvmci);
    JVMCIRuntime *runtime = nullptr;

    if (JVMCI::in_shutdown()) {
      failure_reason = "in JVMCI shutdown";
      retry_message = "not retryable";
      compilable = ciEnv::MethodCompilable_never;
    } else if (compile_state.target_method_is_old()) {
      // Skip redefined methods
      failure_reason = "redefined method";
      retry_message = "not retryable";
      compilable = ciEnv::MethodCompilable_never;
    } else {
      JVMCIEnv env(thread, &compile_state, __FILE__, __LINE__);
      failure_reason = compile_state.failure_reason();
      if (failure_reason == nullptr) {
        methodHandle method(thread, target_handle);
        runtime = env.runtime();
        runtime->compile_method(&env, jvmci, method, osr_bci);

        failure_reason = compile_state.failure_reason();
        failure_reason_on_C_heap = compile_state.failure_reason_on_C_heap();
        if (!compile_state.retryable()) {
          retry_message = "not retryable";
          compilable = ciEnv::MethodCompilable_not_at_tier;
        }
        if (!task->is_success()) {
          assert(failure_reason != nullptr, "must specify failure_reason");
        }
      }
    }
    if (!task->is_success()) {
      handle_compile_error(thread, task, nullptr, compilable, failure_reason);
    }
    if (event.should_commit()) {
      post_compilation_event(event, task);
    }

    if (runtime != nullptr) {
      runtime->post_compile(thread);
    }
  } else
#endif // INCLUDE_JVMCI
  {
    NoHandleMark  nhm;
    ThreadToNativeFromVM ttn(thread);

    ciEnv ci_env(task);
    if (should_break) {
      ci_env.set_break_at_compile(true);
    }
    if (should_log) {
      ci_env.set_log(thread->log());
    }
    assert(thread->env() == &ci_env, "set by ci_env");
    // The thread-env() field is cleared in ~CompileTaskWrapper.

    // Cache Jvmti state
    bool method_is_old = ci_env.cache_jvmti_state();

    // Skip redefined methods
    if (method_is_old) {
      ci_env.record_method_not_compilable("redefined method", true);
    }

    // Cache DTrace flags
    ci_env.cache_dtrace_flags();

    ciMethod* target = ci_env.get_method_from_handle(target_handle);

    TraceTime t1("compilation", &time);
    EventCompilation event;

    if (comp == nullptr) {
      ci_env.record_method_not_compilable("no compiler");
    } else if (!ci_env.failing()) {
      if (WhiteBoxAPI && WhiteBox::compilation_locked) {
        MonitorLocker locker(Compilation_lock, Mutex::_no_safepoint_check_flag);
        while (WhiteBox::compilation_locked) {
          locker.wait();
        }
      }
      comp->compile_method(&ci_env, target, osr_bci, true, directive);

      /* Repeat compilation without installing code for profiling purposes */
      int repeat_compilation_count = directive->RepeatCompilationOption;
      while (repeat_compilation_count > 0) {
        ResourceMark rm(thread);
        task->print_ul("NO CODE INSTALLED");
        comp->compile_method(&ci_env, target, osr_bci, false, directive);
        repeat_compilation_count--;
      }
    }

    DirectivesStack::release(directive);

    if (!ci_env.failing() && !task->is_success()) {
      assert(ci_env.failure_reason() != nullptr, "expect failure reason");
      assert(false, "compiler should always document failure: %s", ci_env.failure_reason());
      // The compiler elected, without comment, not to register a result.
      // Do not attempt further compilations of this method.
      ci_env.record_method_not_compilable("compile failed");
    }

    // Copy this bit to the enclosing block:
    compilable = ci_env.compilable();

    if (ci_env.failing()) {
      failure_reason = ci_env.failure_reason();
      retry_message = ci_env.retry_message();
      ci_env.report_failure(failure_reason);
    }

    if (ci_env.failing()) {
      handle_compile_error(thread, task, &ci_env, compilable, failure_reason);
    }
    if (event.should_commit()) {
      post_compilation_event(event, task);
    }
  }

  if (failure_reason != nullptr) {
    task->set_failure_reason(failure_reason, failure_reason_on_C_heap);
    if (CompilationLog::log() != nullptr) {
      CompilationLog::log()->log_failure(thread, task, failure_reason, retry_message);
    }
    if (PrintCompilation) {
      FormatBufferResource msg = retry_message != nullptr ?
        FormatBufferResource("COMPILE SKIPPED: %s (%s)", failure_reason, retry_message) :
        FormatBufferResource("COMPILE SKIPPED: %s",      failure_reason);
      task->print(tty, msg);
    }
  }

  if (tdata != nullptr) {
    tdata->record_compilation_end(task);
  }

  if (directive->PrintCompilationOption) {
    ResourceMark rm;
    task->print_tty();
  }

  methodHandle method(thread, task->method());

  DTRACE_METHOD_COMPILE_END_PROBE(method, compiler_name(task_level), task->is_success());

  collect_statistics(thread, time, task);

  if (PrintCompilation && PrintCompilation2) {
    tty->print("%7d ", (int) tty->time_stamp().milliseconds());  // print timestamp
    tty->print("%4d ", compile_id);    // print compilation number
    tty->print("%s ", (is_osr ? "%" : (task->is_sca() ? "A" : " ")));
    if (task->is_success()) {
      tty->print("size: %d(%d) ", task->nm_total_size(), task->nm_insts_size());
    }
    tty->print_cr("time: %d inlined: %d bytes", (int)time.milliseconds(), task->num_inlined_bytecodes());
  }

  Log(compilation, codecache) log;
  if (log.is_debug()) {
    LogStream ls(log.debug());
    codecache_print(&ls, /* detailed= */ false);
  }
  if (PrintCodeCacheOnCompilation) {
    codecache_print(/* detailed= */ false);
  }
  // Disable compilation, if required.
  switch (compilable) {
  case ciEnv::MethodCompilable_never:
    if (is_osr)
      method->set_not_osr_compilable_quietly("MethodCompilable_never");
    else
      method->set_not_compilable_quietly("MethodCompilable_never");
    break;
  case ciEnv::MethodCompilable_not_at_tier:
    if (is_osr)
      method->set_not_osr_compilable_quietly("MethodCompilable_not_at_tier", task_level);
    else
      method->set_not_compilable_quietly("MethodCompilable_not_at_tier", task_level);
    break;
  }

  // Note that the queued_for_compilation bits are cleared without
  // protection of a mutex. [They were set by the requester thread,
  // when adding the task to the compile queue -- at which time the
  // compile queue lock was held. Subsequently, we acquired the compile
  // queue lock to get this task off the compile queue; thus (to belabour
  // the point somewhat) our clearing of the bits must be occurring
  // only after the setting of the bits. See also 14012000 above.
  method->clear_queued_for_compilation();
}

/**
 * The CodeCache is full. Print warning and disable compilation.
 * Schedule code cache cleaning so compilation can continue later.
 * This function needs to be called only from CodeCache::allocate(),
 * since we currently handle a full code cache uniformly.
 */
void CompileBroker::handle_full_code_cache(CodeBlobType code_blob_type) {
  UseInterpreter = true;
  if (UseCompiler || AlwaysCompileLoopMethods ) {
    if (xtty != nullptr) {
      stringStream s;
      // Dump code cache state into a buffer before locking the tty,
      // because log_state() will use locks causing lock conflicts.
      CodeCache::log_state(&s);
      // Lock to prevent tearing
      ttyLocker ttyl;
      xtty->begin_elem("code_cache_full");
      xtty->print("%s", s.freeze());
      xtty->stamp();
      xtty->end_elem();
    }

#ifndef PRODUCT
    if (ExitOnFullCodeCache) {
      codecache_print(/* detailed= */ true);
      before_exit(JavaThread::current());
      exit_globals(); // will delete tty
      vm_direct_exit(1);
    }
#endif
    if (UseCodeCacheFlushing) {
      // Since code cache is full, immediately stop new compiles
      if (CompileBroker::set_should_compile_new_jobs(CompileBroker::stop_compilation)) {
        log_info(codecache)("Code cache is full - disabling compilation");
      }
    } else {
      disable_compilation_forever();
    }

    CodeCache::report_codemem_full(code_blob_type, should_print_compiler_warning());
  }
}

// ------------------------------------------------------------------
// CompileBroker::update_compile_perf_data
//
// Record this compilation for debugging purposes.
void CompileBroker::update_compile_perf_data(CompilerThread* thread, const methodHandle& method, bool is_osr) {
  ResourceMark rm;
  char* method_name = method->name()->as_C_string();
  char current_method[CompilerCounters::cmname_buffer_length];
  size_t maxLen = CompilerCounters::cmname_buffer_length;

  const char* class_name = method->method_holder()->name()->as_C_string();

  size_t s1len = strlen(class_name);
  size_t s2len = strlen(method_name);

  // check if we need to truncate the string
  if (s1len + s2len + 2 > maxLen) {

    // the strategy is to lop off the leading characters of the
    // class name and the trailing characters of the method name.

    if (s2len + 2 > maxLen) {
      // lop of the entire class name string, let snprintf handle
      // truncation of the method name.
      class_name += s1len; // null string
    }
    else {
      // lop off the extra characters from the front of the class name
      class_name += ((s1len + s2len + 2) - maxLen);
    }
  }

  jio_snprintf(current_method, maxLen, "%s %s", class_name, method_name);

  int last_compile_type = normal_compile;
  if (CICountOSR && is_osr) {
    last_compile_type = osr_compile;
  } else if (CICountNative && method->is_native()) {
    last_compile_type = native_compile;
  }

  CompilerCounters* counters = thread->counters();
  counters->set_current_method(current_method);
  counters->set_compile_type((jlong) last_compile_type);
}

// ------------------------------------------------------------------
// CompileBroker::collect_statistics
//
// Collect statistics about the compilation.

void CompileBroker::collect_statistics(CompilerThread* thread, elapsedTimer time, CompileTask* task) {
  bool success = task->is_success();
  methodHandle method (thread, task->method());
  int compile_id = task->compile_id();
  bool is_osr = (task->osr_bci() != standard_entry_bci);
  const int comp_level = task->comp_level();
  CompilerCounters* counters = thread->counters();

  MutexLocker locker(CompileStatistics_lock);

  // _perf variables are production performance counters which are
  // updated regardless of the setting of the CITime and CITimeEach flags
  //

  // account all time, including bailouts and failures in this counter;
  // C1 and C2 counters are counting both successful and unsuccessful compiles
  _t_total_compilation.add(time);

  if (!success) {
    _total_bailout_count++;
    if (UsePerfData) {
      _perf_last_failed_method->set_value(counters->current_method());
      _perf_last_failed_type->set_value(counters->compile_type());
      _perf_total_bailout_count->inc();
    }
    _t_bailedout_compilation.add(time);
  } else if (!task->is_success()) {
    if (UsePerfData) {
      _perf_last_invalidated_method->set_value(counters->current_method());
      _perf_last_invalidated_type->set_value(counters->compile_type());
      _perf_total_invalidated_count->inc();
    }
    _total_invalidated_count++;
    _t_invalidated_compilation.add(time);
  } else {
    // Compilation succeeded

    // update compilation ticks - used by the implementation of
    // java.lang.management.CompilationMXBean
    _perf_total_compilation->inc(time.ticks());
    _peak_compilation_time = time.milliseconds() > _peak_compilation_time ? time.milliseconds() : _peak_compilation_time;

    if (CITime) {
      int bytes_compiled = method->code_size() + task->num_inlined_bytecodes();
      if (is_osr) {
        _t_osr_compilation.add(time);
        _sum_osr_bytes_compiled += bytes_compiled;
      } else {
        _t_standard_compilation.add(time);
        _sum_standard_bytes_compiled += method->code_size() + task->num_inlined_bytecodes();
      }

      // Collect statistic per compilation level
      if (task->is_sca()) {
        _sca_stats._standard.update(time, bytes_compiled);
        _sca_stats._nmethods_size += task->nm_total_size();
        _sca_stats._nmethods_code_size += task->nm_insts_size();
        int level = task->preload() ? CompLevel_full_optimization : (comp_level - 1);
        CompilerStatistics* stats = &_sca_stats_per_level[level];
        stats->_standard.update(time, bytes_compiled);
        stats->_nmethods_size += task->nm_total_size();
        stats->_nmethods_code_size += task->nm_insts_size();
      } else if (comp_level > CompLevel_none && comp_level <= CompLevel_full_optimization) {
        CompilerStatistics* stats = &_stats_per_level[comp_level-1];
        if (is_osr) {
          stats->_osr.update(time, bytes_compiled);
        } else {
          stats->_standard.update(time, bytes_compiled);
        }
        stats->_nmethods_size += task->nm_total_size();
        stats->_nmethods_code_size += task->nm_insts_size();
      } else {
        assert(false, "CompilerStatistics object does not exist for compilation level %d", comp_level);
      }

      // Collect statistic per compiler
      AbstractCompiler* comp = task->compiler();
      if (comp && !task->is_sca()) {
        CompilerStatistics* stats = comp->stats();
        if (is_osr) {
          stats->_osr.update(time, bytes_compiled);
        } else {
          stats->_standard.update(time, bytes_compiled);
        }
        stats->_nmethods_size += task->nm_total_size();
        stats->_nmethods_code_size += task->nm_insts_size();
      } else if (!task->is_sca()) { // if (!comp)
        assert(false, "Compiler object must exist");
      }
    }

    if (UsePerfData) {
      // save the name of the last method compiled
      _perf_last_method->set_value(counters->current_method());
      _perf_last_compile_type->set_value(counters->compile_type());
      _perf_last_compile_size->set_value(method->code_size() +
                                         task->num_inlined_bytecodes());
      if (is_osr) {
        _perf_osr_compilation->inc(time.ticks());
        _perf_sum_osr_bytes_compiled->inc(method->code_size() + task->num_inlined_bytecodes());
      } else {
        _perf_standard_compilation->inc(time.ticks());
        _perf_sum_standard_bytes_compiled->inc(method->code_size() + task->num_inlined_bytecodes());
      }
    }

    if (CITimeEach) {
      double compile_time = time.seconds();
      double bytes_per_sec = compile_time == 0.0 ? 0.0 : (double)(method->code_size() + task->num_inlined_bytecodes()) / compile_time;
      tty->print_cr("%3d   seconds: %6.3f bytes/sec : %f (bytes %d + %d inlined)",
                    compile_id, compile_time, bytes_per_sec, method->code_size(), task->num_inlined_bytecodes());
    }

    // Collect counts of successful compilations
    _sum_nmethod_size      += task->nm_total_size();
    _sum_nmethod_code_size += task->nm_insts_size();
    _total_compile_count++;

    if (UsePerfData) {
      _perf_sum_nmethod_size->inc(     task->nm_total_size());
      _perf_sum_nmethod_code_size->inc(task->nm_insts_size());
      _perf_total_compile_count->inc();
    }

    if (is_osr) {
      if (UsePerfData) _perf_total_osr_compile_count->inc();
      _total_osr_compile_count++;
    } else {
      if (UsePerfData) _perf_total_standard_compile_count->inc();
      _total_standard_compile_count++;
    }
  }
  // set the current method for the thread to null
  if (UsePerfData) counters->set_current_method("");
}

const char* CompileBroker::compiler_name(int comp_level) {
  AbstractCompiler *comp = CompileBroker::compiler(comp_level);
  if (comp == nullptr) {
    return "no compiler";
  } else {
    return (comp->name());
  }
}

jlong CompileBroker::total_compilation_ticks() {
  return _perf_total_compilation != nullptr ? _perf_total_compilation->get_value() : 0;
}

void CompileBroker::print_times(const char* name, CompilerStatistics* stats) {
  tty->print_cr("  %s {speed: %6.3f bytes/s; standard: %6.3f s, %d bytes, %d methods; osr: %6.3f s, %d bytes, %d methods; nmethods_size: %d bytes; nmethods_code_size: %d bytes}",
                name, stats->bytes_per_second(),
                stats->_standard._time.seconds(), stats->_standard._bytes, stats->_standard._count,
                stats->_osr._time.seconds(), stats->_osr._bytes, stats->_osr._count,
                stats->_nmethods_size, stats->_nmethods_code_size);
}

void CompileBroker::print_times(bool per_compiler, bool aggregate) {
  if (per_compiler) {
    if (aggregate) {
      tty->cr();
      tty->print_cr("Individual compiler times (for compiled methods only)");
      tty->print_cr("------------------------------------------------");
      tty->cr();
    }
    for (unsigned int i = 0; i < sizeof(_compilers) / sizeof(AbstractCompiler*); i++) {
      AbstractCompiler* comp = _compilers[i];
      if (comp != nullptr) {
        print_times(comp->name(), comp->stats());
      }
    }
    if (_sca_stats._standard._count > 0) {
      print_times("SC", &_sca_stats);
    }
    if (aggregate) {
      tty->cr();
      tty->print_cr("Individual compilation Tier times (for compiled methods only)");
      tty->print_cr("------------------------------------------------");
      tty->cr();
    }
    char tier_name[256];
    for (int tier = CompLevel_simple; tier <= CompilationPolicy::highest_compile_level(); tier++) {
      CompilerStatistics* stats = &_stats_per_level[tier-1];
      os::snprintf_checked(tier_name, sizeof(tier_name), "Tier%d", tier);
      print_times(tier_name, stats);
    }
    for (int tier = CompLevel_simple; tier <= CompilationPolicy::highest_compile_level() + 1; tier++) {
      CompilerStatistics* stats = &_sca_stats_per_level[tier-1];
      if (stats->_standard._bytes > 0) {
        os::snprintf_checked(tier_name, sizeof(tier_name), "SC T%d", tier);
        print_times(tier_name, stats);
      }
    }
  }

  if (!aggregate) {
    return;
  }

  elapsedTimer standard_compilation = CompileBroker::_t_standard_compilation;
  elapsedTimer osr_compilation = CompileBroker::_t_osr_compilation;
  elapsedTimer total_compilation = CompileBroker::_t_total_compilation;

  int standard_bytes_compiled = CompileBroker::_sum_standard_bytes_compiled;
  int osr_bytes_compiled = CompileBroker::_sum_osr_bytes_compiled;

  int standard_compile_count = CompileBroker::_total_standard_compile_count;
  int osr_compile_count = CompileBroker::_total_osr_compile_count;
  int total_compile_count = CompileBroker::_total_compile_count;
  int total_bailout_count = CompileBroker::_total_bailout_count;
  int total_invalidated_count = CompileBroker::_total_invalidated_count;

  int nmethods_size = CompileBroker::_sum_nmethod_code_size;
  int nmethods_code_size = CompileBroker::_sum_nmethod_size;

  tty->cr();
  tty->print_cr("Accumulated compiler times");
  tty->print_cr("----------------------------------------------------------");
               //0000000000111111111122222222223333333333444444444455555555556666666666
               //0123456789012345678901234567890123456789012345678901234567890123456789
  tty->print_cr("  Total compilation time   : %7.3f s", total_compilation.seconds());
  tty->print_cr("    Standard compilation   : %7.3f s, Average : %2.3f s",
                standard_compilation.seconds(),
                standard_compile_count == 0 ? 0.0 : standard_compilation.seconds() / standard_compile_count);
  tty->print_cr("    Bailed out compilation : %7.3f s, Average : %2.3f s",
                CompileBroker::_t_bailedout_compilation.seconds(),
                total_bailout_count == 0 ? 0.0 : CompileBroker::_t_bailedout_compilation.seconds() / total_bailout_count);
  tty->print_cr("    On stack replacement   : %7.3f s, Average : %2.3f s",
                osr_compilation.seconds(),
                osr_compile_count == 0 ? 0.0 : osr_compilation.seconds() / osr_compile_count);
  tty->print_cr("    Invalidated            : %7.3f s, Average : %2.3f s",
                CompileBroker::_t_invalidated_compilation.seconds(),
                total_invalidated_count == 0 ? 0.0 : CompileBroker::_t_invalidated_compilation.seconds() / total_invalidated_count);

  AbstractCompiler *comp = compiler(CompLevel_simple);
  if (comp != nullptr) {
    tty->cr();
    comp->print_timers();
  }
  comp = compiler(CompLevel_full_optimization);
  if (comp != nullptr) {
    tty->cr();
    comp->print_timers();
  }
  comp = _compilers[2];
  if (comp != nullptr) {
    tty->cr();
    comp->print_timers();
  }
#if INCLUDE_JVMCI
  if (EnableJVMCI) {
    JVMCICompiler *jvmci_comp = JVMCICompiler::instance(false, JavaThread::current_or_null());
    if (jvmci_comp != nullptr && jvmci_comp != comp) {
      tty->cr();
      jvmci_comp->print_timers();
    }
  }
#endif

  tty->cr();
  tty->print_cr("  Total compiled methods    : %8d methods", total_compile_count);
  tty->print_cr("    Standard compilation    : %8d methods", standard_compile_count);
  tty->print_cr("    On stack replacement    : %8d methods", osr_compile_count);
  int tcb = osr_bytes_compiled + standard_bytes_compiled;
  tty->print_cr("  Total compiled bytecodes  : %8d bytes", tcb);
  tty->print_cr("    Standard compilation    : %8d bytes", standard_bytes_compiled);
  tty->print_cr("    On stack replacement    : %8d bytes", osr_bytes_compiled);
  double tcs = total_compilation.seconds();
  int bps = tcs == 0.0 ? 0 : (int)(tcb / tcs);
  tty->print_cr("  Average compilation speed : %8d bytes/s", bps);
  tty->cr();
  tty->print_cr("  nmethod code size         : %8d bytes", nmethods_code_size);
  tty->print_cr("  nmethod total size        : %8d bytes", nmethods_size);
}

// Print general/accumulated JIT information.
void CompileBroker::print_info(outputStream *out) {
  if (out == nullptr) out = tty;
  out->cr();
  out->print_cr("======================");
  out->print_cr("   General JIT info   ");
  out->print_cr("======================");
  out->cr();
  out->print_cr("            JIT is : %7s",     should_compile_new_jobs() ? "on" : "off");
  out->print_cr("  Compiler threads : %7d",     (int)CICompilerCount);
  out->cr();
  out->print_cr("CodeCache overview");
  out->print_cr("--------------------------------------------------------");
  out->cr();
  out->print_cr("         Reserved size : " SIZE_FORMAT_W(7) " KB", CodeCache::max_capacity() / K);
  out->print_cr("        Committed size : " SIZE_FORMAT_W(7) " KB", CodeCache::capacity() / K);
  out->print_cr("  Unallocated capacity : " SIZE_FORMAT_W(7) " KB", CodeCache::unallocated_capacity() / K);
  out->cr();
}

// Note: tty_lock must not be held upon entry to this function.
//       Print functions called from herein do "micro-locking" on tty_lock.
//       That's a tradeoff which keeps together important blocks of output.
//       At the same time, continuous tty_lock hold time is kept in check,
//       preventing concurrently printing threads from stalling a long time.
void CompileBroker::print_heapinfo(outputStream* out, const char* function, size_t granularity) {
  TimeStamp ts_total;
  TimeStamp ts_global;
  TimeStamp ts;

  bool allFun = !strcmp(function, "all");
  bool aggregate = !strcmp(function, "aggregate") || !strcmp(function, "analyze") || allFun;
  bool usedSpace = !strcmp(function, "UsedSpace") || allFun;
  bool freeSpace = !strcmp(function, "FreeSpace") || allFun;
  bool methodCount = !strcmp(function, "MethodCount") || allFun;
  bool methodSpace = !strcmp(function, "MethodSpace") || allFun;
  bool methodAge = !strcmp(function, "MethodAge") || allFun;
  bool methodNames = !strcmp(function, "MethodNames") || allFun;
  bool discard = !strcmp(function, "discard") || allFun;

  if (out == nullptr) {
    out = tty;
  }

  if (!(aggregate || usedSpace || freeSpace || methodCount || methodSpace || methodAge || methodNames || discard)) {
    out->print_cr("\n__ CodeHeapStateAnalytics: Function %s is not supported", function);
    out->cr();
    return;
  }

  ts_total.update(); // record starting point

  if (aggregate) {
    print_info(out);
  }

  // We hold the CodeHeapStateAnalytics_lock all the time, from here until we leave this function.
  // That prevents other threads from destroying (making inconsistent) our view on the CodeHeap.
  // When we request individual parts of the analysis via the jcmd interface, it is possible
  // that in between another thread (another jcmd user or the vm running into CodeCache OOM)
  // updated the aggregated data. We will then see a modified, but again consistent, view
  // on the CodeHeap. That's a tolerable tradeoff we have to accept because we can't hold
  // a lock across user interaction.

  // We should definitely acquire this lock before acquiring Compile_lock and CodeCache_lock.
  // CodeHeapStateAnalytics_lock may be held by a concurrent thread for a long time,
  // leading to an unnecessarily long hold time of the other locks we acquired before.
  ts.update(); // record starting point
  MutexLocker mu0(CodeHeapStateAnalytics_lock, Mutex::_safepoint_check_flag);
  out->print_cr("\n__ CodeHeapStateAnalytics lock wait took %10.3f seconds _________\n", ts.seconds());

  // Holding the CodeCache_lock protects from concurrent alterations of the CodeCache.
  // Unfortunately, such protection is not sufficient:
  // When a new nmethod is created via ciEnv::register_method(), the
  // Compile_lock is taken first. After some initializations,
  // nmethod::new_nmethod() takes over, grabbing the CodeCache_lock
  // immediately (after finalizing the oop references). To lock out concurrent
  // modifiers, we have to grab both locks as well in the described sequence.
  //
  // If we serve an "allFun" call, it is beneficial to hold CodeCache_lock and Compile_lock
  // for the entire duration of aggregation and printing. That makes sure we see
  // a consistent picture and do not run into issues caused by concurrent alterations.
  bool should_take_Compile_lock   = !SafepointSynchronize::is_at_safepoint() &&
                                    !Compile_lock->owned_by_self();
  bool should_take_CodeCache_lock = !SafepointSynchronize::is_at_safepoint() &&
                                    !CodeCache_lock->owned_by_self();
  Mutex*   global_lock_1   = allFun ? (should_take_Compile_lock   ? Compile_lock   : nullptr) : nullptr;
  Monitor* global_lock_2   = allFun ? (should_take_CodeCache_lock ? CodeCache_lock : nullptr) : nullptr;
  Mutex*   function_lock_1 = allFun ? nullptr : (should_take_Compile_lock   ? Compile_lock    : nullptr);
  Monitor* function_lock_2 = allFun ? nullptr : (should_take_CodeCache_lock ? CodeCache_lock  : nullptr);
  ts_global.update(); // record starting point
  MutexLocker mu1(global_lock_1, Mutex::_safepoint_check_flag);
  MutexLocker mu2(global_lock_2, Mutex::_no_safepoint_check_flag);
  if ((global_lock_1 != nullptr) || (global_lock_2 != nullptr)) {
    out->print_cr("\n__ Compile & CodeCache (global) lock wait took %10.3f seconds _________\n", ts_global.seconds());
    ts_global.update(); // record starting point
  }

  if (aggregate) {
    ts.update(); // record starting point
    MutexLocker mu11(function_lock_1, Mutex::_safepoint_check_flag);
    MutexLocker mu22(function_lock_2, Mutex::_no_safepoint_check_flag);
    if ((function_lock_1 != nullptr) || (function_lock_2 != nullptr)) {
      out->print_cr("\n__ Compile & CodeCache (function) lock wait took %10.3f seconds _________\n", ts.seconds());
    }

    ts.update(); // record starting point
    CodeCache::aggregate(out, granularity);
    if ((function_lock_1 != nullptr) || (function_lock_2 != nullptr)) {
      out->print_cr("\n__ Compile & CodeCache (function) lock hold took %10.3f seconds _________\n", ts.seconds());
    }
  }

  if (usedSpace) CodeCache::print_usedSpace(out);
  if (freeSpace) CodeCache::print_freeSpace(out);
  if (methodCount) CodeCache::print_count(out);
  if (methodSpace) CodeCache::print_space(out);
  if (methodAge) CodeCache::print_age(out);
  if (methodNames) {
    if (allFun) {
      // print_names() can only be used safely if the locks have been continuously held
      // since aggregation begin. That is true only for function "all".
      CodeCache::print_names(out);
    } else {
      out->print_cr("\nCodeHeapStateAnalytics: Function 'MethodNames' is only available as part of function 'all'");
    }
  }
  if (discard) CodeCache::discard(out);

  if ((global_lock_1 != nullptr) || (global_lock_2 != nullptr)) {
    out->print_cr("\n__ Compile & CodeCache (global) lock hold took %10.3f seconds _________\n", ts_global.seconds());
  }
  out->print_cr("\n__ CodeHeapStateAnalytics total duration %10.3f seconds _________\n", ts_total.seconds());
}<|MERGE_RESOLUTION|>--- conflicted
+++ resolved
@@ -1619,13 +1619,10 @@
       return true;
     } else {
       CompiledMethod* result = method->code();
-<<<<<<< HEAD
-      if (result == nullptr) return false;
-      if (result->has_clinit_barriers()) return false;
-      if (online_only && result->is_sca()) return false;
-      return comp_level == result->comp_level();
-=======
       if (result == nullptr) {
+        return false;
+      }
+      if (online_only && result->is_sca()) {
         return false;
       }
       bool same_level = (comp_level == result->comp_level());
@@ -1633,7 +1630,6 @@
         return !same_level; // Allow replace preloaded code with new code of the same level
       }
       return same_level;
->>>>>>> b570604f
     }
   }
 }
