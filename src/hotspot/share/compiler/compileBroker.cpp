--- conflicted
+++ resolved
@@ -1237,14 +1237,10 @@
   guarantee(!method->is_abstract(), "cannot compile abstract methods");
   assert(method->method_holder()->is_instance_klass(),
          "sanity check");
-<<<<<<< HEAD
-  assert(!method->method_holder()->is_not_initialized() ||
+  assert(!method->method_holder()->is_not_initialized()   || 
+         compile_reason == CompileTask::Reason_Preload    ||
          compile_reason == CompileTask::Reason_Precompile ||
          compile_reason == CompileTask::Reason_Recorded, "method holder must be initialized");
-=======
-  assert(!method->method_holder()->is_not_initialized() || compile_reason == CompileTask::Reason_Preload,
-         "method holder must be initialized");
->>>>>>> dc5de5fb
   assert(!method->is_method_handle_intrinsic(), "do not enqueue these guys");
 
   if (CIPrintRequests) {
@@ -1464,13 +1460,10 @@
   assert(method->method_holder()->is_instance_klass(), "not an instance method");
   assert(osr_bci == InvocationEntryBci || (0 <= osr_bci && osr_bci < method->code_size()), "bci out of range");
   assert(!method->is_abstract() && (osr_bci == InvocationEntryBci || !method->is_native()), "cannot compile abstract/native methods");
-<<<<<<< HEAD
-  assert(!method->method_holder()->is_not_initialized() ||
+  assert(!method->method_holder()->is_not_initialized()   ||
+         compile_reason == CompileTask::Reason_Preload    ||
          compile_reason == CompileTask::Reason_Precompile ||
          compile_reason == CompileTask::Reason_Recorded, "method holder must be initialized");
-=======
-  assert(!method->method_holder()->is_not_initialized() || compile_reason == CompileTask::Reason_Preload, "method holder must be initialized");
->>>>>>> dc5de5fb
   // return quickly if possible
 
   // lock, make sure that the compilation
