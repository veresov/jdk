--- conflicted
+++ resolved
@@ -50,11 +50,7 @@
                                                                             \
   /* compiler interface */                                                  \
                                                                             \
-<<<<<<< HEAD
-  product(bool, CIPrintCompilerName, false,                                 \
-=======
   product(bool, CIPrintCompilerName, false, DIAGNOSTIC,                     \
->>>>>>> 4eb4f20a
           "when CIPrint is active, print the name of the active compiler")  \
                                                                             \
   product(bool, CIPrintCompileQueue, false, DIAGNOSTIC,                     \
